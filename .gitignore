--- conflicted
+++ resolved
@@ -13,8 +13,5 @@
 .coverage
 .mypy_cache
 *.vscode
-<<<<<<< HEAD
 .env*
-=======
-.compose
->>>>>>> 219d3bb7
+.compose