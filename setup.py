--- conflicted
+++ resolved
@@ -1,11 +1,7 @@
 from setuptools import find_packages
 from setuptools import setup
 
-<<<<<<< HEAD
-__version__ = '0.43.0'
-=======
 __version__ = '0.44.0'
->>>>>>> ed1d234b
 
 
 setup(
