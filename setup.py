from setuptools import find_packages
from setuptools import setup

__version__ = '0.53.0'


setup(
    name='cartography',
    version=__version__,
    description='Explore assets and their relationships across your technical infrastructure.',
    url='https://www.github.com/lyft/cartography',
    maintainer='Lyft',
    maintainer_email='security@lyft.com',
    license='apache2',
    packages=find_packages(exclude=['tests*']),
    package_data={
        'cartography.data': [
            '*.cypher',
            '*.yaml',
        ],
        'cartography.data.jobs.analysis': [
            '*.json',
        ],
        'cartography.data.jobs.cleanup': [
            '*.json',
        ],
    },
    dependency_links=[],
    install_requires=[
        "boto3>=1.15.1",
        "botocore>=1.18.1",
        "dnspython>=1.15.0",
        "neo4j>=1.7.6,<4.0.0",
        "neobolt>=1.7.0,<4.0.0",
        "policyuniverse>=1.1.0.0",
        "google-api-python-client>=1.7.8",
        "oauth2client>=4.1.3",
        "marshmallow>=3.0.0rc7",
        "okta<1.0.0",
        "pyyaml>=5.3.1",
        "requests>=2.22.0",
        "statsd",
        "packaging",
        "cryptography<3.4,>=3.2",
        "python-digitalocean>=1.16.0",
        "adal>=1.2.4",
        "azure-cli-core>=2.26.0",
        "azure-mgmt-compute>=5.0.0",
        "azure-mgmt-resource>=10.2.0",
        "azure-mgmt-cosmosdb>=6.0.0",
        "msrestazure >= 0.6.4",
        "azure-mgmt-storage>=16.0.0",
        "azure-mgmt-sql<=1.0.0",
        "azure-identity>=1.5.0",
<<<<<<< HEAD
        "azure-mgmt-containerinstance>=1.5.0",
        "azure-mgmt-containerregistry>=2.8.0",
        "azure-mgmt-containerservice>=4.4.0",
        "azure-mgmt-keyvault>=1.1.0",
        "azure-graphrbac>=0.61.1",
        "azure-mgmt-authorization==0.50.0",
        "azure-mgmt-resource>=10.2.0",
        "azure-mgmt-network>=2.7.0",
        "azure-mgmt-web>=0.35.0",
        "kubernetes>=18.20.0",
=======
        "kubernetes>=18.20.0,<=21.7.0",
>>>>>>> 0732e4f7
        "pdpyras>=4.3.0",
    ],
    extras_require={
        ':python_version<"3.7"': [
            "importlib-resources",
        ],
    },
    entry_points={
        'console_scripts': [
            'cartography = cartography.cli:main',
            'cartography-detectdrift = cartography.driftdetect.cli:main',
        ],
    },
    classifiers=[
        'Development Status :: 4 - Beta',
        'Intended Audience :: Developers',
        'License :: OSI Approved :: Apache Software License',
        'Natural Language :: English',
        'Programming Language :: Python',
        'Programming Language :: Python :: 3',
        'Programming Language :: Python :: 3.6',
        'Programming Language :: Python :: 3.8',
        'Topic :: Security',
        'Topic :: Software Development :: Libraries',
        'Topic :: Software Development :: Libraries :: Python Modules',
    ],
)<|MERGE_RESOLUTION|>--- conflicted
+++ resolved
@@ -52,7 +52,6 @@
         "azure-mgmt-storage>=16.0.0",
         "azure-mgmt-sql<=1.0.0",
         "azure-identity>=1.5.0",
-<<<<<<< HEAD
         "azure-mgmt-containerinstance>=1.5.0",
         "azure-mgmt-containerregistry>=2.8.0",
         "azure-mgmt-containerservice>=4.4.0",
@@ -63,9 +62,7 @@
         "azure-mgmt-network>=2.7.0",
         "azure-mgmt-web>=0.35.0",
         "kubernetes>=18.20.0",
-=======
         "kubernetes>=18.20.0,<=21.7.0",
->>>>>>> 0732e4f7
         "pdpyras>=4.3.0",
     ],
     extras_require={
