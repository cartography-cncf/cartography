--- conflicted
+++ resolved
@@ -24,11 +24,7 @@
         # disable a few rewrites which will cause autopep8 to reflow
         args: [--in-place, '--ignore=E265,E501,W504']
 -   repo: https://github.com/asottile/pyupgrade
-<<<<<<< HEAD
-    rev: v3.1.0
-=======
     rev: v2.31.0
->>>>>>> 7f3b7f7b
     hooks:
     -   id: pyupgrade
         args: [--py36-plus]
