[build-system]
requires = [
  "setuptools",
  "setuptools-scm",
  "wheel"
]
build-backend = "setuptools.build_meta"

[tool.setuptools_scm]
# See configuration details in https://github.com/pypa/setuptools_scm
write_to = "cartography/_version.py"
fallback_version = "0.0.0"

[project]
name = "cartography"
description = "Explore assets and their relationships across your technical infrastructure."
readme = "README.md"
license = "Apache-2.0"
license-files = ["LICENSE"]
maintainers = [
    { name = "Cartography Contributors" }
]
classifiers = [
  'Development Status :: 4 - Beta',
  'Intended Audience :: Developers',
  'Natural Language :: English',
  'Programming Language :: Python',
  'Programming Language :: Python :: 3',
  'Programming Language :: Python :: 3.10',
  'Topic :: Security',
  'Topic :: Software Development :: Libraries',
  'Topic :: Software Development :: Libraries :: Python Modules',
]
requires-python = ">=3.10"
dependencies = [
    "backoff>=2.1.2",
    "boto3>=1.15.1",
    "aioboto3>=13.0.0",
    "httpx>=0.24.0",
    "botocore>=1.18.1",
    "dnspython>=1.15.0",
    "neo4j>=5.28.2",
    "policyuniverse>=1.1.0.0",
    "google-api-python-client>=1.7.8",
    "google-auth>=2.37.0",
    "marshmallow>=3.0.0rc7",
    "oci>=2.71.0",
    "okta<1.0.0",
    "pyyaml>=5.3.1",
    "requests>=2.22.0",
    "statsd",
    "packaging",
    "python-digitalocean>=1.16.0",
    "adal>=1.2.4",
    "azure-cli-core>=2.26.0",
    "azure-mgmt-compute>=5.0.0",
    "azure-mgmt-keyvault>=10.0.0",
    "azure-mgmt-resource>=10.2.0",
    "azure-mgmt-cosmosdb>=6.0.0",
    "azure-mgmt-web>=7.0.0",
    "azure-mgmt-logic>=10.0.0",
    "azure-keyvault-secrets>=4.0.0",
    "azure-keyvault-keys>=4.0.0",
    "azure-keyvault-certificates>=4.0.0",
    "msrestazure >= 0.6.4",
    "azure-mgmt-storage>=16.0.0",
    "azure-mgmt-sql<=1.0.0",
    "azure-identity>=1.5.0",
    "msgraph-sdk",
    "kubernetes>=22.6.0",
    "pdpyras>=4.3.0",
    "crowdstrike-falconpy>=0.5.1",
    "python-dateutil",
    "xmltodict",
    "duo-client",
    "cloudflare (>=4.1.0,<5.0.0)",
    "scaleway>=2.9.0",
    "google-cloud-resource-manager>=1.14.2",
]
# Comes from Git tag
dynamic = [ "version" ]

# TODO when moving to uv or something other than pip, move this to [dependency-groups].dev.
[dependency-groups]
dev = [
    "backoff>=2.1.2",
    "moto",
    "pre-commit",
    "pytest>=6.2.4",
    "pytest-mock",
    "pytest-cov==7.0.0",
    "pytest-rerunfailures",
    "pytest-asyncio",
    "types-PyYAML",
    "black==25.9.0",
    "types-requests<2.32.4.20250914",
    "azure-mgmt-web>=7.0.0",
    "azure-mgmt-logic>=10.0.0",
<<<<<<< HEAD
    "azure-mgmt-keyvault>=10.0.0",
    "azure-keyvault-secrets>=4.0.0",
    "azure-keyvault-keys>=4.0.0",
    "azure-keyvault-certificates>=4.0.0",
=======
    "types-aioboto3[ecr]>=15.1.0",
>>>>>>> 454bc416
]
doc = [
    "myst-parser[linkify]>=4.0.1",
    "shibuya>=2025.4.25",
    "sphinx>=8.1.3",
    "sphinx-copybutton>=0.5.2",
    "sphinxcontrib-mermaid>=1.0.0",
]

# Makes sure to look inside cartography/cartography/ for cli command
[tool.setuptools.packages.find]
where = ["."]
include = ["cartography*"]

[project.scripts]
cartography = "cartography.cli:main"
cartography-detectdrift = "cartography.driftdetect.cli:main"

[tool.setuptools.package-data]
"cartography" = ["py.typed"]
"cartography.data" = ["*.cypher", "*.yaml"]
"cartography.data.jobs.analysis" = ["*.json"]
"cartography.data.jobs.scoped_analysis" = ["*.json"]
"cartography.data.jobs.cleanup" = ["*.json"]

[project.urls]
Homepage = "https://cartography-cncf.github.io/cartography"
Documentation = "https://cartography-cncf.github.io/cartography"
Repository = "https://github.com/cartography-cncf/cartography"
Issues = "https://github.com/cartography-cncf/cartography/issues"
Changelog = "https://github.com/cartography-cncf/cartography/releases"<|MERGE_RESOLUTION|>--- conflicted
+++ resolved
@@ -96,14 +96,11 @@
     "types-requests<2.32.4.20250914",
     "azure-mgmt-web>=7.0.0",
     "azure-mgmt-logic>=10.0.0",
-<<<<<<< HEAD
     "azure-mgmt-keyvault>=10.0.0",
     "azure-keyvault-secrets>=4.0.0",
     "azure-keyvault-keys>=4.0.0",
     "azure-keyvault-certificates>=4.0.0",
-=======
     "types-aioboto3[ecr]>=15.1.0",
->>>>>>> 454bc416
 ]
 doc = [
     "myst-parser[linkify]>=4.0.1",
