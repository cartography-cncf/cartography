--- conflicted
+++ resolved
@@ -60,11 +60,8 @@
     "azure-mgmt-web>=7.0.0",
     "azure-mgmt-eventgrid>=10.0.0",
     "azure-mgmt-logic>=10.0.0",
-<<<<<<< HEAD
     "azure-mgmt-datafactory>=8.0.0",
-=======
     "azure-mgmt-containerservice>=30.0.0",
->>>>>>> 9df1518a
     "azure-mgmt-network>=25.0.0",
     "azure-mgmt-security>=5.0.0",
     "azure-mgmt-monitor>=3.0.0",
@@ -106,11 +103,8 @@
     "azure-mgmt-web>=7.0.0",
     "azure-mgmt-eventgrid>=10.0.0",
     "azure-mgmt-logic>=10.0.0",
-<<<<<<< HEAD
     "azure-mgmt-datafactory>=8.0.0",
-=======
     "azure-mgmt-containerservice>=30.0.0",
->>>>>>> 9df1518a
     "azure-mgmt-containerinstance>=10.0.0",
     "azure-mgmt-network>=25.0.0",
     "azure-mgmt-security>=5.0.0",
