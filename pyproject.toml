[build-system]
requires = [
  "setuptools",
  "setuptools-scm",
  "wheel"
]
build-backend = "setuptools.build_meta"

[tool.setuptools_scm]
# See configuration details in https://github.com/pypa/setuptools_scm
write_to = "cartography/_version.py"

[project]
name = "cartography"
description = "Explore assets and their relationships across your technical infrastructure."
readme = "README.md"
license = {text = "apache2"}
maintainers = [
    { name = "Cartography Contributors" }
]
classifiers = [
  'Development Status :: 4 - Beta',
  'Intended Audience :: Developers',
  'License :: OSI Approved :: Apache Software License',
  'Natural Language :: English',
  'Programming Language :: Python',
  'Programming Language :: Python :: 3',
  'Programming Language :: Python :: 3.10',
  'Topic :: Security',
  'Topic :: Software Development :: Libraries',
  'Topic :: Software Development :: Libraries :: Python Modules',
]
requires-python = ">=3.10"
dependencies = [
    "backoff>=2.1.2",
    "boto3>=1.15.1",
    "botocore>=1.18.1",
    "dnspython>=1.15.0",
    "neo4j>=4.4.4",
    "policyuniverse>=1.1.0.0",
    "google-api-python-client>=1.7.8",
    "google-auth>=2.37.0",
    "marshmallow>=3.0.0rc7",
    "oci>=2.71.0",
    "okta<1.0.0",
    "pyyaml>=5.3.1",
    "requests>=2.22.0",
    "statsd",
    "packaging",
    "python-digitalocean>=1.16.0",
    "adal>=1.2.4",
    "azure-cli-core>=2.26.0",
    "azure-mgmt-compute>=5.0.0",
    "azure-mgmt-resource>=10.2.0",
    "azure-mgmt-cosmosdb>=6.0.0",
    "msrestazure >= 0.6.4",
    "azure-mgmt-storage>=16.0.0",
    "azure-mgmt-sql<=1.0.0",
    "azure-identity>=1.5.0",
    "msgraph-sdk",
    "kubernetes>=22.6.0",
    "pdpyras>=4.3.0",
    "crowdstrike-falconpy>=0.5.1",
    "python-dateutil",
    "xmltodict",
    "duo-client",
]
# Comes from Git tag
dynamic = [ "version" ]

# TODO when moving to uv or something other than pip, move this to [dependency-groups].dev.
[project.optional-dependencies]
dev = [
    "backoff>=2.1.2",
    "moto",
    "pre-commit",
    "pytest>=6.2.4",
    "pytest-mock",
    "pytest-cov==6.1.1",
    "pytest-rerunfailures",
    "pytest-asyncio",
    "types-PyYAML",
<<<<<<< HEAD
    "types-requests<2.32.0.20241017",
    "black==25.1.0"
=======
    "types-requests<2.32.0.20250329",
>>>>>>> b68938f7
]

# Makes sure to look inside cartography/cartography/ for cli command
[tool.setuptools.packages.find]
where = ["."]
include = ["cartography*"]

[project.scripts]
cartography = "cartography.cli:main"
cartography-detectdrift = "cartography.driftdetect.cli:main"

[tool.setuptools.package-data]
"cartography" = ["py.typed"]
"cartography.data" = ["*.cypher", "*.yaml"]
"cartography.data.jobs.analysis" = ["*.json"]
"cartography.data.jobs.scoped_analysis" = ["*.json"]
"cartography.data.jobs.cleanup" = ["*.json"]

[project.urls]
Homepage = "https://cartography-cncf.github.io/cartography"
Documentation = "https://cartography-cncf.github.io/cartography"
Repository = "https://github.com/cartography-cncf/cartography"
Issues = "https://github.com/cartography-cncf/cartography/issues"
Changelog = "https://github.com/cartography-cncf/cartography/releases"

# Enable poetry
[tool.poetry]
package-mode = false  # We do not use Poetry for the package management

[tool.poetry.dependencies]
python = "^3.10"<|MERGE_RESOLUTION|>--- conflicted
+++ resolved
@@ -80,12 +80,8 @@
     "pytest-rerunfailures",
     "pytest-asyncio",
     "types-PyYAML",
-<<<<<<< HEAD
-    "types-requests<2.32.0.20241017",
-    "black==25.1.0"
-=======
+    "black==25.1.0",
     "types-requests<2.32.0.20250329",
->>>>>>> b68938f7
 ]
 
 # Makes sure to look inside cartography/cartography/ for cli command
