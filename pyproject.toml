--- conflicted
+++ resolved
@@ -101,13 +101,10 @@
     "azure-mgmt-web>=7.0.0",
     "azure-mgmt-logic>=10.0.0",
     "azure-mgmt-containerinstance>=10.0.0",
-<<<<<<< HEAD
     "azure-mgmt-synapse>=2.0.0",
     "azure-synapse-artifacts>=0.17.0",
-=======
     "azure-mgmt-security>=5.0.0",
     "azure-mgmt-monitor>=3.0.0",
->>>>>>> fb90f6bc
 ]
 doc = [
     "myst-parser[linkify]>=4.0.1",
