--- conflicted
+++ resolved
@@ -42,11 +42,7 @@
 - [Okta](docs/setup/config/okta.md) - users, groups, organizations, roles, applications, factors, trusted origins, reply URIs
 - [Github](docs/setup/config/github.md) - repos, branches, users
 - [DigitalOcean](docs/setup/config/digitalocean.md)
-<<<<<<< HEAD
-- [Microsoft Azure](docs/setup/config/azure.md) -  CosmosDB, SQL, Storage, Virtual Machine, Resource Group, Tag
-=======
-- [Microsoft Azure](docs/setup/config/azure.md) -  CosmosDB, SQL, Storage, Virtual Machine, Function App, Network
->>>>>>> a4fbd346
+- [Microsoft Azure](docs/setup/config/azure.md) -  CosmosDB, SQL, Storage, Virtual Machine, Function App, Network, Resource Group, Tag
 - [Kubernetes](docs/setup/config/kubernetes.md) - Cluster, Namespace, Service, Pod, Container
 - [PagerDuty](docs/setup/config/pagerduty.md) - Users, teams, services, schedules, escalation policies, integrations, vendors
 
