--- conflicted
+++ resolved
@@ -21,12 +21,7 @@
 
 
 ## Supported platforms
-
-<<<<<<< HEAD
-- [Amazon Web Services](https://cartography-cncf.github.io/cartography/modules/aws/index.html) - API Gateway, Config, EC2, ECS, ECR, Elasticsearch, Elastic Kubernetes Service (EKS), DynamoDB, IAM, Inspector, KMS, Lambda, RDS, Redshift, Route53, S3, S3AccountPublicAccessBlock, Secrets Manager(including Secret Versions), Security Hub, SNS, SQS, SSM, STS, Tags
-=======
-- [Amazon Web Services](https://cartography-cncf.github.io/cartography/modules/aws/index.html) - API Gateway, CloudWatch, Config, EC2, ECS, ECR, Elasticsearch, Elastic Kubernetes Service (EKS), DynamoDB, IAM, Inspector, KMS, Lambda, RDS, Redshift, Route53, S3, Secrets Manager, Security Hub, SQS, SSM, STS, Tags
->>>>>>> 6c0360a4
+- [Amazon Web Services](https://cartography-cncf.github.io/cartography/modules/aws/index.html) - API Gateway, CloudWatch, Config, EC2, ECS, ECR, Elasticsearch, Elastic Kubernetes Service (EKS), DynamoDB, IAM, Inspector, KMS, Lambda, RDS, Redshift, Route53, S3, Secrets Manager(Secret Versions), Security Hub, SQS, SSM, STS, Tags
 - [Google Cloud Platform](https://cartography-cncf.github.io/cartography/modules/gcp/index.html) - Cloud Resource Manager, Compute, DNS, Storage, Google Kubernetes Engine
 - [Google GSuite](https://cartography-cncf.github.io/cartography/modules/gsuite/index.html) - users, groups
 - [Oracle Cloud Infrastructure](docs/setup/config/oci.md) - IAM
