# Used by AWS Lambda
import json
import os
import logging

import cartography.cli
from libraries.authlibrary import AuthLibrary
from libraries.kmslibrary import KMSLibrary
from libraries.snslibrary import SNSLibrary
from utils.context import AppContext
from utils.logger import get_logger


lambda_init = None
context = None


def current_config(env):
    return "config/production.json" if env == "PRODUCTION" else "config/default.json"


def set_assume_role_keys(context):
    context.assume_role_access_key_key_id = context.assume_role_access_secret_key_id = os.environ['CDX_APP_ASSUME_ROLE_KMS_KEY_ID']
    context.assume_role_access_key_cipher = os.environ['CDX_APP_ASSUME_ROLE_ACCESS_KEY']
    context.assume_role_access_secret_cipher = os.environ['CDX_APP_ASSUME_ROLE_ACCESS_SECRET']
    context.neo4j_uri = os.environ['CDX_APP_NEO4J_URI']
    context.neo4j_user = os.environ['CDX_APP_NEO4J_USER']
    context.neo4j_pwd = os.environ['CDX_APP_NEO4J_PWD']


def init_lambda(ctx):
    global lambda_init, context

    logging.getLogger('cartography').setLevel(os.environ.get('LOG_LEVEL'))
    # logging.getLogger('cartography.intel').setLevel(os.environ.get('LOG_LEVEL'))
    logging.getLogger('cartography.sync').setLevel(os.environ.get('LOG_LEVEL'))
    logging.getLogger('cartography.graph').setLevel(os.environ.get('LOG_LEVEL'))
    logging.getLogger('cartography.cartography').setLevel(os.environ.get('LOG_LEVEL'))

    context = AppContext(
        region=os.environ['CDX_DEFAULT_REGION'],
        log_level=os.environ['LOG_LEVEL'],
        app_env=os.environ['CDX_APP_ENV'],
    )
    context.logger = get_logger(context.log_level)

    decrypted_value = ''

    # Read from config files in the project
    with open(current_config(context.app_env), 'r') as f:
        decrypted_value = f.read()

    # Cloudanix AWS AccountID
    context.aws_account_id = ctx.invoked_function_arn.split(":")[4]
    context.parse(decrypted_value)

    set_assume_role_keys(context)

    lambda_init = True


def process_request(context, args):
    context.logger.warning(f'request - {args.get("templateType")} - {args.get("sessionString")} - {args.get("eventId")} - {args.get("workspace")}')

    svcs = []
    for svc in args.get('services', []):
        page = svc.get('pagination', {}).get('pageSize')
        if page:
            svc['pagination']['pageSize'] = 10000

        svcs.append(svc)

    creds = get_auth_creds(context, args)

    body = {
        "credentials": creds,
        "neo4j": {
            "uri": context.neo4j_uri,
            "user": context.neo4j_user,
            "pwd": context.neo4j_pwd,
            "connection_lifetime": 200,
        },
        "logging": {
            "mode": "verbose",
        },
        "params": {
            "sessionString": args.get('sessionString'),
            "eventId": args.get('eventId'),
            "templateType": args.get('templateType'),
            "workspace": args.get('workspace'),
            "actions": args.get('actions'),
            "resultTopic": args.get('resultTopic'),
            "requestTopic": args.get("requestTopic"),
        },
        "services": svcs,
        "updateTag": args.get("updateTag"),
        "refreshEntitlements": args.get("refreshEntitlements"),
<<<<<<< HEAD
        "identityStoreRegion": args.get("identityStoreRegion")
=======
        "awsInternalAccounts": args.get("awsInternalAccounts"),
>>>>>>> 87e735de
    }

    resp = cartography.cli.run_aws(body)

    if 'status' in resp and resp['status'] == 'success':
        if resp.get('pagination', None):
            services = []
            for service, pagination in resp.get('pagination', {}).items():
                if pagination.get('hasNextPage', False):
                    services.append({
                        "name": service,
                        "pagination": {
                            "pageSize": pagination.get('pageSize', 1),
                            "pageNo": pagination.get('pageNo', 0) + 1
                        }
                    })
            if len(services) > 0:
                resp['services'] = services
            else:
                del resp['updateTag']
            del resp['pagination']
        context.logger.info(f'successfully processed cartography: {resp}')

    else:
        context.logger.info(f'failed to process cartography: {resp["message"]}')

    publish_response(context, body, resp, args)

    context.logger.info(f'inventory sync aws response - {args["eventId"]}: {json.dumps(resp)}')


def publish_response(context, req, resp, args):
    if context.app_env != 'PRODUCTION':
        try:
            with open('response.json', 'w') as outfile:
                json.dump(resp, outfile, indent=2)

        except Exception as e:
            context.logger.error(f'Failed to write to file: {e}')

    else:
        body = {
            "status": resp['status'],
            "params": req['params'],
            "sessionString": req['params']['sessionString'],
            "eventId": req['params']['eventId'],
            "templateType": req['params']['templateType'],
            "workspace": req['params']['workspace'],
            "actions": req['params']['actions'],
            "externalRoleArn": req.get('externalRoleArn'),
            "externalId": req.get('externalId'),
            "resultTopic": req['params'].get('resultTopic'),
            "requestTopic": req['params'].get('requestTopic'),
            "response": resp,
            "services": resp.get("services", None),
            "updateTag": resp.get("updateTag", None),
        }

        sns_helper = SNSLibrary(context)
        if body.get('services', None):
            if 'requestTopic' in req['params']:
                status = sns_helper.publish(json.dumps(body), req['params']['requestTopic'])

        elif 'resultTopic' in req['params']:
            # Result should be pushed to "resultTopic" passed in the request
            # status = sns_helper.publish(json.dumps(body), req['params']['resultTopic'])

            context.logger.info(f'Result not published anywhere. since we want to avoid query when inventory is refreshed')
            status = True
            publish_request_iam_entitlement(context, args, req)

        else:
            context.logger.info('publishing results to CARTOGRAPHY_RESULT_TOPIC')
            status = sns_helper.publish(json.dumps(body), context.aws_inventory_sync_response_topic)
            publish_request_iam_entitlement(context, args, req)

        context.logger.info(f'result published to SNS with status: {status}')


def publish_request_iam_entitlement(context, req, body):
    if 'iamEntitlementRequestTopic' in req:
        sns_helper = SNSLibrary(context)
        req['credentials'] = body['credentials']
        context.logger.info('publishing results to IAM_ENTITLEMENT_REQUEST_TOPIC')
        status = sns_helper.publish(json.dumps(req), req['iamEntitlementRequestTopic'])
        context.logger.info(f'result published to SNS with status: {status}')


def get_auth_creds(context, args):
    auth_helper = AuthLibrary(context)

    if context.app_env == 'PRODUCTION' or context.app_env == 'DEBUG':
        auth_params = {
            'aws_access_key_id': auth_helper.get_assume_role_access_key(),
            'aws_secret_access_key': auth_helper.get_assume_role_access_secret(),
            'role_session_name': args.get('sessionString'),
            'role_arn': args.get('externalRoleArn'),
            'external_id': args.get('externalId'),
        }

        auth_creds = auth_helper.assume_role(auth_params)
        auth_creds['type'] = 'assumerole'

    else:
        auth_creds = {
            'type': 'self',
            'aws_access_key_id': args.get('credentials', {}).get('awsAccessKeyID') if 'credentials' in args else None,
            'aws_secret_access_key': args.get('credentials', {}).get('awsSecretAccessKey') if 'credentials' in args else None,
        }

    return auth_creds


def load_cartography(event, ctx):
    global lambda_init, context
    if not lambda_init:
        init_lambda(ctx)

    context.logger.info('inventory sync aws worker request received via SNS')

    record = event['Records'][0]
    message = record['Sns']['Message']

    try:
        params = json.loads(message)

    except Exception as e:
        context.logger.error(f'error while parsing inventory sync aws request json: {e}', exc_info=True, stack_info=True)

        return {
            "status": 'failure',
            "message": 'unable to parse request',
        }

    process_request(context, params)

    return {
        'statusCode': 200,
        'body': json.dumps({
            "status": 'success',
        }),
    }


def process_request_duplicate(context, args):
    context.logger.info(f'{args["templateType"]} request received - {args["eventId"]}')
    context.logger.info(f'workspace - {args["workspace"]}')

    creds = get_auth_creds(context, args)

    body = {
        "credentials": creds,
        "neo4j": {
            "uri": context.neo4j_uri,
            "user": context.neo4j_user,
            "pwd": context.neo4j_pwd,
        },
        "logging": {
            "mode": "verbose",
        },
        "params": {
            "sessionString": args['sessionString'],
            "eventId": args['eventId'],
            "templateType": args['templateType'],
            "workspace": args['workspace'],
        },
    }

    resp = cartography.cli.run_aws(body)

    if 'status' in resp and resp['status'] == 'success':
        context.logger.info(f'successfully processed cartography: {resp}')

    else:
        context.logger.info(f'failed to process cartography: {resp["message"]}')

    publish_response(context, body, resp)

    context.logger.info(f'inventory sync aws response - {args["eventId"]}: {json.dumps(resp)}')


def publish_response(context, req, resp):
    if context.app_env != 'production':
        try:
            with open('response.json', 'w') as outfile:
                json.dump(resp, outfile, indent=2)

        except Exception as e:
            context.logger.error(f'Failed to write to file: {e}', exc_info=True, stack_info=True)

    else:
        body = {
            "status": resp['status'],
            "params": req['params'],
            "response": resp,
        }

        # context.logger.info(f'response from cartography: {body}')

        sns_helper = SNSLibrary(context)
        status = sns_helper.publish(json.dumps(body), context.aws_inventory_sync_response_topic)

        context.logger.info(f'result published to SNS with status: {status}')


def get_auth_creds(context, args):
    auth_helper = AuthLibrary(context)

    if context.app_env == 'production' or context.app_env == 'debug':
        auth_params = {
            'aws_access_key_id': auth_helper.get_assume_role_access_key(),
            'aws_secret_access_key': auth_helper.get_assume_role_access_secret(),
            'role_session_name': args['sessionString'],
            'role_arn': args['externalRoleArn'],
            'external_id': args['externalId'],
        }

        auth_creds = auth_helper.assume_role(auth_params)
        auth_creds['type'] = 'assumerole'

    else:
        auth_creds = {
            'type': 'self',
            'aws_access_key_id': args['credentials']['awsAccessKeyID'] if 'credentials' in args else None,
            'aws_secret_access_key': args['credentials']['awsSecretAccessKey'] if 'credentials' in args else None,
        }

    return auth_creds<|MERGE_RESOLUTION|>--- conflicted
+++ resolved
@@ -95,11 +95,9 @@
         "services": svcs,
         "updateTag": args.get("updateTag"),
         "refreshEntitlements": args.get("refreshEntitlements"),
-<<<<<<< HEAD
-        "identityStoreRegion": args.get("identityStoreRegion")
-=======
-        "awsInternalAccounts": args.get("awsInternalAccounts"),
->>>>>>> 87e735de
+        "identityStoreRegion": args.get("identityStoreRegion"),
+        "awsInternalAccounts": args.get("awsInternalAccounts")
+
     }
 
     resp = cartography.cli.run_aws(body)
