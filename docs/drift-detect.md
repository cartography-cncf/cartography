# How to use Drift-Detection

## Intro
Drift-Detection is a Cartography module that allows you to track changes of query results over time.


## A Quick Example: Tracking internet-exposed EC2 instances
The quickest way to get started using drift-detection is through an example.  We showed you [how we mark EC2 instances as internet-exposed with Cartography analysis jobs](https://github.com/lyft/cartography/blob/master/docs/writing-analysis-jobs.md#example-job-which-of-my-ec2-instances-is-accessible-to-any-host-on-the-internet), and now we can use drift-detection to monitor when these instances are added or removed from our accounts over time!

### Setup
1. **Specify a** `${DRIFT_DETECTION_DIRECTORY}` on the machine that runs `cartography`.  This can be any folder where you have read and write access to.

2. **Set up a folder structure** that looks like this:

	```
	${DRIFT_DETECTION_DIRECTORY}/
	|
	|----internet-exposure-query/
	|
	|----another-query-youre-interested-in/
	|
	|----yet-another-query-to-track-over-time/
	```

	As shown here, your `${DRIFT_DETECTION_DIRECTORY}` contains one or more `${QUERY_DIRECTORY}s`.

3. **Create a template file**

	Save the below contents as `${DRIFT_DETECTION_DIRECTORY}/internet-exposure-query/template.json`:

	```
	{
	  "name": "Internet Exposed EC2 Instances",
	  "validation_query": "match (n:EC2Instance) where n.exposed_internet = True return n.instancetype, n.privateipaddress, n.publicdnsname, n.exposed_internet_type"
	  "properties": [],
	  "results": []
	}
	```

	- `name` is a helpful name describing the query.
	- `validation_query` is the neo4j Cypher query to track over time.  In this case, we have simply asked Neo4j to return `instancetype`, `privateipaddress`, `publicdnsname`, and `exposed_internet_type` from EC2Instances that Cartography has identified as accessible from the internet.  When writing your own queries, note that drift-detection only supports `MATCH` queries (i.e. read operations).  `MERGE` queries (write operations) are not supported.
	- `properties`: Leave this as an empty array.  This field is a placeholder that will be filled.
	- `results`: Leave this as an empty array.  This field is a placeholder that will be filled.


4. **Create a shortcut file**

	Save the below contents as `${DRIFT_DETECTION_DIRECTORY}/internet-exposure-query/shortcut.json`:

	```
	{
	  "name": "Internet Exposed EC2 Instances",
	  "shortcuts": {}
	}
	```

	`name` should match the `name` you specified in `template.json`.

All set 👍

### Running drift-detection

1. **Run `get-state` to save results of a query to json**

	Run `cartography-detectdrift get-state --neo4j-uri <your_neo4j_uri> --drift-detection-directory ${DRIFT_DETECTION_DIRECTORY}`

	The internet exposure query might return results that look like this:

	```
	| n.instancetype 	| n.privateipaddress 	| n.publicdnsname             	| n.exposed_internet_type 	|
	|----------------	|--------------------	|-----------------------------	|-------------------------	|
	| c4.large       	| 10.255.255.251     	| ec2.1.compute.amazonaws.com 	| [direct]                	|
	| t2.micro       	| 10.255.255.252     	| ec2.2.compute.amazonaws.com 	| [direct]                	|
	| c4.large       	| 10.255.255.253     	| ec2.3.compute.amazonaws.com 	| [direct, elb]                	|
	| t2.micro       	| 10.255.255.254     	| ec2.4.compute.amazonaws.com 	| [direct, elb]                 |

	```
	and we should now see a new JSON file `<unix_timestamp_1>.json` saved with information in this format:

	```
	{
	  "name": "Internet Exposed EC2 Instances",
	  "validation_query": "match (n:EC2Instance) where n.exposed_internet = True return n.instancetype, n.privateipaddress, n.publicdnsname, n.exposed_internet_type"
	  "properties": ["n.instancetype", "n.privateipaddress", "n.publicdnsname", "n.exposed_internet_type"],
	  "results": [
	    ["c4.large", "10.255.255.251", "ec2.1.compute.amazonaws.com", "direct"],
	    ["t2.micro", "10.255.255.252", "ec2.2.compute.amazonaws.com", "direct"],
	    ["c4.large", "10.255.255.253", "ec2.3.compute.amazonaws.com", "direct|elb"],
	    ["t2.micro", "10.255.255.254", "ec2.4.compute.amazonaws.com", "direct|elb"]
	  ]
	}
	```

	You can continually run `get-state` to save the results of a query to json.  Each json state file will be named with the Unix timestamp of the time drift-detection was run.


2. **Comparing state files**

	Now let's say a couple days go by and some new EC2 Instances were added to our AWS account. We run the `get-state` command once more and get another file `<unix_timestamp_2>.json` which looks like this:

	```
	{
	  "name": "Internet Exposed EC2 Instances",
	  "validation_query": "match (n:EC2Instance) where n.exposed_internet = True return n.instancetype, n.privateipaddress, n.publicdnsname, n.exposed_internet_type""
	  "properties": ["n.instancetype", "n.privateipaddress", "n.publicdnsname", "n.exposed_internet_type"],
	  "results": [
	    ["t2.micro", "10.255.255.250", "ec2.0.compute.amazonaws.com", "direct"],
	    ["c4.large", "10.255.255.251", "ec2.1.compute.amazonaws.com", "direct"],
	    ["t2.micro", "10.255.255.252", "ec2.2.compute.amazonaws.com", "direct"],
	    ["c4.large", "10.255.255.253", "ec2.3.compute.amazonaws.com", "direct|elb"],
	    ["c4.large", "10.255.255.255", "ec2.5.compute.amazonaws.com", "direct|elb"]
	  ]
	}
	```

	It looks like our results list has slightly changed.  We can use `drift-detection` to quickly diff the two files:


	`cartography-detectdrift get-drift --query-directory ${DRIFT_DETECTION_DIRECTORY}/internet-exposure-query --start-state <unix_timestamp_1>.json --end-state <unix_timestamp_2>.json`

	Finally, we should see the following messages pop up:

	```
<<<<<<< HEAD
	Query Name: Internet Exposed EC2 Instances
	Query Properties: ["n.instancetype", "n.privateipaddress", "n.publicdnsname", "n.exposed_internet_type"]
	
	New Query Results:
	
	["t2.micro", "10.255.255.250", "ec2.0.compute.amazonaws.com", ['direct']]
    ["c4.large", "10.255.255.255", "ec2.5.compute.amazonaws.com", ['direct', elb']]
	
	Missing Query Results:
	
	["t2.micro", "10.255.255.253", "ec2.4.compute.amazonaws.com", ['direct', elb']]
=======
	New Query Results:

	Query Name: Internet Exposed EC2 Instances
	Result Information:
	n.instancetype | t2.micro
	n.privateipaddress | 10.255.255.250
	n.publicdnsname | ec2.0.compute.amazonaws.com
	n.exposed_internet_type | ['direct']

	Query Name: Internet Exposed EC2 Instances
	Result Information:
	n.instancetype | c4.large
	n.privateipaddress | 10.255.255.255
	n.publicdnsname | ec2.5.compute.amazonaws.com
	n.exposed_internet_type | ['direct', elb']

	Missing Query Results:

	Query Name: Internet Exposed EC2 Instances
	Result Information:
	n.instancetype | t2.micro
	n.privateipaddress | 10.255.255.253
	n.publicdnsname | ec2.4.compute.amazonaws.com
	n.exposed_internet_type | ['direct', elb']
>>>>>>> e8f17289
	```

	This gives us a quick way to view infrastructure changes!

### Using shortcuts instead of filenames to diff files

It can be cumbersome to always type Unix timestamp filenames.  To make this easier we can add `shortcuts` to diff two files without specifying the filename.  This lets us bookmark certain states with whatever name we want.

1. **Adding shortcuts**

	Let's try adding shortcuts.  We will name the first state "first-run" and the second state "second-run" with

	`cartography-detectdrift add-shortcut --shortcut first-run --file <unix_timestamp_1>.json`

	`cartography-detectdrift add-shortcut --shortcut second-run --file <unix_timestamp_2>.json`
	
	We can even use shortcuts to refer to files when adding shortcuts!
	
	`cartography-detectdrift add-shortcut --shortcut baseline --file most-recent`

2. **Comparing state files with shortcuts**

	Now that we have shortcuts, we can now simply run

	`cartography-detectdrift get-drift --query-directory ${DRIFT_DETECTION_DIRECTORY}/internet-exposure-query --start-state first-run --end-state second-run`

Important note: Each execution of `get-state` will automatically generate a shortcut in each query directory, `most-recent`, which will refer to the last state file successfully created in that directory.<|MERGE_RESOLUTION|>--- conflicted
+++ resolved
@@ -121,7 +121,6 @@
 	Finally, we should see the following messages pop up:
 
 	```
-<<<<<<< HEAD
 	Query Name: Internet Exposed EC2 Instances
 	Query Properties: ["n.instancetype", "n.privateipaddress", "n.publicdnsname", "n.exposed_internet_type"]
 	
@@ -133,32 +132,6 @@
 	Missing Query Results:
 	
 	["t2.micro", "10.255.255.253", "ec2.4.compute.amazonaws.com", ['direct', elb']]
-=======
-	New Query Results:
-
-	Query Name: Internet Exposed EC2 Instances
-	Result Information:
-	n.instancetype | t2.micro
-	n.privateipaddress | 10.255.255.250
-	n.publicdnsname | ec2.0.compute.amazonaws.com
-	n.exposed_internet_type | ['direct']
-
-	Query Name: Internet Exposed EC2 Instances
-	Result Information:
-	n.instancetype | c4.large
-	n.privateipaddress | 10.255.255.255
-	n.publicdnsname | ec2.5.compute.amazonaws.com
-	n.exposed_internet_type | ['direct', elb']
-
-	Missing Query Results:
-
-	Query Name: Internet Exposed EC2 Instances
-	Result Information:
-	n.instancetype | t2.micro
-	n.privateipaddress | 10.255.255.253
-	n.publicdnsname | ec2.4.compute.amazonaws.com
-	n.exposed_internet_type | ['direct', elb']
->>>>>>> e8f17289
 	```
 
 	This gives us a quick way to view infrastructure changes!
