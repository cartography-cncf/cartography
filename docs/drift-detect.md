--- conflicted
+++ resolved
@@ -11,7 +11,6 @@
 
 ```
 {
-<<<<<<< HEAD
   "name": "Sample Template",
   "validation_query": "MATCH (n) RETURN n.property_1, n.property_2, n.property_3",
   "properties": ["n.property_1", "n.property_2", "n.property_3"],
@@ -25,10 +24,6 @@
   "name": "Sample File After Update",
   "validation_query": "MATCH (n) RETURN n.property_1, n.property_2, n.property_3",
   "properties": ["n.property_1", "n.property_2", "n.property_3"],
-=======
-  "name": "Sample Detector",
-  "validation_query": "MATCH (n) RETURN n.property_1, n.property_2, n.property_3",
->>>>>>> e117ce16
   "detector_type": 1,
   "expectations": [
     ["detector_1.property_1", "detector_1.property_2", "detector_1.concatenated_property_3|detector_1.concatenated_property_3|detector_1.concatenated_property_3", ...],
