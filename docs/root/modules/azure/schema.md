--- conflicted
+++ resolved
@@ -1284,7 +1284,6 @@
     (AzureSubscription)-[RESOURCE]->(:AzureResourceGroup)
     ```
 
-<<<<<<< HEAD
 ### AzureDataFactory
 
 Representation of an [Azure Data Factory](https://learn.microsoft.com/en-us/rest/api/datafactory/factories/get).
@@ -1389,10 +1388,7 @@
 
 *(External `[:CONNECTS_TO]` relationships will be added in a future PR.)*
 
-### AzureDataLakeFileSystem
-=======
 ### AzureKubernetesCluster
->>>>>>> 9df1518a
 
 Representation of an [Azure Kubernetes Service Cluster](https://learn.microsoft.com/en-us/rest/api/aks/managed-clusters/get).
 
@@ -1407,8 +1403,6 @@
 |kubernetes_version| The version of Kubernetes the Cluster is running. |
 |fqdn| The fully qualified domain name of the Cluster's API server. |
 
-<<<<<<< HEAD
-=======
 #### Relationships
 
 - An Azure Kubernetes Cluster is a resource within an Azure Subscription.
@@ -1431,16 +1425,11 @@
 |os_type| The operating system of the nodes (e.g., Linux). |
 |count| The number of virtual machines in the pool. |
 
->>>>>>> 9df1518a
 #### Relationships
 
 - An Azure Kubernetes Cluster has one or more Agent Pools.
     ```cypher
-<<<<<<< HEAD
-    (AzureStorageAccount)-[:CONTAINS]->(:AzureDataLakeFileSystem)
-=======
     (AzureKubernetesCluster)-[:HAS_AGENT_POOL]->(:AzureKubernetesAgentPool)
->>>>>>> 9df1518a
     ```
 
 ### AzureContainerInstance
