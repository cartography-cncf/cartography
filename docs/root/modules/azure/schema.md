## Azure Schema

### AzureTenant

Representation of an [Azure Tenant](https://docs.microsoft.com/en-us/rest/api/resources/Tenants/List).

| Field | Description |
|-------|-------------|
|firstseen| Timestamp of when a sync job discovered this node|
|lastupdated| Timestamp of the last time the node was updated|
|**id**| The Azure Tenant ID number|

#### Relationships

- Azure Principal is part of the Azure Account.

    ```cypher
    (AzureTenant)-[RESOURCE]->(AzurePrincipal)
    ```

### AzurePrincipal

Representation of an [Azure Principal](https://docs.microsoft.com/en-us/graph/api/resources/user?view=graph-rest-1.0)..

| Field | Description |
|-------|-------------|
|firstseen| Timestamp of when a sync job discovered this node|
|lastupdated| Timestamp of the last time the node was updated|
|**email**| Email of the Azure Principal|

#### Relationships

- Azure Principal is part of the Azure Account.

    ```cypher
    (AzurePrincipal)-[RESOURCE]->(AzureTenant)
    ```

### AzureSubscription

Representation of an [Azure Subscription](https://docs.microsoft.com/en-us/rest/api/resources/subscriptions)..

| Field | Description |
|-------|-------------|
|firstseen| Timestamp of when a sync job discovered this node|
|lastupdated| Timestamp of the last time the node was updated|
|**id**| The Azure Subscription ID number|
|name | The friendly name that identifies the subscription|
|path | The full ID for the Subscription|
|state| Can be one of ``Enabled \| Disabled \| Deleted \| PastDue \| Warned``|

#### Relationships

- Azure Tenant contains one or more Subscriptions.

    ```cypher
    (AzureTenant)-[RESOURCE]->(AzureSubscription)
    ```

### VirtualMachine

Representation of an [Azure Virtual Machine](https://docs.microsoft.com/en-us/rest/api/compute/virtualmachines).

| Field | Description |
|-------|-------------|
|firstseen| Timestamp of when a sync job discovered this node|
|lastupdated| Timestamp of the last time the node was updated|
|**id**| The Azure Virtual Machine ID number|
|type | The type of the resource|
|location | The location where Virtual Machine is created|
|resourcegroup | The Resource Group where Virtual Machine is created|
|name | The friendly name that identifies the Virtual Machine|
|plan | The plan associated with the Virtual Machine|
|size | The size of the Virtual Machine|
|license\_type | The type of license|
|computer\_name | The computer name|
|identity\_type | The type of identity used for the virtual machine|
|zones | The Virtual Machine zones|
|ultra\_ssd\_enabled | Enables or disables a capability on the virtual machine or virtual machine scale set.|
|priority | Specifies the priority for the virtual machine|
|eviction\_policy | Specifies the eviction policy for the Virtual Machine|

#### Relationships

- Azure Subscription contains one or more Virtual Machines.

    ```cypher
    (AzureSubscription)-[RESOURCE]->(VirtualMachine)
    ```

### AzureDataDisk

Representation of an [Azure Data Disk](https://docs.microsoft.com/en-us/rest/api/compute/virtualmachines/get#datadisk).

| Field | Description |
|-------|-------------|
|firstseen| Timestamp of when a sync job discovered this node|
|lastupdated| Timestamp of the last time the node was updated|
|**id**| The Azure Data Disk ID number|
|lun | Specifies the logical unit number of the data disk|
|name | The data disk name|
|vhd | The virtual hard disk associated with data disk|
|image | The source user image virtual hard disk|
|size | The size of the disk in GB|
|caching | Specifies the caching requirement|
|createoption | Specifies how the disk should be created|
|write\_accelerator\_enabled | Specifies whether writeAccelerator should be enabled or disabled on the data disk|
|managed\_disk\_storage\_type | The data disk storage type|

#### Relationships

- Azure Virtual Machines are attached to Data Disks.

    ```cypher
    (VirtualMachine)-[ATTACHED_TO]->(AzureDataDisk)
    ```

### AzureDisk

Representation of an [Azure Disk](https://docs.microsoft.com/en-us/rest/api/compute/disks).

| Field | Description |
|-------|-------------|
|firstseen| Timestamp of when a sync job discovered this node|
|lastupdated| Timestamp of the last time the node was updated|
|**id**| The Azure Disk ID number|
|type | The type of the resource|
|location | The location where Disk is created|
|resourcegroup | The Resource Group where Disk is created|
|name | The friendly name that identifies the Disk|
|createoption | Specifies how the disk should be created|
|disksizegb | The size of the disk in GB|
|encryption | Specifies whether the disk has encryption enabled |
|maxshares | Specifies how many machines can share the disk|
|ostype | The operating system type of the disk|
|tier | Performance Tier associated with the disk|
|sku | The disk sku name|
|zones | The logical zone list for disk|

#### Relationships

- Azure Subscription contains one or more Disks.

    ```cypher
    (AzureSubscription)-[RESOURCE]->(AzureDisk)
    ```

### AzureSnapshot

Representation of an [Azure Snapshot](https://docs.microsoft.com/en-us/rest/api/compute/snapshots).

| Field | Description |
|-------|-------------|
|firstseen| Timestamp of when a sync job discovered this node|
|lastupdated| Timestamp of the last time the node was updated|
|**id**| The Azure Snapshot ID number|
|type | The type of the resource|
|location | The location where snapshot is created|
|resourcegroup | The Resource Group where snapshot is created|
|name | The friendly name that identifies the snapshot|
|createoption | Specifies how the disk should be created|
|disksizegb | The size of the snapshot in GB|
|encryption | Specifies whether the snapshot has encryption enabled |
|incremental | Indicates whether a snapshot is incremental or not |
|network\_access\_policy | Policy for accessing the snapshot via network|
|ostype | The operating system type of the snapshot|
|tier | Performance Tier associated with the snapshot|
|sku | The snapshot sku name|
|zones | The logical zone list for snapshot|

#### Relationships

- Azure Subscription contains one or more Snapshots.

    ```cypher
    (AzureSubscription)-[RESOURCE]->(AzureSnapshot)
    ```

### AzureSQLServer

Representation of an [AzureSQLServer](https://docs.microsoft.com/en-us/rest/api/sql/servers).

| Field | Description |
|-------|-------------|
|firstseen| Timestamp of when a sync job discovered this node|
|lastupdated| Timestamp of the last time the node was updated|
|**id**| The resource ID|
|location | The location where the resource is created|
|resourcegroup | The Resource Group where SQL Server is created|
|name | The friendly name that identifies the SQL server|
|kind | Specifies the kind of SQL server|
|state | The state of the server|
|version | The version of the server |

#### Relationships

- Azure Subscription contains one or more SQL Servers.

    ```cypher
    (AzureSubscription)-[RESOURCE]->(AzureSQLServer)
    ```
- Azure SQL Server can be used by one or more Azure Server DNS Aliases.

    ```cypher
    (AzureSQLServer)-[USED_BY]->(AzureServerDNSAlias)
    ```
- Azure SQL Server can be administered by one or more Azure Server AD Administrators.

    ```cypher
    (AzureSQLServer)-[ADMINISTERED_BY]->(AzureServerADAdministrator)
    ```
- Azure SQL Server has one or more Azure Recoverable Database.

    ```cypher
    (AzureSQLServer)-[RESOURCE]->(AzureRecoverableDatabase)
    ```
- Azure SQL Server has one or more Azure Restorable Dropped Database.

    ```cypher
    (AzureSQLServer)-[RESOURCE]->(AzureRestorableDroppedDatabase)
    ```
- Azure SQL Server has one or more Azure Failover Group.

    ```cypher
    (AzureSQLServer)-[RESOURCE]->(AzureFailoverGroup)
    ```
- Azure SQL Server has one or more Azure Elastic Pool.

    ```cypher
    (AzureSQLServer)-[RESOURCE]->(AzureElasticPool)
    ```
- Azure SQL Server has one or more Azure SQL Database.

    ```cypher
    (AzureSQLServer)-[RESOURCE]->(AzureSQLDatabase)
    ```

### AzureServerDNSAlias

Representation of an [AzureServerDNSAlias](https://docs.microsoft.com/en-us/rest/api/sql/serverdnsaliases).

| Field | Description |
|-------|-------------|
|firstseen| Timestamp of when a sync job discovered this node|
|lastupdated| Timestamp of the last time the node was updated|
|**id**| The resource ID|
|name | The name of the server DNS alias|
|dnsrecord | The fully qualified DNS record for alias.|

#### Relationships

- Azure SQL Server can be used by one or more Azure Server DNS Aliases.

    ```cypher
    (AzureSQLServer)-[USED_BY]->(AzureServerDNSAlias)
    ```

### AzureServerADAdministrator

Representation of an [AzureServerADAdministrator](https://docs.microsoft.com/en-us/rest/api/sql/serverazureadadministrators).

| Field | Description |
|-------|-------------|
|firstseen| Timestamp of when a sync job discovered this node|
|lastupdated| Timestamp of the last time the node was updated|
|**id**| The resource ID|
|name | The name of the resource.|
|administratortype | The type of the server administrator.|
|login | The login name of the server administrator.|

#### Relationships

- Azure SQL Server can be administered by one or more Azure Server AD Administrators.

    ```cypher
    (AzureSQLServer)-[ADMINISTERED_BY]->(AzureServerADAdministrator)
    ```

### AzureRecoverableDatabase

Representation of an [AzureRecoverableDatabase](https://docs.microsoft.com/en-us/rest/api/sql/recoverabledatabases).

| Field | Description |
|-------|-------------|
|firstseen| Timestamp of when a sync job discovered this node|
|lastupdated| Timestamp of the last time the node was updated|
|**id**| The resource ID|
|name | The name of the resource.|
|edition | The edition of the database.|
|servicelevelobjective | The service level objective name of the database.|
|lastbackupdate | The last available backup date of the database (ISO8601 format).|

#### Relationships

- Azure SQL Server has one or more Azure Recoverable Database.

    ```cypher
    (AzureSQLServer)-[RESOURCE]->(AzureRecoverableDatabase)
    ```

### AzureRestorableDroppedDatabase

Representation of an [AzureRestorableDroppedDatabase](https://docs.microsoft.com/en-us/rest/api/sql/restorabledroppeddatabases).

| Field | Description |
|-------|-------------|
|firstseen| Timestamp of when a sync job discovered this node|
|lastupdated| Timestamp of the last time the node was updated|
|**id**| The resource ID|
|name | The name of the resource.|
|location | The geo-location where the resource lives.|
|databasename | The name of the database.|
|creationdate | The creation date of the database (ISO8601 format).|
|deletiondate | The deletion date of the database (ISO8601 format).|
|restoredate | The earliest restore date of the database (ISO8601 format).|
|edition | The edition of the database.|
|servicelevelobjective | The service level objective name of the database.|
|maxsizebytes | The max size in bytes of the database.|

#### Relationships

- Azure SQL Server has one or more Azure Restorable Dropped Database.

    ```cypher
    (AzureSQLServer)-[RESOURCE]->(AzureRestorableDroppedDatabase)
    ```

### AzureFailoverGroup

Representation of an [AzureFailoverGroup](https://docs.microsoft.com/en-us/rest/api/sql/failovergroups).

| Field | Description |
|-------|-------------|
|firstseen| Timestamp of when a sync job discovered this node|
|lastupdated| Timestamp of the last time the node was updated|
|**id**| The resource ID|
|name | The name of the resource.|
|location | The geo-location where the resource lives.|
|replicationrole | Local replication role of the failover group instance.|
|replicationstate | Replication state of the failover group instance.|

#### Relationships

- Azure SQL Server has one or more Azure Failover Group.

    ```cypher
    (AzureSQLServer)-[RESOURCE]->(AzureFailoverGroup)
    ```

### AzureElasticPool

Representation of an [AzureElasticPool](https://docs.microsoft.com/en-us/rest/api/sql/elasticpools).

| Field | Description |
|-------|-------------|
|firstseen| Timestamp of when a sync job discovered this node|
|lastupdated| Timestamp of the last time the node was updated|
|**id**| The resource ID|
|name | The name of the resource.|
|location | The location of the resource.|
|kind | The kind of elastic pool.|
|creationdate | The creation date of the elastic pool (ISO8601 format).|
|state | The state of the elastic pool.|
|maxsizebytes | The storage limit for the database elastic pool in bytes.|
|licensetype | The license type to apply for this elastic pool. |
|zoneredundant | Specifies whether or not this elastic pool is zone redundant, which means the replicas of this elastic pool will be spread across multiple availability zones.|

#### Relationships

- Azure SQL Server has one or more Azure Elastic Pool.

    ```cypher
    (AzureSQLServer)-[RESOURCE]->(AzureElasticPool)
    ```

### AzureSQLDatabase

Representation of an [AzureSQLDatabase](https://docs.microsoft.com/en-us/rest/api/sql/databases).

| Field | Description |
|-------|-------------|
|firstseen| Timestamp of when a sync job discovered this node|
|lastupdated| Timestamp of the last time the node was updated|
|**id**| The resource ID|
|name | The name of the resource.|
|location | The location of the resource.|
|kind | The kind of database.|
|creationdate | The creation date of the database (ISO8601 format).|
|databaseid | The ID of the database.|
|maxsizebytes | The max size of the database expressed in bytes.|
|licensetype | The license type to apply for this database.|
|secondarylocation | The default secondary region for this database.|
|elasticpoolid | The resource identifier of the elastic pool containing this database.|
|collation | The collation of the database.|
|failovergroupid | Failover Group resource identifier that this database belongs to.|
|zoneredundant | Whether or not this database is zone redundant, which means the replicas of this database will be spread across multiple availability zones.|
|restorabledroppeddbid | The resource identifier of the restorable dropped database associated with create operation of this database.|
|recoverabledbid | The resource identifier of the recoverable database associated with create operation of this database.|

#### Relationships

- Azure SQL Server has one or more Azure SQL Database.

    ```cypher
    (AzureSQLServer)-[RESOURCE]->(AzureSQLDatabase)
    ```
- Azure SQL Database contains one or more Azure Replication Links.

    ```cypher
    (AzureSQLDatabase)-[CONTAINS]->(AzureReplicationLink)
    ```
- Azure SQL Database contains a Database Threat Detection Policy.

    ```cypher
    (AzureSQLDatabase)-[CONTAINS]->(AzureDatabaseThreatDetectionPolicy)
    ```
- Azure SQL Database contains one or more Restore Points.

    ```cypher
    (AzureSQLDatabase)-[CONTAINS]->(AzureRestorePoint)
    ```
- Azure SQL Database contains Transparent Data Encryption.

    ```cypher
    (AzureSQLDatabase)-[CONTAINS]->(AzureTransparentDataEncryption)
    ```

### AzureReplicationLink

Representation of an [AzureReplicationLink](https://docs.microsoft.com/en-us/rest/api/sql/replicationlinks).

| Field | Description |
|-------|-------------|
|firstseen| Timestamp of when a sync job discovered this node|
|lastupdated| Timestamp of the last time the node was updated|
|**id**| The resource ID|
|name | The name of the resource.|
|location | Location of the server that contains this firewall rule.|
|partnerdatabase | The name of the partner database.|
|partnerlocation | The Azure Region of the partner database.|
|partnerrole | The role of the database in the replication link.|
|partnerserver | The name of the server hosting the partner database.|
|mode | Replication mode of this replication link.|
|state | The replication state for the replication link.|
|percentcomplete | The percentage of seeding complete for the replication link.|
|role | The role of the database in the replication link.|
|starttime | The start time for the replication link.|
|terminationallowed | Legacy value indicating whether termination is allowed.|

#### Relationships

- Azure SQL Database contains one or more Azure Replication Links.

    ```cypher
    (AzureSQLDatabase)-[CONTAINS]->(AzureReplicationLink)
    ```

### AzureDatabaseThreatDetectionPolicy

Representation of an [AzureDatabaseThreatDetectionPolicy](https://docs.microsoft.com/en-us/rest/api/sql/databasethreatdetectionpolicies).

| Field | Description |
|-------|-------------|
|firstseen| Timestamp of when a sync job discovered this node|
|lastupdated| Timestamp of the last time the node was updated|
|**id**| The resource ID|
|name | The name of the resource.|
|location | The geo-location where the resource lives.|
|kind | The kind of the resource.|
|emailadmins | Specifies that the alert is sent to the account administrators.|
|emailaddresses | Specifies the semicolon-separated list of e-mail addresses to which the alert is sent.|
|retentiondays | Specifies the number of days to keep in the Threat Detection audit logs.|
|state | Specifies the state of the policy.|
|storageendpoint | Specifies the blob storage endpoint.|
|useserverdefault | Specifies whether to use the default server policy.|
|disabledalerts | Specifies the semicolon-separated list of alerts that are disabled, or empty string to disable no alerts.|

#### Relationships

- Azure SQL Database contains a Database Threat Detection Policy.

    ```cypher
    (AzureSQLDatabase)-[CONTAINS]->(AzureDatabaseThreatDetectionPolicy)
    ```

### AzureRestorePoint

Representation of an [AzureRestorePoint](https://docs.microsoft.com/en-us/rest/api/sql/restorepoints).

| Field | Description |
|-------|-------------|
|firstseen| Timestamp of when a sync job discovered this node|
|lastupdated| Timestamp of the last time the node was updated|
|**id**| The resource ID|
|name | The name of the resource.|
|location | The geo-location where the resource lives.|
|restoredate | The earliest time to which this database can be restored.|
|restorepointtype | The type of restore point.|
|creationdate | The time the backup was taken.|

#### Relationships

- Azure SQL Database contains one or more Restore Points.

    ```cypher
    (AzureSQLDatabase)-[CONTAINS]->(AzureRestorePoint)
    ```

### AzureTransparentDataEncryption

Representation of an [AzureTransparentDataEncryption](https://docs.microsoft.com/en-us/rest/api/sql/transparentdataencryptions).

| Field | Description |
|-------|-------------|
|firstseen| Timestamp of when a sync job discovered this node|
|lastupdated| Timestamp of the last time the node was updated|
|**id**| The resource ID|
|name | The name of the resource.|
|location | The resource location.|
|status | The status of the database transparent data encryption.|

#### Relationships

- Azure SQL Database contains Transparent Data Encryption.

    ```cypher
    (AzureSQLDatabase)-[CONTAINS]->(AzureTransparentDataEncryption)
    ```

### AzureStorageAccount

Representation of an [AzureStorageAccount](https://docs.microsoft.com/en-us/rest/api/storagerp/storageaccounts).

| Field | Description |
|-------|-------------|
|firstseen| Timestamp of when a sync job discovered this node|
|lastupdated| Timestamp of the last time the node was updated|
|**id**| Fully qualified resource ID for the resource.|
|type | The type of the resource.|
|location | The geo-location where the resource lives.|
|resourcegroup | The Resource Group where the storage account is created|
|name | The name of the resource.|
|kind | Gets the Kind of the resource.|
|creationtime | Gets the creation date and time of the storage account in UTC.|
|hnsenabled | Specifies if the Account HierarchicalNamespace is enabled.|
|primarylocation | Gets the location of the primary data center for the storage account.|
|secondarylocation | Gets the location of the geo-replicated secondary for the storage account.|
|provisioningstate | Gets the status of the storage account at the time the operation was called.|
|statusofprimary | Gets the status availability status of the primary location of the storage account.|
|statusofsecondary | Gets the status availability status of the secondary location of the storage account.|
|supportshttpstrafficonly | Allows https traffic only to storage service if sets to true.|

#### Relationships

- Azure Subscription contains one or more Storage Accounts.

    ```cypher
    (AzureSubscription)-[RESOURCE]->(AzureStorageAccount)
    ```
- Azure Storage Accounts uses one or more Queue Services.

    ```cypher
    (AzureStorageAccount)-[USES]->(AzureStorageQueueService)
    ```
- Azure Storage Accounts uses one or more Table Services.

    ```cypher
    (AzureStorageAccount)-[USES]->(AzureStorageTableService)
    ```
- Azure Storage Accounts uses one or more File Services.

    ```cypher
    (AzureStorageAccount)-[USES]->(AzureStorageFileService)
    ```
- Azure Storage Accounts uses one or more Blob Services.

    ```cypher
    (AzureStorageAccount)-[USES]->(AzureStorageBlobService)
    ```

### AzureStorageQueueService

Representation of an [AzureStorageQueueService](https://docs.microsoft.com/en-us/rest/api/storagerp/queueservices).

| Field | Description |
|-------|-------------|
|firstseen| Timestamp of when a sync job discovered this node|
|lastupdated| Timestamp of the last time the node was updated|
|**id**| Fully qualified resource ID for the resource.|
|type | The type of the resource.|
|name | The name of the queue service.|

#### Relationships

- Azure Storage Accounts uses one or more Queue Services.

    ```cypher
    (AzureStorageAccount)-[USES]->(AzureStorageQueueService)
    ```
- Queue Service contains one or more queues.

    ```cypher
    (AzureStorageQueueService)-[CONTAINS]->(AzureStorageQueue)
    ```

### AzureStorageTableService

Representation of an [AzureStorageTableService](https://docs.microsoft.com/en-us/rest/api/storagerp/tableservices).

| Field | Description |
|-------|-------------|
|firstseen| Timestamp of when a sync job discovered this node|
|lastupdated| Timestamp of the last time the node was updated|
|**id**| Fully qualified resource ID for the resource.|
|type | The type of the resource.|
|name | The name of the table service.|

#### Relationships

- Azure Storage Accounts uses one or more Table Services.

    ```cypher
    (AzureStorageAccount)-[USES]->(AzureStorageTableService)
    ```
- Table Service contains one or more tables.

    ```cypher
    (AzureStorageTableService)-[CONTAINS]->(AzureStorageTable)
    ```

### AzureStorageFileService

Representation of an [AzureStorageFileService](https://docs.microsoft.com/en-us/rest/api/storagerp/fileservices).

| Field | Description |
|-------|-------------|
|firstseen| Timestamp of when a sync job discovered this node|
|lastupdated| Timestamp of the last time the node was updated|
|**id**| Fully qualified resource ID for the resource.|
|type | The type of the resource.|
|name | The name of the file service.|

#### Relationships

- Azure Storage Accounts uses one or more File Services.

    ```cypher
    (AzureStorageAccount)-[USES]->(AzureStorageFileService)
    ```
- Table Service contains one or more file shares.

    ```cypher
    (AzureStorageFileService)-[CONTAINS]->(AzureStorageFileShare)
    ```

### AzureStorageBlobService

Representation of an [AzureStorageBlobService](https://docs.microsoft.com/en-us/rest/api/storagerp/blobservices).

| Field | Description |
|-------|-------------|
|firstseen| Timestamp of when a sync job discovered this node|
|lastupdated| Timestamp of the last time the node was updated|
|**id**| Fully qualified resource ID for the resource.|
|type | The type of the resource.|
|name | The name of the blob service.|

#### Relationships

- Azure Storage Accounts uses one or more Blob Services.

    ```cypher
    (AzureStorageAccount)-[USES]->(AzureStorageBlobService)
    ```
- Blob Service contains one or more blob containers.

    ```cypher
    (AzureStorageBlobService)-[CONTAINS]->(AzureStorageBlobContainer)
    ```

### AzureStorageQueue

Representation of an [AzureStorageQueue](https://docs.microsoft.com/en-us/rest/api/storagerp/queue).

| Field | Description |
|-------|-------------|
|firstseen| Timestamp of when a sync job discovered this node|
|lastupdated| Timestamp of the last time the node was updated|
|**id**| Fully qualified resource ID for the resource.|
|type | The type of the resource.|
|name | The name of the queue.|

#### Relationships

- Queue Service contains one or more queues.

    ```cypher
    (AzureStorageQueueService)-[CONTAINS]->(AzureStorageQueue)
    ```

### AzureStorageTable

Representation of an [AzureStorageTable](https://docs.microsoft.com/en-us/rest/api/storagerp/table).

| Field | Description |
|-------|-------------|
|firstseen| Timestamp of when a sync job discovered this node|
|lastupdated| Timestamp of the last time the node was updated|
|**id**| Fully qualified resource ID for the resource.|
|type | The type of the resource.|
|name | The name of the table resource.|
|tablename | Table name under the specified account.|

#### Relationships

- Table Service contains one or more tables.

    ```cypher
    (AzureStorageTableService)-[CONTAINS]->(AzureStorageTable)
    ```

### AzureStorageFileShare

Representation of an [AzureStorageFileShare](https://docs.microsoft.com/en-us/rest/api/storagerp/fileshares).

| Field | Description |
|-------|-------------|
|firstseen| Timestamp of when a sync job discovered this node|
|lastupdated| Timestamp of the last time the node was updated|
|**id**| Fully qualified resource ID for the resource.|
|type | The type of the resource.|
|name | The name of the resource.|
|lastmodifiedtime | Specifies the date and time the share was last modified.|
|sharequota | The maximum size of the share, in gigabytes.|
|accesstier | Specifies the access tier for the share.|
|deleted | Indicates whether the share was deleted.|
|accesstierchangetime | Indicates the last modification time for share access tier.|
|accesstierstatus | Indicates if there is a pending transition for access tier.|
|deletedtime | The deleted time if the share was deleted.|
|enabledprotocols | The authentication protocol that is used for the file share.|
|remainingretentiondays | Remaining retention days for share that was soft deleted.|
|shareusagebytes | The approximate size of the data stored on the share.|
|version | The version of the share.|

#### Relationships

- File Service contains one or more file shares.

    ```cypher
    (AzureStorageTableService)-[CONTAINS]->(AzureStorageFileShare)
    ```

### AzureStorageBlobContainer

Representation of an [AzureStorageBlobContainer](https://docs.microsoft.com/en-us/rest/api/storagerp/blobcontainers).

| Field | Description |
|-------|-------------|
|firstseen| Timestamp of when a sync job discovered this node|
|lastupdated| Timestamp of the last time the node was updated|
|**id**| Fully qualified resource ID for the resource.|
|type | The type of the resource.|
|name | The name of the resource.|
|deleted | Indicates whether the blob container was deleted.|
|deletedtime | Blob container deletion time.|
|defaultencryptionscope | Default the container to use specified encryption scope for all writes.|
|publicaccess | Specifies whether data in the container may be accessed publicly and the level of access.|
|leasestatus | The lease status of the container.|
|leasestate | Lease state of the container.|
|lastmodifiedtime | Specifies the date and time the container was last modified.|
|remainingretentiondays | Specifies the remaining retention days for soft deleted blob container.|
|version | The version of the deleted blob container.|
|hasimmutabilitypolicy | Specifies the if the container has an ImmutabilityPolicy or not.|
|haslegalhold | Specifies if the container has any legal hold tags.|
|leaseduration | Specifies whether the lease on a container is of infinite or fixed duration, only when the container is leased.|

#### Relationships

- Blob Service contains one or more blob containers.

    ```cypher
    (AzureStorageBlobService)-[CONTAINS]->(AzureStorageBlobContainer)
    ```

### AzureCosmosDBAccount

Representation of an [AzureCosmosDBAccount](https://docs.microsoft.com/en-us/rest/api/cosmos-db-resource-provider/).

| Field | Description |
|-------|-------------|
|firstseen| Timestamp of when a sync job discovered this node|
|lastupdated| Timestamp of the last time the node was updated|
|**id**| The unique resource identifier of the ARM resource.|
|location | The location of the resource group to which the resource belongs.|
|resourcegroup | The Resource Group where the database account is created.|
|name | The name of the ARM resource.|
|kind | Indicates the type of database account.|
|type | The type of Azure resource.|
|ipranges | List of IpRules.|
|capabilities | List of Cosmos DB capabilities for the account.|
|documentendpoint | The connection endpoint for the Cosmos DB database account.|
|virtualnetworkfilterenabled | Flag to indicate whether to enable/disable Virtual Network ACL rules.|
|enableautomaticfailover | Enables automatic failover of the write region in the rare event that the region is unavailable due to an outage.|
|provisioningstate | The status of the Cosmos DB account at the time the operation was called.|
|multiplewritelocations | Enables the account to write in multiple locations.|
|accountoffertype | The offer type for the Cosmos DB database account.|
|publicnetworkaccess | Whether requests from Public Network are allowed.|
|enablecassandraconnector | Enables the cassandra connector on the Cosmos DB C* account.|
|connectoroffer | The cassandra connector offer type for the Cosmos DB database C* account.|
|disablekeybasedmetadatawriteaccess | Disable write operations on metadata resources (databases, containers, throughput) via account keys.|
|keyvaulturi | The URI of the key vault.|
|enablefreetier | Flag to indicate whether Free Tier is enabled.|
|enableanalyticalstorage | Flag to indicate whether to enable storage analytics.|
|defaultconsistencylevel | The default consistency level and configuration settings of the Cosmos DB account.|
|maxstalenessprefix | When used with the Bounded Staleness consistency level, this value represents the number of stale requests tolerated.|
|maxintervalinseconds | When used with the Bounded Staleness consistency level, this value represents the time amount of staleness (in seconds) tolerated.|

#### Relationships

- Azure Subscription contains one or more database accounts.

    ```cypher
    (AzureSubscription)-[RESOURCE]->(AzureCosmosDBAccount)
    ```
- Azure Database Account can be read from, written from and is associated with Azure CosmosDB Locations.

    ```cypher
    (AzureCosmosDBAccount)-[CAN_WRITE_FROM]->(AzureCosmosDBLocation)
    ```
    ```cypher
    (AzureCosmosDBAccount)-[CAN_READ_FROM]->(AzureCosmosDBLocation)
    ```
    ```cypher
    (AzureCosmosDBAccount)-[ASSOCIATED_WITH]->(AzureCosmosDBLocation)
    ```
- Azure Database Account contains one or more Cors Policy.

    ```cypher
    (AzureCosmosDBAccount)-[CONTAINS]->(AzureCosmosDBCorsPolicy)
    ```
- Azure Database Account contains one or more failover policies.

    ```cypher
    (AzureCosmosDBAccount)-[CONTAINS]->(AzureCosmosDBAccountFailoverPolicy)
    ```
- Azure Database Account is configured with one or more private endpoint connections.

    ```cypher
    (AzureCosmosDBAccount)-[CONFIGURED_WITH]->(AzureCDBPrivateEndpointConnection)
    ```
- Azure Database Account is configured with one or more virtual network rules.

    ```cypher
    (AzureCosmosDBAccount)-[CONFIGURED_WITH]->(AzureCosmosDBVirtualNetworkRule)
    ```
- Azure Database Account contains one or more SQL databases.

    ```cypher
    (AzureCosmosDBAccount)-[CONTAINS]->(AzureCosmosDBSqlDatabase)
    ```
- Azure Database Account contains one or more Cassandra keyspace.

    ```cypher
    (AzureCosmosDBAccount)-[CONTAINS]->(AzureCosmosDBCassandraKeyspace)
    ```
- Azure Database Account contains one or more MongoDB Database.

    ```cypher
    (AzureCosmosDBAccount)-[CONTAINS]->(AzureCosmosDBMongoDBDatabase)
    ```
- Azure Database Account contains one or more table resource.

    ```cypher
    (AzureCosmosDBAccount)-[CONTAINS]->(AzureCosmosDBTableResource)
    ```

### AzureCosmosDBLocation

Representation of an [Azure CosmosDB Location](https://docs.microsoft.com/en-us/rest/api/cosmos-db-resource-provider/).

| Field | Description |
|-------|-------------|
|firstseen| Timestamp of when a sync job discovered this node|
|lastupdated| Timestamp of the last time the node was updated|
|**id**| The unique identifier of the region within the database account.|
|locationname | The name of the region.|
|documentendpoint | The connection endpoint for the specific region.|
|provisioningstate | The status of the Cosmos DB account at the time the operation was called.|
|failoverpriority | The failover priority of the region.|
|iszoneredundant | Flag to indicate whether or not this region is an AvailabilityZone region.|

#### Relationships

- Azure Database Account has write permissions from, read permissions from and is associated with Azure CosmosDB Locations.

    ```cypher
    (AzureCosmosDBAccount)-[CAN_WRITE_FROM]->(AzureCosmosDBLocation)
    ```
    (AzureCosmosDBAccount)-[CAN_READ_FROM]->(AzureCosmosDBLocation)
    ```cypher
    (AzureCosmosDBAccount)-[ASSOCIATED_WITH]->(AzureCosmosDBLocation)
    ```

### AzureCosmosDBCorsPolicy

Representation of an [Azure Cosmos DB Cors Policy](https://docs.microsoft.com/en-us/rest/api/cosmos-db-resource-provider/).

| Field | Description |
|-------|-------------|
|firstseen| Timestamp of when a sync job discovered this node|
|lastupdated| Timestamp of the last time the node was updated|
|**id**| The unique resource identifier for Cors Policy.|
|allowedorigins | The origin domains that are permitted to make a request against the service via CORS.|
|allowedmethods | The methods (HTTP request verbs) that the origin domain may use for a CORS request.|
|allowedheaders | The request headers that the origin domain may specify on the CORS request.|
|exposedheaders | The response headers that may be sent in the response to the CORS request and exposed by the browser to the request issuer.|
|maxageinseconds | The maximum amount time that a browser should cache the preflight OPTIONS request.|

#### Relationships

- Azure Database Account contains one or more Cors Policy.

    ```cypher
    (AzureCosmosDBAccount)-[CONTAINS]->(AzureCosmosDBCorsPolicy)
    ```

### AzureCosmosDBAccountFailoverPolicy

Representation of an Azure Database Account [Failover Policy](https://docs.microsoft.com/en-us/rest/api/cosmos-db-resource-provider/).

| Field | Description |
|-------|-------------|
|firstseen| Timestamp of when a sync job discovered this node|
|lastupdated| Timestamp of the last time the node was updated|
|**id**| The unique identifier of the region in which the database account replicates to.|
|locationname | The name of the region in which the database account exists.|
|failoverpriority | The failover priority of the region. A failover priority of 0 indicates a write region.|

#### Relationships

- Azure Database Account contains one or more failover policies.

    ```cypher
    (AzureCosmosDBAccount)-[CONTAINS]->(AzureCosmosDBAccountFailoverPolicy)
    ```

### AzureCDBPrivateEndpointConnection

Representation of an Azure Cosmos DB [Private Endpoint Connection](https://docs.microsoft.com/en-us/rest/api/cosmos-db-resource-provider/).

| Field | Description |
|-------|-------------|
|firstseen| Timestamp of when a sync job discovered this node|
|lastupdated| Timestamp of the last time the node was updated|
|**id**| Fully qualified resource Id for the resource.|
|name | The name of the resource.|
|privateendpointid | Resource id of the private endpoint.|
|status | The private link service connection status.|
|actionrequired | Any action that is required beyond basic workflow (approve/ reject/ disconnect).|

#### Relationships

- Azure Database Account is configured with one or more private endpoint connections.

    ```cypher
    (AzureCosmosDBAccount)-[CONFIGURED_WITH]->(AzureCDBPrivateEndpointConnection)
    ```

### AzureCosmosDBVirtualNetworkRule

Representation of an Azure Cosmos DB [Virtual Network Rule](https://docs.microsoft.com/en-us/rest/api/cosmos-db-resource-provider/).

| Field | Description |
|-------|-------------|
|firstseen| Timestamp of when a sync job discovered this node|
|lastupdated| Timestamp of the last time the node was updated|
|**id**| Resource ID of a subnet.|
|ignoremissingvnetserviceendpoint | Create firewall rule before the virtual network has vnet service endpoint enabled.|

#### Relationships

- Azure Database Account is configured with one or more virtual network rules.

    ```cypher
    (AzureCosmosDBAccount)-[CONFIGURED_WITH]->(AzureCosmosDBVirtualNetworkRule)
    ```

### AzureCosmosDBSqlDatabase

Representation of an [AzureCosmosDBSqlDatabase](https://docs.microsoft.com/en-us/rest/api/cosmos-db-resource-provider/).

| Field | Description |
|-------|-------------|
|firstseen| Timestamp of when a sync job discovered this node|
|lastupdated| Timestamp of the last time the node was updated|
|**id**| The unique resource identifier of the ARM resource.|
|name | The name of the ARM resource.|
|type| The type of Azure resource.|
|location| The location of the resource group to which the resource belongs.|
|throughput| Value of the Cosmos DB resource throughput or autoscaleSettings.|
|maxthroughput| Represents maximum throughput, the resource can scale up to.|

#### Relationships

- Azure Database Account contains one or more SQL databases.

    ```cypher
    (AzureCosmosDBAccount)-[CONTAINS]->(AzureCosmosDBSqlDatabase)
    ```
- SQL Databases contain one or more SQL containers.

    ```cypher
    (AzureCosmosDBSqlDatabase)-[CONTAINS]->(AzureCosmosDBSqlContainer)
    ```

### AzureCosmosDBCassandraKeyspace

Representation of an [AzureCosmosDBCassandraKeyspace](https://docs.microsoft.com/en-us/rest/api/cosmos-db-resource-provider/).

| Field | Description |
|-------|-------------|
|firstseen| Timestamp of when a sync job discovered this node|
|lastupdated| Timestamp of the last time the node was updated|
|**id**| The unique resource identifier of the ARM resource.|
|name | The name of the ARM resource.|
|type| The type of Azure resource.|
|location| The location of the resource group to which the resource belongs.|
|throughput| Value of the Cosmos DB resource throughput or autoscaleSettings.|
|maxthroughput| Represents maximum throughput, the resource can scale up to.|

#### Relationships

- Azure Database Account contains one or more Cassandra keyspace.

    ```cypher
    (AzureCosmosDBAccount)-[CONTAINS]->(AzureCosmosDBCassandraKeyspace)
    ```
- Cassandra Keyspace contains one or more Cassandra tables.

    ```cypher
    (AzureCosmosDBCassandraKeyspace)-[CONTAINS]->(AzureCosmosDBCassandraTable)
    ```

### AzureCosmosDBMongoDBDatabase

Representation of an [AzureCosmosDBMongoDBDatabase](https://docs.microsoft.com/en-us/rest/api/cosmos-db-resource-provider/).

| Field | Description |
|-------|-------------|
|firstseen| Timestamp of when a sync job discovered this node|
|lastupdated| Timestamp of the last time the node was updated|
|**id**| The unique resource identifier of the ARM resource.|
|name | The name of the ARM resource.|
|type| The type of Azure resource.|
|location| The location of the resource group to which the resource belongs.|
|throughput| Value of the Cosmos DB resource throughput or autoscaleSettings.|
|maxthroughput| Represents maximum throughput, the resource can scale up to.|

#### Relationships

- Azure Database Account contains one or more MongoDB Database.

    ```cypher
    (AzureCosmosDBAccount)-[CONTAINS]->(AzureCosmosDBMongoDBDatabase)
    ```
- MongoDB database contains one or more MongoDB collections.

    ```cypher
    (AzureCosmosDBMongoDBDatabase)-[CONTAINS]->(AzureCosmosDBMongoDBCollection)
    ```

### AzureCosmosDBTableResource

Representation of an [AzureCosmosDBTableResource](https://docs.microsoft.com/en-us/rest/api/cosmos-db-resource-provider/).

| Field | Description |
|-------|-------------|
|firstseen| Timestamp of when a sync job discovered this node|
|lastupdated| Timestamp of the last time the node was updated|
|**id**| The unique resource identifier of the ARM resource.|
|name | The name of the ARM resource.|
|type| The type of Azure resource.|
|location| The location of the resource group to which the resource belongs.|
|throughput| Value of the Cosmos DB resource throughput or autoscaleSettings.|
|maxthroughput| Represents maximum throughput, the resource can scale up to.|

#### Relationships

- Azure Database Account contains one or more table resource.

    ```cypher
    (AzureCosmosDBAccount)-[CONTAINS]->(AzureCosmosDBTableResource)
    ```

### AzureCosmosDBSqlContainer

Representation of an [AzureCosmosDBSqlContainer](https://docs.microsoft.com/en-us/rest/api/cosmos-db-resource-provider/).

| Field | Description |
|-------|-------------|
|firstseen| Timestamp of when a sync job discovered this node|
|lastupdated| Timestamp of the last time the node was updated|
|**id**| The unique resource identifier of the ARM resource.|
|name | The name of the ARM resource.|
|type| The type of Azure resource.|
|location| The location of the resource group to which the resource belongs.|
|throughput| Value of the Cosmos DB resource throughput or autoscaleSettings.|
|maxthroughput| Represents maximum throughput, the resource can scale up to.|
|container| Name of the Cosmos DB SQL container.|
|defaultttl| Default time to live.|
|analyticalttl| Specifies the Analytical TTL.|
|isautomaticindexingpolicy| Indicates if the indexing policy is automatic.|
|indexingmode|  Indicates the indexing mode.|
|conflictresolutionpolicymode| Indicates the conflict resolution mode.|

#### Relationships

- SQL Databases contain one or more SQL containers.

    ```cypher
    (AzureCosmosDBSqlDatabase)-[CONTAINS]->(AzureCosmosDBSqlContainer)
    ```

### AzureCosmosDBCassandraTable

Representation of an [AzureCosmosDBCassandraTable](https://docs.microsoft.com/en-us/rest/api/cosmos-db-resource-provider/).

| Field | Description |
|-------|-------------|
|firstseen| Timestamp of when a sync job discovered this node|
|lastupdated| Timestamp of the last time the node was updated|
|**id**| The unique resource identifier of the ARM resource.|
|name | The name of the ARM resource.|
|type| The type of Azure resource.|
|location| The location of the resource group to which the resource belongs.|
|throughput| Value of the Cosmos DB resource throughput or autoscaleSettings.|
|maxthroughput| Represents maximum throughput, the resource can scale up to.|
|container| Name of the Cosmos DB Cassandra table.|
|defaultttl| Time to live of the Cosmos DB Cassandra table.|
|analyticalttl| Specifies the Analytical TTL.|

#### Relationships

- Cassandra Keyspace contains one or more Cassandra tables.

    ```cypher
    (AzureCosmosDBCassandraKeyspace)-[CONTAINS]->(AzureCosmosDBCassandraTable)
    ```

### AzureCosmosDBMongoDBCollection

Representation of an [AzureCosmosDBMongoDBCollection](https://docs.microsoft.com/en-us/rest/api/cosmos-db-resource-provider/).

| Field | Description |
|-------|-------------|
|firstseen| Timestamp of when a sync job discovered this node|
|lastupdated| Timestamp of the last time the node was updated|
|**id**| The unique resource identifier of the ARM resource.|
|name | The name of the ARM resource.|
|type| The type of Azure resource.|
|location| The location of the resource group to which the resource belongs.|
|throughput| Value of the Cosmos DB resource throughput or autoscaleSettings.|
|maxthroughput| Represents maximum throughput, the resource can scale up to.|
|collectionname| Name of the Cosmos DB MongoDB collection.|
|analyticalttl| Specifies the Analytical TTL.|

#### Relationships

- MongoDB database contains one or more MongoDB collections.

    ```cypher
    (AzureCosmosDBMongoDBDatabase)-[CONTAINS]->(AzureCosmosDBMongoDBCollection)
    ```

### AzureFunctionApp

Representation of an [Azure Function App](https://learn.microsoft.com/en-us/rest/api/appservice/web-apps/get).

| Field | Description |
|-------|-------------|
|firstseen| Timestamp of when a sync job discovered this node|
|lastupdated| Timestamp of the last time the node was updated|
|**id**| The full resource ID of the Function App. |
|name| The name of the Function App. |
|kind| The kind of the resource, used to identify it as a function app. |
|location| The Azure region where the Function App is deployed. |
|state| The operational state of the Function App (e.g., Running, Stopped). |
|default_host_name| The default hostname of the Function App. |
|https_only| A boolean indicating if the Function App is configured to only accept HTTPS traffic. |

#### Relationships

- An Azure Function App is a resource within an Azure Subscription.
    ```cypher
    (AzureSubscription)-[RESOURCE]->(AzureFunctionApp)
    ```

### AzureAppService

Representation of an [Azure App Service](https://learn.microsoft.com/en-us/rest/api/appservice/web-apps/get).

| Field | Description |
|---|---|
|firstseen| Timestamp of when a sync job discovered this node|
|lastupdated| Timestamp of the last time the node was updated|
|**id**| The full resource ID of the App Service. |
|name| The name of the App Service. |
|kind| The kind of the resource, used to identify it as an app service. |
|location| The Azure region where the App Service is deployed. |
|state| The operational state of the App Service (e.g., Running, Stopped). |
|default_host_name| The default hostname of the App Service. |
|https_only| A boolean indicating if the App Service is configured to only accept HTTPS traffic. |

#### Relationships

- An Azure App Service is a resource within an Azure Subscription.
    ```cypher
    (AzureSubscription)-[RESOURCE]->(AzureAppService)
    ```

### AzureLogicApp

Representation of an [Azure Logic App](https://learn.microsoft.com/en-us/rest/api/logic/workflows/get).

| Field | Description |
|---|---|
|firstseen| Timestamp of when a sync job discovered this node|
|lastupdated| Timestamp of the last time the node was updated|
|**id**| The full resource ID of the Logic App. |
|name| The name of the Logic App. |
|location| The Azure region where the Logic App is deployed. |
|state| The operational state of the Logic App (e.g., Enabled, Disabled). |
|created_time| The timestamp of when the Logic App was created. |
|changed_time| The timestamp of when the Logic App was last modified. |
|version| The version of the Logic App's definition. |
|access_endpoint| The public URL that can be used to trigger the Logic App. |

#### Relationships

- An Azure Logic App is a resource within an Azure Subscription.
    ```cypher
    (AzureSubscription)-[RESOURCE]->(AzureLogicApp)
    ```

### AzureResourceGroup

Representation of an [Azure Resource Group](https://learn.microsoft.com/en-us/rest/api/resources/resource-groups/get).

| Field | Description |
|---|---|
|firstseen| Timestamp of when a sync job discovered this node|
|lastupdated| Timestamp of the last time the node was updated|
|**id**| The full resource ID of the Resource Group. |
|name| The name of the Resource Group. |
|location| The Azure region where the Resource Group is deployed. |
|provisioning_state| The deployment status of the Resource Group (e.g., Succeeded). |

#### Relationships

- An Azure Resource Group is a resource within an Azure Subscription.
    ```cypher
    (AzureSubscription)-[RESOURCE]->(:AzureResourceGroup)
    ```

### AzureDataLakeFileSystem

Representation of an [Azure Data Lake File System](https://learn.microsoft.com/en-us/rest/api/storagerp/blob-containers/get), which is a container within a Data Lake enabled Storage Account.

| Field | Description |
|---|---|
|firstseen| Timestamp of when a sync job discovered this node|
|lastupdated| Timestamp of the last time the node was updated|
|**id**| The full resource ID of the File System. |
|name| The name of the File System. |
|public_access| The public access level of the File System (e.g., None). |
|last_modified_time| The timestamp of when the File System was last modified. |
|has_immutability_policy| A boolean indicating if the data is protected from being changed or deleted. |
|has_legal_hold| A boolean indicating if the data is locked for legal reasons. |

### AzureContainerInstance

Representation of an [Azure Container Instance](https://learn.microsoft.com/en-us/rest/api/container-instances/container-groups/get).

#### Relationships

- An Azure Storage Account contains one or more File Systems.
    ```cypher
    (AzureStorageAccount)-[:CONTAINS]->(:AzureDataLakeFileSystem)
|**id**| The full resource ID of the Container Instance. |
|name| The name of the Container Instance. |
|location| The Azure region where the Container Instance is deployed. |
|type| The type of the resource (e.g., `Microsoft.ContainerInstance/containerGroups`). |
|provisioning_state| The deployment status of the Container Instance (e.g., Succeeded). |
|ip_address| The public IP address of the Container Instance, if one is assigned. |
|os_type| The operating system type of the Container Instance (e.g., Linux or Windows). |

#### Relationships

- An Azure Container Instance is a resource within an Azure Subscription.
    ```cypher
    (AzureSubscription)-[:RESOURCE]->(:AzureContainerInstance)
    ```

<<<<<<< HEAD
### AzureTag

Representation of a key-value tag applied to an Azure resource. Tags with the same key and value share a single node in the graph, allowing for easy cross-resource querying.

| Field | Description |
|---|---|
| id | Unique identifier for the tag, formatted as `{key}:{value}`. |
| key | The tag name (e.g., `Environment`). |
| value | The tag value (e.g., `Production`). |
| lastupdated | The timestamp of the last time this tag was seen on any resource. |
=======
### AzureSecurityAssessment

Representation of an Azure Security [Assessment](https://learn.microsoft.com/en-us/rest/api/defenderforcloud/assessments/get).

| Field | Description |
|---|---|
|firstseen| Timestamp of when a sync job discovered this node|
|lastupdated| Timestamp of the last time the node was updated|
|**id**| The full resource ID of the Assessment.|
|name| The name of the Assessment.|
|display\_name| The user-friendly display name of the Assessment.|
|description| The description of the security issue identified by the assessment.|
|remediation\_description| The description of the steps required to remediate the issue.|

#### Relationships

  - An Azure Security Assessment is a resource within an Azure Subscription.
    ```cypher
    (AzureSubscription)-[HAS_ASSESSMENT]->(AzureSecurityAssessment)
    ```

### AzureMonitorMetricAlert

Representation of an Azure Monitor [Metric Alert](https://learn.microsoft.com/en-us/rest/api/monitor/metricalerts/get).

| Field | Description |
|---|---|
|firstseen| Timestamp of when a sync job discovered this node|
|lastupdated| Timestamp of the last time the node was updated|
|**id**| The full resource ID of the Metric Alert.|
|name| The name of the Metric Alert.|
|location| The Azure region where the Metric Alert is deployed.|
|description| The description of the Metric Alert.|
|severity| The severity of the alert, from 0 (critical) to 4 (verbose).|
|enabled| A boolean indicating if the alert rule is enabled.|
|window\_size| The period of time (in ISO 8601 duration format) that is used to monitor alert activity.|
|evaluation\_frequency| The frequency (in ISO 8601 duration format) with which the metric data is collected.|
|last\_updated\_time| The timestamp of when the alert rule was last modified.|

#### Relationships

  - An Azure Monitor Metric Alert is a resource within an Azure Subscription.
    ```cypher
    (AzureSubscription)-[:HAS_METRIC_ALERT]->(AzureMonitorMetricAlert)
    ```
>>>>>>> 9595af56
<|MERGE_RESOLUTION|>--- conflicted
+++ resolved
@@ -1301,7 +1301,6 @@
     (AzureSubscription)-[:RESOURCE]->(:AzureContainerInstance)
     ```
 
-<<<<<<< HEAD
 ### AzureTag
 
 Representation of a key-value tag applied to an Azure resource. Tags with the same key and value share a single node in the graph, allowing for easy cross-resource querying.
@@ -1312,7 +1311,8 @@
 | key | The tag name (e.g., `Environment`). |
 | value | The tag value (e.g., `Production`). |
 | lastupdated | The timestamp of the last time this tag was seen on any resource. |
-=======
+
+
 ### AzureSecurityAssessment
 
 Representation of an Azure Security [Assessment](https://learn.microsoft.com/en-us/rest/api/defenderforcloud/assessments/get).
@@ -1357,5 +1357,4 @@
   - An Azure Monitor Metric Alert is a resource within an Azure Subscription.
     ```cypher
     (AzureSubscription)-[:HAS_METRIC_ALERT]->(AzureMonitorMetricAlert)
-    ```
->>>>>>> 9595af56
+    ```