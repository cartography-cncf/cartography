## Azure Schema

### AzureTenant

Representation of an [Azure Tenant](https://docs.microsoft.com/en-us/rest/api/resources/Tenants/List).

| Field | Description |
|-------|-------------|
|firstseen| Timestamp of when a sync job discovered this node|
|lastupdated| Timestamp of the last time the node was updated|
|**id**| The Azure Tenant ID number|

#### Relationships

- Azure Principal is part of the Azure Account.

    ```cypher
    (AzureTenant)-[RESOURCE]->(AzurePrincipal)
    ```

### AzurePrincipal

Representation of an [Azure Principal](https://docs.microsoft.com/en-us/graph/api/resources/user?view=graph-rest-1.0)..

| Field | Description |
|-------|-------------|
|firstseen| Timestamp of when a sync job discovered this node|
|lastupdated| Timestamp of the last time the node was updated|
|**email**| Email of the Azure Principal|

#### Relationships

- Azure Principal is part of the Azure Account.

    ```cypher
    (AzurePrincipal)-[RESOURCE]->(AzureTenant)
    ```

### AzureSubscription

Representation of an [Azure Subscription](https://docs.microsoft.com/en-us/rest/api/resources/subscriptions)..

| Field | Description |
|-------|-------------|
|firstseen| Timestamp of when a sync job discovered this node|
|lastupdated| Timestamp of the last time the node was updated|
|**id**| The Azure Subscription ID number|
|name | The friendly name that identifies the subscription|
|path | The full ID for the Subscription|
|state| Can be one of ``Enabled \| Disabled \| Deleted \| PastDue \| Warned``|

#### Relationships

- Azure Tenant contains one or more Subscriptions.

    ```cypher
    (AzureTenant)-[RESOURCE]->(AzureSubscription)
    ```

### VirtualMachine

Representation of an [Azure Virtual Machine](https://docs.microsoft.com/en-us/rest/api/compute/virtualmachines).

| Field | Description |
|-------|-------------|
|firstseen| Timestamp of when a sync job discovered this node|
|lastupdated| Timestamp of the last time the node was updated|
|**id**| The Azure Virtual Machine ID number|
|type | The type of the resource|
|location | The location where Virtual Machine is created|
|resourcegroup | The Resource Group where Virtual Machine is created|
|name | The friendly name that identifies the Virtual Machine|
|plan | The plan associated with the Virtual Machine|
|size | The size of the Virtual Machine|
|license\_type | The type of license|
|computer\_name | The computer name|
|identity\_type | The type of identity used for the virtual machine|
|zones | The Virtual Machine zones|
|ultra\_ssd\_enabled | Enables or disables a capability on the virtual machine or virtual machine scale set.|
|priority | Specifies the priority for the virtual machine|
|eviction\_policy | Specifies the eviction policy for the Virtual Machine|

#### Relationships

- Azure Subscription contains one or more Virtual Machines.

    ```cypher
    (AzureSubscription)-[RESOURCE]->(VirtualMachine)
    ```

### AzureDataDisk

Representation of an [Azure Data Disk](https://docs.microsoft.com/en-us/rest/api/compute/virtualmachines/get#datadisk).

| Field | Description |
|-------|-------------|
|firstseen| Timestamp of when a sync job discovered this node|
|lastupdated| Timestamp of the last time the node was updated|
|**id**| The Azure Data Disk ID number|
|lun | Specifies the logical unit number of the data disk|
|name | The data disk name|
|vhd | The virtual hard disk associated with data disk|
|image | The source user image virtual hard disk|
|size | The size of the disk in GB|
|caching | Specifies the caching requirement|
|createoption | Specifies how the disk should be created|
|write\_accelerator\_enabled | Specifies whether writeAccelerator should be enabled or disabled on the data disk|
|managed\_disk\_storage\_type | The data disk storage type|

#### Relationships

- Azure Virtual Machines are attached to Data Disks.

    ```cypher
    (VirtualMachine)-[ATTACHED_TO]->(AzureDataDisk)
    ```

### AzureDisk

Representation of an [Azure Disk](https://docs.microsoft.com/en-us/rest/api/compute/disks).

| Field | Description |
|-------|-------------|
|firstseen| Timestamp of when a sync job discovered this node|
|lastupdated| Timestamp of the last time the node was updated|
|**id**| The Azure Disk ID number|
|type | The type of the resource|
|location | The location where Disk is created|
|resourcegroup | The Resource Group where Disk is created|
|name | The friendly name that identifies the Disk|
|createoption | Specifies how the disk should be created|
|disksizegb | The size of the disk in GB|
|encryption | Specifies whether the disk has encryption enabled |
|maxshares | Specifies how many machines can share the disk|
|ostype | The operating system type of the disk|
|tier | Performance Tier associated with the disk|
|sku | The disk sku name|
|zones | The logical zone list for disk|

#### Relationships

- Azure Subscription contains one or more Disks.

    ```cypher
    (AzureSubscription)-[RESOURCE]->(AzureDisk)
    ```

### AzureSnapshot

Representation of an [Azure Snapshot](https://docs.microsoft.com/en-us/rest/api/compute/snapshots).

| Field | Description |
|-------|-------------|
|firstseen| Timestamp of when a sync job discovered this node|
|lastupdated| Timestamp of the last time the node was updated|
|**id**| The Azure Snapshot ID number|
|type | The type of the resource|
|location | The location where snapshot is created|
|resourcegroup | The Resource Group where snapshot is created|
|name | The friendly name that identifies the snapshot|
|createoption | Specifies how the disk should be created|
|disksizegb | The size of the snapshot in GB|
|encryption | Specifies whether the snapshot has encryption enabled |
|incremental | Indicates whether a snapshot is incremental or not |
|network\_access\_policy | Policy for accessing the snapshot via network|
|ostype | The operating system type of the snapshot|
|tier | Performance Tier associated with the snapshot|
|sku | The snapshot sku name|
|zones | The logical zone list for snapshot|

#### Relationships

- Azure Subscription contains one or more Snapshots.

    ```cypher
    (AzureSubscription)-[RESOURCE]->(AzureSnapshot)
    ```

### AzureSQLServer

Representation of an [AzureSQLServer](https://docs.microsoft.com/en-us/rest/api/sql/servers).

| Field | Description |
|-------|-------------|
|firstseen| Timestamp of when a sync job discovered this node|
|lastupdated| Timestamp of the last time the node was updated|
|**id**| The resource ID|
|location | The location where the resource is created|
|resourcegroup | The Resource Group where SQL Server is created|
|name | The friendly name that identifies the SQL server|
|kind | Specifies the kind of SQL server|
|state | The state of the server|
|version | The version of the server |

#### Relationships

- Azure Subscription contains one or more SQL Servers.

    ```cypher
    (AzureSubscription)-[RESOURCE]->(AzureSQLServer)
    ```
- Azure SQL Server can be used by one or more Azure Server DNS Aliases.

    ```cypher
    (AzureSQLServer)-[USED_BY]->(AzureServerDNSAlias)
    ```
- Azure SQL Server can be administered by one or more Azure Server AD Administrators.

    ```cypher
    (AzureSQLServer)-[ADMINISTERED_BY]->(AzureServerADAdministrator)
    ```
- Azure SQL Server has one or more Azure Recoverable Database.

    ```cypher
    (AzureSQLServer)-[RESOURCE]->(AzureRecoverableDatabase)
    ```
- Azure SQL Server has one or more Azure Restorable Dropped Database.

    ```cypher
    (AzureSQLServer)-[RESOURCE]->(AzureRestorableDroppedDatabase)
    ```
- Azure SQL Server has one or more Azure Failover Group.

    ```cypher
    (AzureSQLServer)-[RESOURCE]->(AzureFailoverGroup)
    ```
- Azure SQL Server has one or more Azure Elastic Pool.

    ```cypher
    (AzureSQLServer)-[RESOURCE]->(AzureElasticPool)
    ```
- Azure SQL Server has one or more Azure SQL Database.

    ```cypher
    (AzureSQLServer)-[RESOURCE]->(AzureSQLDatabase)
    ```

### AzureServerDNSAlias

Representation of an [AzureServerDNSAlias](https://docs.microsoft.com/en-us/rest/api/sql/serverdnsaliases).

| Field | Description |
|-------|-------------|
|firstseen| Timestamp of when a sync job discovered this node|
|lastupdated| Timestamp of the last time the node was updated|
|**id**| The resource ID|
|name | The name of the server DNS alias|
|dnsrecord | The fully qualified DNS record for alias.|

#### Relationships

- Azure SQL Server can be used by one or more Azure Server DNS Aliases.

    ```cypher
    (AzureSQLServer)-[USED_BY]->(AzureServerDNSAlias)
    ```

### AzureServerADAdministrator

Representation of an [AzureServerADAdministrator](https://docs.microsoft.com/en-us/rest/api/sql/serverazureadadministrators).

| Field | Description |
|-------|-------------|
|firstseen| Timestamp of when a sync job discovered this node|
|lastupdated| Timestamp of the last time the node was updated|
|**id**| The resource ID|
|name | The name of the resource.|
|administratortype | The type of the server administrator.|
|login | The login name of the server administrator.|

#### Relationships

- Azure SQL Server can be administered by one or more Azure Server AD Administrators.

    ```cypher
    (AzureSQLServer)-[ADMINISTERED_BY]->(AzureServerADAdministrator)
    ```

### AzureRecoverableDatabase

Representation of an [AzureRecoverableDatabase](https://docs.microsoft.com/en-us/rest/api/sql/recoverabledatabases).

| Field | Description |
|-------|-------------|
|firstseen| Timestamp of when a sync job discovered this node|
|lastupdated| Timestamp of the last time the node was updated|
|**id**| The resource ID|
|name | The name of the resource.|
|edition | The edition of the database.|
|servicelevelobjective | The service level objective name of the database.|
|lastbackupdate | The last available backup date of the database (ISO8601 format).|

#### Relationships

- Azure SQL Server has one or more Azure Recoverable Database.

    ```cypher
    (AzureSQLServer)-[RESOURCE]->(AzureRecoverableDatabase)
    ```

### AzureRestorableDroppedDatabase

Representation of an [AzureRestorableDroppedDatabase](https://docs.microsoft.com/en-us/rest/api/sql/restorabledroppeddatabases).

| Field | Description |
|-------|-------------|
|firstseen| Timestamp of when a sync job discovered this node|
|lastupdated| Timestamp of the last time the node was updated|
|**id**| The resource ID|
|name | The name of the resource.|
|location | The geo-location where the resource lives.|
|databasename | The name of the database.|
|creationdate | The creation date of the database (ISO8601 format).|
|deletiondate | The deletion date of the database (ISO8601 format).|
|restoredate | The earliest restore date of the database (ISO8601 format).|
|edition | The edition of the database.|
|servicelevelobjective | The service level objective name of the database.|
|maxsizebytes | The max size in bytes of the database.|

#### Relationships

- Azure SQL Server has one or more Azure Restorable Dropped Database.

    ```cypher
    (AzureSQLServer)-[RESOURCE]->(AzureRestorableDroppedDatabase)
    ```

### AzureFailoverGroup

Representation of an [AzureFailoverGroup](https://docs.microsoft.com/en-us/rest/api/sql/failovergroups).

| Field | Description |
|-------|-------------|
|firstseen| Timestamp of when a sync job discovered this node|
|lastupdated| Timestamp of the last time the node was updated|
|**id**| The resource ID|
|name | The name of the resource.|
|location | The geo-location where the resource lives.|
|replicationrole | Local replication role of the failover group instance.|
|replicationstate | Replication state of the failover group instance.|

#### Relationships

- Azure SQL Server has one or more Azure Failover Group.

    ```cypher
    (AzureSQLServer)-[RESOURCE]->(AzureFailoverGroup)
    ```

### AzureElasticPool

Representation of an [AzureElasticPool](https://docs.microsoft.com/en-us/rest/api/sql/elasticpools).

| Field | Description |
|-------|-------------|
|firstseen| Timestamp of when a sync job discovered this node|
|lastupdated| Timestamp of the last time the node was updated|
|**id**| The resource ID|
|name | The name of the resource.|
|location | The location of the resource.|
|kind | The kind of elastic pool.|
|creationdate | The creation date of the elastic pool (ISO8601 format).|
|state | The state of the elastic pool.|
|maxsizebytes | The storage limit for the database elastic pool in bytes.|
|licensetype | The license type to apply for this elastic pool. |
|zoneredundant | Specifies whether or not this elastic pool is zone redundant, which means the replicas of this elastic pool will be spread across multiple availability zones.|

#### Relationships

- Azure SQL Server has one or more Azure Elastic Pool.

    ```cypher
    (AzureSQLServer)-[RESOURCE]->(AzureElasticPool)
    ```

### AzureSQLDatabase

Representation of an [AzureSQLDatabase](https://docs.microsoft.com/en-us/rest/api/sql/databases).

| Field | Description |
|-------|-------------|
|firstseen| Timestamp of when a sync job discovered this node|
|lastupdated| Timestamp of the last time the node was updated|
|**id**| The resource ID|
|name | The name of the resource.|
|location | The location of the resource.|
|kind | The kind of database.|
|creationdate | The creation date of the database (ISO8601 format).|
|databaseid | The ID of the database.|
|maxsizebytes | The max size of the database expressed in bytes.|
|licensetype | The license type to apply for this database.|
|secondarylocation | The default secondary region for this database.|
|elasticpoolid | The resource identifier of the elastic pool containing this database.|
|collation | The collation of the database.|
|failovergroupid | Failover Group resource identifier that this database belongs to.|
|zoneredundant | Whether or not this database is zone redundant, which means the replicas of this database will be spread across multiple availability zones.|
|restorabledroppeddbid | The resource identifier of the restorable dropped database associated with create operation of this database.|
|recoverabledbid | The resource identifier of the recoverable database associated with create operation of this database.|

#### Relationships

- Azure SQL Server has one or more Azure SQL Database.

    ```cypher
    (AzureSQLServer)-[RESOURCE]->(AzureSQLDatabase)
    ```
- Azure SQL Database contains one or more Azure Replication Links.

    ```cypher
    (AzureSQLDatabase)-[CONTAINS]->(AzureReplicationLink)
    ```
- Azure SQL Database contains a Database Threat Detection Policy.

    ```cypher
    (AzureSQLDatabase)-[CONTAINS]->(AzureDatabaseThreatDetectionPolicy)
    ```
- Azure SQL Database contains one or more Restore Points.

    ```cypher
    (AzureSQLDatabase)-[CONTAINS]->(AzureRestorePoint)
    ```
- Azure SQL Database contains Transparent Data Encryption.

    ```cypher
    (AzureSQLDatabase)-[CONTAINS]->(AzureTransparentDataEncryption)
    ```

### AzureReplicationLink

Representation of an [AzureReplicationLink](https://docs.microsoft.com/en-us/rest/api/sql/replicationlinks).

| Field | Description |
|-------|-------------|
|firstseen| Timestamp of when a sync job discovered this node|
|lastupdated| Timestamp of the last time the node was updated|
|**id**| The resource ID|
|name | The name of the resource.|
|location | Location of the server that contains this firewall rule.|
|partnerdatabase | The name of the partner database.|
|partnerlocation | The Azure Region of the partner database.|
|partnerrole | The role of the database in the replication link.|
|partnerserver | The name of the server hosting the partner database.|
|mode | Replication mode of this replication link.|
|state | The replication state for the replication link.|
|percentcomplete | The percentage of seeding complete for the replication link.|
|role | The role of the database in the replication link.|
|starttime | The start time for the replication link.|
|terminationallowed | Legacy value indicating whether termination is allowed.|

#### Relationships

- Azure SQL Database contains one or more Azure Replication Links.

    ```cypher
    (AzureSQLDatabase)-[CONTAINS]->(AzureReplicationLink)
    ```

### AzureDatabaseThreatDetectionPolicy

Representation of an [AzureDatabaseThreatDetectionPolicy](https://docs.microsoft.com/en-us/rest/api/sql/databasethreatdetectionpolicies).

| Field | Description |
|-------|-------------|
|firstseen| Timestamp of when a sync job discovered this node|
|lastupdated| Timestamp of the last time the node was updated|
|**id**| The resource ID|
|name | The name of the resource.|
|location | The geo-location where the resource lives.|
|kind | The kind of the resource.|
|emailadmins | Specifies that the alert is sent to the account administrators.|
|emailaddresses | Specifies the semicolon-separated list of e-mail addresses to which the alert is sent.|
|retentiondays | Specifies the number of days to keep in the Threat Detection audit logs.|
|state | Specifies the state of the policy.|
|storageendpoint | Specifies the blob storage endpoint.|
|useserverdefault | Specifies whether to use the default server policy.|
|disabledalerts | Specifies the semicolon-separated list of alerts that are disabled, or empty string to disable no alerts.|

#### Relationships

- Azure SQL Database contains a Database Threat Detection Policy.

    ```cypher
    (AzureSQLDatabase)-[CONTAINS]->(AzureDatabaseThreatDetectionPolicy)
    ```

### AzureRestorePoint

Representation of an [AzureRestorePoint](https://docs.microsoft.com/en-us/rest/api/sql/restorepoints).

| Field | Description |
|-------|-------------|
|firstseen| Timestamp of when a sync job discovered this node|
|lastupdated| Timestamp of the last time the node was updated|
|**id**| The resource ID|
|name | The name of the resource.|
|location | The geo-location where the resource lives.|
|restoredate | The earliest time to which this database can be restored.|
|restorepointtype | The type of restore point.|
|creationdate | The time the backup was taken.|

#### Relationships

- Azure SQL Database contains one or more Restore Points.

    ```cypher
    (AzureSQLDatabase)-[CONTAINS]->(AzureRestorePoint)
    ```

### AzureTransparentDataEncryption

Representation of an [AzureTransparentDataEncryption](https://docs.microsoft.com/en-us/rest/api/sql/transparentdataencryptions).

| Field | Description |
|-------|-------------|
|firstseen| Timestamp of when a sync job discovered this node|
|lastupdated| Timestamp of the last time the node was updated|
|**id**| The resource ID|
|name | The name of the resource.|
|location | The resource location.|
|status | The status of the database transparent data encryption.|

#### Relationships

- Azure SQL Database contains Transparent Data Encryption.

    ```cypher
    (AzureSQLDatabase)-[CONTAINS]->(AzureTransparentDataEncryption)
    ```

### AzureStorageAccount

Representation of an [AzureStorageAccount](https://docs.microsoft.com/en-us/rest/api/storagerp/storageaccounts).

| Field | Description |
|-------|-------------|
|firstseen| Timestamp of when a sync job discovered this node|
|lastupdated| Timestamp of the last time the node was updated|
|**id**| Fully qualified resource ID for the resource.|
|type | The type of the resource.|
|location | The geo-location where the resource lives.|
|resourcegroup | The Resource Group where the storage account is created|
|name | The name of the resource.|
|kind | Gets the Kind of the resource.|
|creationtime | Gets the creation date and time of the storage account in UTC.|
|hnsenabled | Specifies if the Account HierarchicalNamespace is enabled.|
|primarylocation | Gets the location of the primary data center for the storage account.|
|secondarylocation | Gets the location of the geo-replicated secondary for the storage account.|
|provisioningstate | Gets the status of the storage account at the time the operation was called.|
|statusofprimary | Gets the status availability status of the primary location of the storage account.|
|statusofsecondary | Gets the status availability status of the secondary location of the storage account.|
|supportshttpstrafficonly | Allows https traffic only to storage service if sets to true.|

#### Relationships

- Azure Subscription contains one or more Storage Accounts.

    ```cypher
    (AzureSubscription)-[RESOURCE]->(AzureStorageAccount)
    ```
- Azure Storage Accounts uses one or more Queue Services.

    ```cypher
    (AzureStorageAccount)-[USES]->(AzureStorageQueueService)
    ```
- Azure Storage Accounts uses one or more Table Services.

    ```cypher
    (AzureStorageAccount)-[USES]->(AzureStorageTableService)
    ```
- Azure Storage Accounts uses one or more File Services.

    ```cypher
    (AzureStorageAccount)-[USES]->(AzureStorageFileService)
    ```
- Azure Storage Accounts uses one or more Blob Services.

    ```cypher
    (AzureStorageAccount)-[USES]->(AzureStorageBlobService)
    ```

### AzureStorageQueueService

Representation of an [AzureStorageQueueService](https://docs.microsoft.com/en-us/rest/api/storagerp/queueservices).

| Field | Description |
|-------|-------------|
|firstseen| Timestamp of when a sync job discovered this node|
|lastupdated| Timestamp of the last time the node was updated|
|**id**| Fully qualified resource ID for the resource.|
|type | The type of the resource.|
|name | The name of the queue service.|

#### Relationships

- Azure Storage Accounts uses one or more Queue Services.

    ```cypher
    (AzureStorageAccount)-[USES]->(AzureStorageQueueService)
    ```
- Queue Service contains one or more queues.

    ```cypher
    (AzureStorageQueueService)-[CONTAINS]->(AzureStorageQueue)
    ```

### AzureStorageTableService

Representation of an [AzureStorageTableService](https://docs.microsoft.com/en-us/rest/api/storagerp/tableservices).

| Field | Description |
|-------|-------------|
|firstseen| Timestamp of when a sync job discovered this node|
|lastupdated| Timestamp of the last time the node was updated|
|**id**| Fully qualified resource ID for the resource.|
|type | The type of the resource.|
|name | The name of the table service.|

#### Relationships

- Azure Storage Accounts uses one or more Table Services.

    ```cypher
    (AzureStorageAccount)-[USES]->(AzureStorageTableService)
    ```
- Table Service contains one or more tables.

    ```cypher
    (AzureStorageTableService)-[CONTAINS]->(AzureStorageTable)
    ```

### AzureStorageFileService

Representation of an [AzureStorageFileService](https://docs.microsoft.com/en-us/rest/api/storagerp/fileservices).

| Field | Description |
|-------|-------------|
|firstseen| Timestamp of when a sync job discovered this node|
|lastupdated| Timestamp of the last time the node was updated|
|**id**| Fully qualified resource ID for the resource.|
|type | The type of the resource.|
|name | The name of the file service.|

#### Relationships

- Azure Storage Accounts uses one or more File Services.

    ```cypher
    (AzureStorageAccount)-[USES]->(AzureStorageFileService)
    ```
- Table Service contains one or more file shares.

    ```cypher
    (AzureStorageFileService)-[CONTAINS]->(AzureStorageFileShare)
    ```

### AzureStorageBlobService

Representation of an [AzureStorageBlobService](https://docs.microsoft.com/en-us/rest/api/storagerp/blobservices).

| Field | Description |
|-------|-------------|
|firstseen| Timestamp of when a sync job discovered this node|
|lastupdated| Timestamp of the last time the node was updated|
|**id**| Fully qualified resource ID for the resource.|
|type | The type of the resource.|
|name | The name of the blob service.|

#### Relationships

- Azure Storage Accounts uses one or more Blob Services.

    ```cypher
    (AzureStorageAccount)-[USES]->(AzureStorageBlobService)
    ```
- Blob Service contains one or more blob containers.

    ```cypher
    (AzureStorageBlobService)-[CONTAINS]->(AzureStorageBlobContainer)
    ```

### AzureStorageQueue

Representation of an [AzureStorageQueue](https://docs.microsoft.com/en-us/rest/api/storagerp/queue).

| Field | Description |
|-------|-------------|
|firstseen| Timestamp of when a sync job discovered this node|
|lastupdated| Timestamp of the last time the node was updated|
|**id**| Fully qualified resource ID for the resource.|
|type | The type of the resource.|
|name | The name of the queue.|

#### Relationships

- Queue Service contains one or more queues.

    ```cypher
    (AzureStorageQueueService)-[CONTAINS]->(AzureStorageQueue)
    ```

### AzureStorageTable

Representation of an [AzureStorageTable](https://docs.microsoft.com/en-us/rest/api/storagerp/table).

| Field | Description |
|-------|-------------|
|firstseen| Timestamp of when a sync job discovered this node|
|lastupdated| Timestamp of the last time the node was updated|
|**id**| Fully qualified resource ID for the resource.|
|type | The type of the resource.|
|name | The name of the table resource.|
|tablename | Table name under the specified account.|

#### Relationships

- Table Service contains one or more tables.

    ```cypher
    (AzureStorageTableService)-[CONTAINS]->(AzureStorageTable)
    ```

### AzureStorageFileShare

Representation of an [AzureStorageFileShare](https://docs.microsoft.com/en-us/rest/api/storagerp/fileshares).

| Field | Description |
|-------|-------------|
|firstseen| Timestamp of when a sync job discovered this node|
|lastupdated| Timestamp of the last time the node was updated|
|**id**| Fully qualified resource ID for the resource.|
|type | The type of the resource.|
|name | The name of the resource.|
|lastmodifiedtime | Specifies the date and time the share was last modified.|
|sharequota | The maximum size of the share, in gigabytes.|
|accesstier | Specifies the access tier for the share.|
|deleted | Indicates whether the share was deleted.|
|accesstierchangetime | Indicates the last modification time for share access tier.|
|accesstierstatus | Indicates if there is a pending transition for access tier.|
|deletedtime | The deleted time if the share was deleted.|
|enabledprotocols | The authentication protocol that is used for the file share.|
|remainingretentiondays | Remaining retention days for share that was soft deleted.|
|shareusagebytes | The approximate size of the data stored on the share.|
|version | The version of the share.|

#### Relationships

- File Service contains one or more file shares.

    ```cypher
    (AzureStorageTableService)-[CONTAINS]->(AzureStorageFileShare)
    ```

### AzureStorageBlobContainer

Representation of an [AzureStorageBlobContainer](https://docs.microsoft.com/en-us/rest/api/storagerp/blobcontainers).

| Field | Description |
|-------|-------------|
|firstseen| Timestamp of when a sync job discovered this node|
|lastupdated| Timestamp of the last time the node was updated|
|**id**| Fully qualified resource ID for the resource.|
|type | The type of the resource.|
|name | The name of the resource.|
|deleted | Indicates whether the blob container was deleted.|
|deletedtime | Blob container deletion time.|
|defaultencryptionscope | Default the container to use specified encryption scope for all writes.|
|publicaccess | Specifies whether data in the container may be accessed publicly and the level of access.|
|leasestatus | The lease status of the container.|
|leasestate | Lease state of the container.|
|lastmodifiedtime | Specifies the date and time the container was last modified.|
|remainingretentiondays | Specifies the remaining retention days for soft deleted blob container.|
|version | The version of the deleted blob container.|
|hasimmutabilitypolicy | Specifies the if the container has an ImmutabilityPolicy or not.|
|haslegalhold | Specifies if the container has any legal hold tags.|
|leaseduration | Specifies whether the lease on a container is of infinite or fixed duration, only when the container is leased.|

#### Relationships

- Blob Service contains one or more blob containers.

    ```cypher
    (AzureStorageBlobService)-[CONTAINS]->(AzureStorageBlobContainer)
    ```

### AzureCosmosDBAccount

Representation of an [AzureCosmosDBAccount](https://docs.microsoft.com/en-us/rest/api/cosmos-db-resource-provider/).

| Field | Description |
|-------|-------------|
|firstseen| Timestamp of when a sync job discovered this node|
|lastupdated| Timestamp of the last time the node was updated|
|**id**| The unique resource identifier of the ARM resource.|
|location | The location of the resource group to which the resource belongs.|
|resourcegroup | The Resource Group where the database account is created.|
|name | The name of the ARM resource.|
|kind | Indicates the type of database account.|
|type | The type of Azure resource.|
|ipranges | List of IpRules.|
|capabilities | List of Cosmos DB capabilities for the account.|
|documentendpoint | The connection endpoint for the Cosmos DB database account.|
|virtualnetworkfilterenabled | Flag to indicate whether to enable/disable Virtual Network ACL rules.|
|enableautomaticfailover | Enables automatic failover of the write region in the rare event that the region is unavailable due to an outage.|
|provisioningstate | The status of the Cosmos DB account at the time the operation was called.|
|multiplewritelocations | Enables the account to write in multiple locations.|
|accountoffertype | The offer type for the Cosmos DB database account.|
|publicnetworkaccess | Whether requests from Public Network are allowed.|
|enablecassandraconnector | Enables the cassandra connector on the Cosmos DB C* account.|
|connectoroffer | The cassandra connector offer type for the Cosmos DB database C* account.|
|disablekeybasedmetadatawriteaccess | Disable write operations on metadata resources (databases, containers, throughput) via account keys.|
|keyvaulturi | The URI of the key vault.|
|enablefreetier | Flag to indicate whether Free Tier is enabled.|
|enableanalyticalstorage | Flag to indicate whether to enable storage analytics.|
|defaultconsistencylevel | The default consistency level and configuration settings of the Cosmos DB account.|
|maxstalenessprefix | When used with the Bounded Staleness consistency level, this value represents the number of stale requests tolerated.|
|maxintervalinseconds | When used with the Bounded Staleness consistency level, this value represents the time amount of staleness (in seconds) tolerated.|

#### Relationships

- Azure Subscription contains one or more database accounts.

    ```cypher
    (AzureSubscription)-[RESOURCE]->(AzureCosmosDBAccount)
    ```
- Azure Database Account can be read from, written from and is associated with Azure CosmosDB Locations.

    ```cypher
    (AzureCosmosDBAccount)-[CAN_WRITE_FROM]->(AzureCosmosDBLocation)
    ```
    ```cypher
    (AzureCosmosDBAccount)-[CAN_READ_FROM]->(AzureCosmosDBLocation)
    ```
    ```cypher
    (AzureCosmosDBAccount)-[ASSOCIATED_WITH]->(AzureCosmosDBLocation)
    ```
- Azure Database Account contains one or more Cors Policy.

    ```cypher
    (AzureCosmosDBAccount)-[CONTAINS]->(AzureCosmosDBCorsPolicy)
    ```
- Azure Database Account contains one or more failover policies.

    ```cypher
    (AzureCosmosDBAccount)-[CONTAINS]->(AzureCosmosDBAccountFailoverPolicy)
    ```
- Azure Database Account is configured with one or more private endpoint connections.

    ```cypher
    (AzureCosmosDBAccount)-[CONFIGURED_WITH]->(AzureCDBPrivateEndpointConnection)
    ```
- Azure Database Account is configured with one or more virtual network rules.

    ```cypher
    (AzureCosmosDBAccount)-[CONFIGURED_WITH]->(AzureCosmosDBVirtualNetworkRule)
    ```
- Azure Database Account contains one or more SQL databases.

    ```cypher
    (AzureCosmosDBAccount)-[CONTAINS]->(AzureCosmosDBSqlDatabase)
    ```
- Azure Database Account contains one or more Cassandra keyspace.

    ```cypher
    (AzureCosmosDBAccount)-[CONTAINS]->(AzureCosmosDBCassandraKeyspace)
    ```
- Azure Database Account contains one or more MongoDB Database.

    ```cypher
    (AzureCosmosDBAccount)-[CONTAINS]->(AzureCosmosDBMongoDBDatabase)
    ```
- Azure Database Account contains one or more table resource.

    ```cypher
    (AzureCosmosDBAccount)-[CONTAINS]->(AzureCosmosDBTableResource)
    ```

### AzureCosmosDBLocation

Representation of an [Azure CosmosDB Location](https://docs.microsoft.com/en-us/rest/api/cosmos-db-resource-provider/).

| Field | Description |
|-------|-------------|
|firstseen| Timestamp of when a sync job discovered this node|
|lastupdated| Timestamp of the last time the node was updated|
|**id**| The unique identifier of the region within the database account.|
|locationname | The name of the region.|
|documentendpoint | The connection endpoint for the specific region.|
|provisioningstate | The status of the Cosmos DB account at the time the operation was called.|
|failoverpriority | The failover priority of the region.|
|iszoneredundant | Flag to indicate whether or not this region is an AvailabilityZone region.|

#### Relationships

- Azure Database Account has write permissions from, read permissions from and is associated with Azure CosmosDB Locations.

    ```cypher
    (AzureCosmosDBAccount)-[CAN_WRITE_FROM]->(AzureCosmosDBLocation)
    ```
    (AzureCosmosDBAccount)-[CAN_READ_FROM]->(AzureCosmosDBLocation)
    ```cypher
    (AzureCosmosDBAccount)-[ASSOCIATED_WITH]->(AzureCosmosDBLocation)
    ```

### AzureCosmosDBCorsPolicy

Representation of an [Azure Cosmos DB Cors Policy](https://docs.microsoft.com/en-us/rest/api/cosmos-db-resource-provider/).

| Field | Description |
|-------|-------------|
|firstseen| Timestamp of when a sync job discovered this node|
|lastupdated| Timestamp of the last time the node was updated|
|**id**| The unique resource identifier for Cors Policy.|
|allowedorigins | The origin domains that are permitted to make a request against the service via CORS.|
|allowedmethods | The methods (HTTP request verbs) that the origin domain may use for a CORS request.|
|allowedheaders | The request headers that the origin domain may specify on the CORS request.|
|exposedheaders | The response headers that may be sent in the response to the CORS request and exposed by the browser to the request issuer.|
|maxageinseconds | The maximum amount time that a browser should cache the preflight OPTIONS request.|

#### Relationships

- Azure Database Account contains one or more Cors Policy.

    ```cypher
    (AzureCosmosDBAccount)-[CONTAINS]->(AzureCosmosDBCorsPolicy)
    ```

### AzureCosmosDBAccountFailoverPolicy

Representation of an Azure Database Account [Failover Policy](https://docs.microsoft.com/en-us/rest/api/cosmos-db-resource-provider/).

| Field | Description |
|-------|-------------|
|firstseen| Timestamp of when a sync job discovered this node|
|lastupdated| Timestamp of the last time the node was updated|
|**id**| The unique identifier of the region in which the database account replicates to.|
|locationname | The name of the region in which the database account exists.|
|failoverpriority | The failover priority of the region. A failover priority of 0 indicates a write region.|

#### Relationships

- Azure Database Account contains one or more failover policies.

    ```cypher
    (AzureCosmosDBAccount)-[CONTAINS]->(AzureCosmosDBAccountFailoverPolicy)
    ```

### AzureCDBPrivateEndpointConnection

Representation of an Azure Cosmos DB [Private Endpoint Connection](https://docs.microsoft.com/en-us/rest/api/cosmos-db-resource-provider/).

| Field | Description |
|-------|-------------|
|firstseen| Timestamp of when a sync job discovered this node|
|lastupdated| Timestamp of the last time the node was updated|
|**id**| Fully qualified resource Id for the resource.|
|name | The name of the resource.|
|privateendpointid | Resource id of the private endpoint.|
|status | The private link service connection status.|
|actionrequired | Any action that is required beyond basic workflow (approve/ reject/ disconnect).|

#### Relationships

- Azure Database Account is configured with one or more private endpoint connections.

    ```cypher
    (AzureCosmosDBAccount)-[CONFIGURED_WITH]->(AzureCDBPrivateEndpointConnection)
    ```

### AzureCosmosDBVirtualNetworkRule

Representation of an Azure Cosmos DB [Virtual Network Rule](https://docs.microsoft.com/en-us/rest/api/cosmos-db-resource-provider/).

| Field | Description |
|-------|-------------|
|firstseen| Timestamp of when a sync job discovered this node|
|lastupdated| Timestamp of the last time the node was updated|
|**id**| Resource ID of a subnet.|
|ignoremissingvnetserviceendpoint | Create firewall rule before the virtual network has vnet service endpoint enabled.|

#### Relationships

- Azure Database Account is configured with one or more virtual network rules.

    ```cypher
    (AzureCosmosDBAccount)-[CONFIGURED_WITH]->(AzureCosmosDBVirtualNetworkRule)
    ```

### AzureCosmosDBSqlDatabase

Representation of an [AzureCosmosDBSqlDatabase](https://docs.microsoft.com/en-us/rest/api/cosmos-db-resource-provider/).

| Field | Description |
|-------|-------------|
|firstseen| Timestamp of when a sync job discovered this node|
|lastupdated| Timestamp of the last time the node was updated|
|**id**| The unique resource identifier of the ARM resource.|
|name | The name of the ARM resource.|
|type| The type of Azure resource.|
|location| The location of the resource group to which the resource belongs.|
|throughput| Value of the Cosmos DB resource throughput or autoscaleSettings.|
|maxthroughput| Represents maximum throughput, the resource can scale up to.|

#### Relationships

- Azure Database Account contains one or more SQL databases.

    ```cypher
    (AzureCosmosDBAccount)-[CONTAINS]->(AzureCosmosDBSqlDatabase)
    ```
- SQL Databases contain one or more SQL containers.

    ```cypher
    (AzureCosmosDBSqlDatabase)-[CONTAINS]->(AzureCosmosDBSqlContainer)
    ```

### AzureCosmosDBCassandraKeyspace

Representation of an [AzureCosmosDBCassandraKeyspace](https://docs.microsoft.com/en-us/rest/api/cosmos-db-resource-provider/).

| Field | Description |
|-------|-------------|
|firstseen| Timestamp of when a sync job discovered this node|
|lastupdated| Timestamp of the last time the node was updated|
|**id**| The unique resource identifier of the ARM resource.|
|name | The name of the ARM resource.|
|type| The type of Azure resource.|
|location| The location of the resource group to which the resource belongs.|
|throughput| Value of the Cosmos DB resource throughput or autoscaleSettings.|
|maxthroughput| Represents maximum throughput, the resource can scale up to.|

#### Relationships

- Azure Database Account contains one or more Cassandra keyspace.

    ```cypher
    (AzureCosmosDBAccount)-[CONTAINS]->(AzureCosmosDBCassandraKeyspace)
    ```
- Cassandra Keyspace contains one or more Cassandra tables.

    ```cypher
    (AzureCosmosDBCassandraKeyspace)-[CONTAINS]->(AzureCosmosDBCassandraTable)
    ```

### AzureCosmosDBMongoDBDatabase

Representation of an [AzureCosmosDBMongoDBDatabase](https://docs.microsoft.com/en-us/rest/api/cosmos-db-resource-provider/).

| Field | Description |
|-------|-------------|
|firstseen| Timestamp of when a sync job discovered this node|
|lastupdated| Timestamp of the last time the node was updated|
|**id**| The unique resource identifier of the ARM resource.|
|name | The name of the ARM resource.|
|type| The type of Azure resource.|
|location| The location of the resource group to which the resource belongs.|
|throughput| Value of the Cosmos DB resource throughput or autoscaleSettings.|
|maxthroughput| Represents maximum throughput, the resource can scale up to.|

#### Relationships

- Azure Database Account contains one or more MongoDB Database.

    ```cypher
    (AzureCosmosDBAccount)-[CONTAINS]->(AzureCosmosDBMongoDBDatabase)
    ```
- MongoDB database contains one or more MongoDB collections.

    ```cypher
    (AzureCosmosDBMongoDBDatabase)-[CONTAINS]->(AzureCosmosDBMongoDBCollection)
    ```

### AzureCosmosDBTableResource

Representation of an [AzureCosmosDBTableResource](https://docs.microsoft.com/en-us/rest/api/cosmos-db-resource-provider/).

| Field | Description |
|-------|-------------|
|firstseen| Timestamp of when a sync job discovered this node|
|lastupdated| Timestamp of the last time the node was updated|
|**id**| The unique resource identifier of the ARM resource.|
|name | The name of the ARM resource.|
|type| The type of Azure resource.|
|location| The location of the resource group to which the resource belongs.|
|throughput| Value of the Cosmos DB resource throughput or autoscaleSettings.|
|maxthroughput| Represents maximum throughput, the resource can scale up to.|

#### Relationships

- Azure Database Account contains one or more table resource.

    ```cypher
    (AzureCosmosDBAccount)-[CONTAINS]->(AzureCosmosDBTableResource)
    ```

### AzureCosmosDBSqlContainer

Representation of an [AzureCosmosDBSqlContainer](https://docs.microsoft.com/en-us/rest/api/cosmos-db-resource-provider/).

| Field | Description |
|-------|-------------|
|firstseen| Timestamp of when a sync job discovered this node|
|lastupdated| Timestamp of the last time the node was updated|
|**id**| The unique resource identifier of the ARM resource.|
|name | The name of the ARM resource.|
|type| The type of Azure resource.|
|location| The location of the resource group to which the resource belongs.|
|throughput| Value of the Cosmos DB resource throughput or autoscaleSettings.|
|maxthroughput| Represents maximum throughput, the resource can scale up to.|
|container| Name of the Cosmos DB SQL container.|
|defaultttl| Default time to live.|
|analyticalttl| Specifies the Analytical TTL.|
|isautomaticindexingpolicy| Indicates if the indexing policy is automatic.|
|indexingmode|  Indicates the indexing mode.|
|conflictresolutionpolicymode| Indicates the conflict resolution mode.|

#### Relationships

- SQL Databases contain one or more SQL containers.

    ```cypher
    (AzureCosmosDBSqlDatabase)-[CONTAINS]->(AzureCosmosDBSqlContainer)
    ```

### AzureCosmosDBCassandraTable

Representation of an [AzureCosmosDBCassandraTable](https://docs.microsoft.com/en-us/rest/api/cosmos-db-resource-provider/).

| Field | Description |
|-------|-------------|
|firstseen| Timestamp of when a sync job discovered this node|
|lastupdated| Timestamp of the last time the node was updated|
|**id**| The unique resource identifier of the ARM resource.|
|name | The name of the ARM resource.|
|type| The type of Azure resource.|
|location| The location of the resource group to which the resource belongs.|
|throughput| Value of the Cosmos DB resource throughput or autoscaleSettings.|
|maxthroughput| Represents maximum throughput, the resource can scale up to.|
|container| Name of the Cosmos DB Cassandra table.|
|defaultttl| Time to live of the Cosmos DB Cassandra table.|
|analyticalttl| Specifies the Analytical TTL.|

#### Relationships

- Cassandra Keyspace contains one or more Cassandra tables.

    ```cypher
    (AzureCosmosDBCassandraKeyspace)-[CONTAINS]->(AzureCosmosDBCassandraTable)
    ```

### AzureCosmosDBMongoDBCollection

Representation of an [AzureCosmosDBMongoDBCollection](https://docs.microsoft.com/en-us/rest/api/cosmos-db-resource-provider/).

| Field | Description |
|-------|-------------|
|firstseen| Timestamp of when a sync job discovered this node|
|lastupdated| Timestamp of the last time the node was updated|
|**id**| The unique resource identifier of the ARM resource.|
|name | The name of the ARM resource.|
|type| The type of Azure resource.|
|location| The location of the resource group to which the resource belongs.|
|throughput| Value of the Cosmos DB resource throughput or autoscaleSettings.|
|maxthroughput| Represents maximum throughput, the resource can scale up to.|
|collectionname| Name of the Cosmos DB MongoDB collection.|
|analyticalttl| Specifies the Analytical TTL.|

#### Relationships

- MongoDB database contains one or more MongoDB collections.

    ```cypher
    (AzureCosmosDBMongoDBDatabase)-[CONTAINS]->(AzureCosmosDBMongoDBCollection)
    ```

### AzureFunctionApp

Representation of an [Azure Function App](https://learn.microsoft.com/en-us/rest/api/appservice/web-apps/get).

| Field | Description |
|-------|-------------|
|firstseen| Timestamp of when a sync job discovered this node|
|lastupdated| Timestamp of the last time the node was updated|
|**id**| The full resource ID of the Function App. |
|name| The name of the Function App. |
|kind| The kind of the resource, used to identify it as a function app. |
|location| The Azure region where the Function App is deployed. |
|state| The operational state of the Function App (e.g., Running, Stopped). |
|default_host_name| The default hostname of the Function App. |
|https_only| A boolean indicating if the Function App is configured to only accept HTTPS traffic. |

#### Relationships

- An Azure Function App is a resource within an Azure Subscription.
    ```cypher
    (AzureSubscription)-[RESOURCE]->(AzureFunctionApp)
    ```

### AzureAppService

Representation of an [Azure App Service](https://learn.microsoft.com/en-us/rest/api/appservice/web-apps/get).

| Field | Description |
|---|---|
|firstseen| Timestamp of when a sync job discovered this node|
|lastupdated| Timestamp of the last time the node was updated|
|**id**| The full resource ID of the App Service. |
|name| The name of the App Service. |
|kind| The kind of the resource, used to identify it as an app service. |
|location| The Azure region where the App Service is deployed. |
|state| The operational state of the App Service (e.g., Running, Stopped). |
|default_host_name| The default hostname of the App Service. |
|https_only| A boolean indicating if the App Service is configured to only accept HTTPS traffic. |

#### Relationships

- An Azure App Service is a resource within an Azure Subscription.
    ```cypher
    (AzureSubscription)-[RESOURCE]->(AzureAppService)
    ```

### AzureLogicApp

Representation of an [Azure Logic App](https://learn.microsoft.com/en-us/rest/api/logic/workflows/get).

| Field | Description |
|---|---|
|firstseen| Timestamp of when a sync job discovered this node|
|lastupdated| Timestamp of the last time the node was updated|
|**id**| The full resource ID of the Logic App. |
|name| The name of the Logic App. |
|location| The Azure region where the Logic App is deployed. |
|state| The operational state of the Logic App (e.g., Enabled, Disabled). |
|created_time| The timestamp of when the Logic App was created. |
|changed_time| The timestamp of when the Logic App was last modified. |
|version| The version of the Logic App's definition. |
|access_endpoint| The public URL that can be used to trigger the Logic App. |

#### Relationships

- An Azure Logic App is a resource within an Azure Subscription.
    ```cypher
    (AzureSubscription)-[RESOURCE]->(AzureLogicApp)
    ```

### AzureResourceGroup

Representation of an [Azure Resource Group](https://learn.microsoft.com/en-us/rest/api/resources/resource-groups/get).

| Field | Description |
|---|---|
|firstseen| Timestamp of when a sync job discovered this node|
|lastupdated| Timestamp of the last time the node was updated|
|**id**| The full resource ID of the Resource Group. |
|name| The name of the Resource Group. |
|location| The Azure region where the Resource Group is deployed. |
|provisioning_state| The deployment status of the Resource Group (e.g., Succeeded). |

#### Relationships

- An Azure Resource Group is a resource within an Azure Subscription.
    ```cypher
    (AzureSubscription)-[RESOURCE]->(:AzureResourceGroup)
    ```

### AzureDataLakeFileSystem

Representation of an [Azure Data Lake File System](https://learn.microsoft.com/en-us/rest/api/storagerp/blob-containers/get), which is a container within a Data Lake enabled Storage Account.

| Field | Description |
|---|---|
|firstseen| Timestamp of when a sync job discovered this node|
|lastupdated| Timestamp of the last time the node was updated|
|**id**| The full resource ID of the File System. |
|name| The name of the File System. |
|public_access| The public access level of the File System (e.g., None). |
|last_modified_time| The timestamp of when the File System was last modified. |
|has_immutability_policy| A boolean indicating if the data is protected from being changed or deleted. |
|has_legal_hold| A boolean indicating if the data is locked for legal reasons. |

### AzureContainerInstance

Representation of an [Azure Container Instance](https://learn.microsoft.com/en-us/rest/api/container-instances/container-groups/get).

#### Relationships

- An Azure Storage Account contains one or more File Systems.
    ```cypher
    (AzureStorageAccount)-[:CONTAINS]->(:AzureDataLakeFileSystem)
|**id**| The full resource ID of the Container Instance. |
|name| The name of the Container Instance. |
|location| The Azure region where the Container Instance is deployed. |
|type| The type of the resource (e.g., `Microsoft.ContainerInstance/containerGroups`). |
|provisioning_state| The deployment status of the Container Instance (e.g., Succeeded). |
|ip_address| The public IP address of the Container Instance, if one is assigned. |
|os_type| The operating system type of the Container Instance (e.g., Linux or Windows). |

#### Relationships

- An Azure Container Instance is a resource within an Azure Subscription.
    ```cypher
    (AzureSubscription)-[:RESOURCE]->(:AzureContainerInstance)
    ```

<<<<<<< HEAD
### AzureVirtualNetwork

Representation of an [Azure Virtual Network](https://learn.microsoft.com/en-us/rest/api/virtualnetwork/virtual-networks/get).

| Field                | Description                                                       |
| -------------------- | ----------------------------------------------------------------- |
| firstseen            | Timestamp of when a sync job discovered this node                 |
| lastupdated          | Timestamp of the last time the node was updated                   |
| **id** | The full resource ID of the Virtual Network.                      |
| name                 | The name of the Virtual Network.                                  |
| location             | The Azure region where the Virtual Network is deployed.           |
| provisioning_state   | The deployment status of the Virtual Network (e.g., Succeeded).   |

#### Relationships

- An Azure Virtual Network is a resource within an Azure Subscription.
    ```cypher
    (AzureSubscription)-[:RESOURCE]->(:AzureVirtualNetwork)
    ```

- An Azure Virtual Network contains one or more Subnets.
    ```cypher
    (AzureVirtualNetwork)-[:CONTAINS]->(:AzureSubnet)
    ```

### AzureSubnet

Representation of a [Subnet within an Azure Virtual Network](https://learn.microsoft.com/en-us/rest/api/virtualnetwork/subnets/get).

| Field          | Description                                         |
| -------------- | --------------------------------------------------- |
| firstseen      | Timestamp of when a sync job discovered this node   |
| lastupdated    | Timestamp of the last time the node was updated     |
| **id** | The full resource ID of the Subnet.                 |
| name           | The name of the Subnet.                             |
| address\_prefix | The address prefix of the Subnet in CIDR notation.  |

#### Relationships

  - A Subnet can be associated with a Network Security Group.
    ```cypher
    (AzureSubnet)-[:ASSOCIATED_WITH]->(:AzureNetworkSecurityGroup)
    ```

### AzureNetworkSecurityGroup

Representation of an [Azure Network Security Group (NSG)](https://learn.microsoft.com/en-us/rest/api/virtualnetwork/network-security-groups/get).

| Field       | Description                                           |
| ----------- | ----------------------------------------------------- |
| firstseen   | Timestamp of when a sync job discovered this node     |
| lastupdated | Timestamp of the last time the node was updated       |
| **id** | The full resource ID of the Network Security Group.   |
| name        | The name of the Network Security Group.               |
| location    | The Azure region where the NSG is deployed.           |

#### Relationships

  - An Azure Network Security Group is a resource within an Azure Subscription.
    ```cypher
    (AzureSubscription)-[:RESOURCE]->(:AzureNetworkSecurityGroup)
=======
### AzureSecurityAssessment

Representation of an Azure Security [Assessment](https://learn.microsoft.com/en-us/rest/api/defenderforcloud/assessments/get).

| Field | Description |
|---|---|
|firstseen| Timestamp of when a sync job discovered this node|
|lastupdated| Timestamp of the last time the node was updated|
|**id**| The full resource ID of the Assessment.|
|name| The name of the Assessment.|
|display\_name| The user-friendly display name of the Assessment.|
|description| The description of the security issue identified by the assessment.|
|remediation\_description| The description of the steps required to remediate the issue.|

#### Relationships

  - An Azure Security Assessment is a resource within an Azure Subscription.
    ```cypher
    (AzureSubscription)-[HAS_ASSESSMENT]->(AzureSecurityAssessment)
    ```

### AzureMonitorMetricAlert

Representation of an Azure Monitor [Metric Alert](https://learn.microsoft.com/en-us/rest/api/monitor/metricalerts/get).

| Field | Description |
|---|---|
|firstseen| Timestamp of when a sync job discovered this node|
|lastupdated| Timestamp of the last time the node was updated|
|**id**| The full resource ID of the Metric Alert.|
|name| The name of the Metric Alert.|
|location| The Azure region where the Metric Alert is deployed.|
|description| The description of the Metric Alert.|
|severity| The severity of the alert, from 0 (critical) to 4 (verbose).|
|enabled| A boolean indicating if the alert rule is enabled.|
|window\_size| The period of time (in ISO 8601 duration format) that is used to monitor alert activity.|
|evaluation\_frequency| The frequency (in ISO 8601 duration format) with which the metric data is collected.|
|last\_updated\_time| The timestamp of when the alert rule was last modified.|

#### Relationships

  - An Azure Monitor Metric Alert is a resource within an Azure Subscription.
    ```cypher
    (AzureSubscription)-[:HAS_METRIC_ALERT]->(AzureMonitorMetricAlert)
>>>>>>> fb90f6bc
    ```<|MERGE_RESOLUTION|>--- conflicted
+++ resolved
@@ -1301,7 +1301,6 @@
     (AzureSubscription)-[:RESOURCE]->(:AzureContainerInstance)
     ```
 
-<<<<<<< HEAD
 ### AzureVirtualNetwork
 
 Representation of an [Azure Virtual Network](https://learn.microsoft.com/en-us/rest/api/virtualnetwork/virtual-networks/get).
@@ -1363,7 +1362,8 @@
   - An Azure Network Security Group is a resource within an Azure Subscription.
     ```cypher
     (AzureSubscription)-[:RESOURCE]->(:AzureNetworkSecurityGroup)
-=======
+    ```
+    
 ### AzureSecurityAssessment
 
 Representation of an Azure Security [Assessment](https://learn.microsoft.com/en-us/rest/api/defenderforcloud/assessments/get).
@@ -1408,5 +1408,4 @@
   - An Azure Monitor Metric Alert is a resource within an Azure Subscription.
     ```cypher
     (AzureSubscription)-[:HAS_METRIC_ALERT]->(AzureMonitorMetricAlert)
->>>>>>> fb90f6bc
     ```