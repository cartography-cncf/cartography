--- conflicted
+++ resolved
@@ -1262,21 +1262,14 @@
     (AzureSubscription)-[RESOURCE]->(:AzureResourceGroup)
     ```
 
-<<<<<<< HEAD
 ### AzureDataLakeFileSystem
 
 Representation of an [Azure Data Lake File System](https://learn.microsoft.com/en-us/rest/api/storagerp/blob-containers/get), which is a container within a Data Lake enabled Storage Account.
-=======
-### AzureContainerInstance
-
-Representation of an [Azure Container Instance](https://learn.microsoft.com/en-us/rest/api/container-instances/container-groups/get).
->>>>>>> 435f732c
 
 | Field | Description |
 |---|---|
 |firstseen| Timestamp of when a sync job discovered this node|
 |lastupdated| Timestamp of the last time the node was updated|
-<<<<<<< HEAD
 |**id**| The full resource ID of the File System. |
 |name| The name of the File System. |
 |public_access| The public access level of the File System (e.g., None). |
@@ -1284,12 +1277,15 @@
 |has_immutability_policy| A boolean indicating if the data is protected from being changed or deleted. |
 |has_legal_hold| A boolean indicating if the data is locked for legal reasons. |
 
+### AzureContainerInstance
+
+Representation of an [Azure Container Instance](https://learn.microsoft.com/en-us/rest/api/container-instances/container-groups/get).
+
 #### Relationships
 
 - An Azure Storage Account contains one or more File Systems.
     ```cypher
     (AzureStorageAccount)-[:CONTAINS]->(:AzureDataLakeFileSystem)
-=======
 |**id**| The full resource ID of the Container Instance. |
 |name| The name of the Container Instance. |
 |location| The Azure region where the Container Instance is deployed. |
@@ -1303,5 +1299,4 @@
 - An Azure Container Instance is a resource within an Azure Subscription.
     ```cypher
     (AzureSubscription)-[:RESOURCE]->(:AzureContainerInstance)
->>>>>>> 435f732c
     ```