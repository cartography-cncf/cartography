## Azure Schema

```mermaid
graph LR
T(Tenant) -- RESOURCE --> Principal
T -- RESOURCE --> S(Subscription)
S -- RESOURCE --> VM(VirtualMachine)
S -- RESOURCE --> Disk
S -- RESOURCE --> Snapshot
S -- RESOURCE --> SQL(SQLServer)
S -- RESOURCE --> SA(StorageAccount)
S -- RESOURCE --> CA(CosmosDBAccount)
<<<<<<< HEAD
S -- RESOURCE --> NIC(NetworkInterface)
S -- RESOURCE --> PIP(PublicIPAddress)
=======
S -- RESOURCE --> RA(RoleAssignment)
S -- RESOURCE --> RD(RoleDefinition)
S -- RESOURCE --> Permissions
RA -- ROLE_ASSIGNED --> RD
RD -- HAS_PERMISSIONS --> Permissions
EntraUser -- HAS_ROLE_ASSIGNMENT --> RA
EntraGroup -- HAS_ROLE_ASSIGNMENT --> RA
EntraServicePrincipal -- HAS_ROLE_ASSIGNMENT --> RA
>>>>>>> 5dc8ca56
VM -- ATTACHED_TO --> DataDisk
NIC -- ATTACHED_TO --> VM
NIC -- ATTACHED_TO --> Subnet
NIC -- ASSOCIATED_WITH --> PIP
SQL -- USED_BY --> ServerDNSAlias
SQL -- ADMINISTERED_BY --> ADAdministrator
SQL -- RESOURCE --> RecoverableDatabase
SQL -- RESOURCE --> RestorableDroppedDatabase
SQL -- RESOURCE --> FailoverGroup
SQL -- RESOURCE --> ElasticPool
SQL -- RESOURCE --> DB(SQLDatabase)
DB -- CONTAINS --> ReplicationLink
DB -- CONTAINS --> DatabaseThreatDetectionPolicy
DB -- CONTAINS --> RestorePoint
DB -- CONTAINS --> TransparentDataEncryption
SA -- USES --> SQS(StorageQueueService)
SA -- USES --> STS(StorageTableService)
SA -- USES --> SFS(StorageFileService)
SA -- USES --> SBS(StorageBlobService)
SQS -- CONTAINS --> StorageQueue
STS -- CONTAINS --> StorageTable
SFS -- CONTAINS --> StorageFileShare
SBS -- CONTAINS --> StorageBlobContainer
CA -- CAN_WRITE_FROM --> CosmosDBLocation
CA -- CAN_READ_FROM --> CosmosDBLocation
CA -- ASSOCIATED_WITH --> CosmosDBLocation
CA -- CONTAINS --> CosmosDBCorsPolicy
CA -- CONTAINS --> CosmosDBAccountFailoverPolicy
CA -- CONFIGURED_WITH --> CDBPrivateEndpointConnection
CA -- CONFIGURED_WITH --> CosmosDBVirtualNetworkRule
CA -- CONTAINS --> CSQL(CosmosDBSqlDatabase)
CA -- CONTAINS --> CCA(CosmosDBCassandraKeyspace)
CA -- CONTAINS --> CM(CosmosDBMongoDBDatabase)
CA -- CONTAINS --> CosmosDBTableResource
CSQL -- CONTAINS --> CosmosDBSqlContainer
CCA -- CONTAINS --> CosmosDBCassandraTable
CM -- CONTAINS --> CosmosDBMongoDBCollection
```

:::{note}
All entities are linked to an AzureSubscription, these relationships are not represented for readability.
:::

### AzureTenant

Representation of an [Azure Tenant](https://docs.microsoft.com/en-us/rest/api/resources/Tenants/List).

| Field | Description |
|-------|-------------|
|firstseen| Timestamp of when a sync job discovered this node|
|lastupdated| Timestamp of the last time the node was updated|
|**id**| The Azure Tenant ID number|

#### Relationships

- Azure Principal is part of the Azure Account.
    ```cypher
    (AzureTenant)-[RESOURCE]->(AzurePrincipal)
    ```

### AzurePrincipal

Representation of an [Azure Principal](https://docs.microsoft.com/en-us/graph/api/resources/user?view=graph-rest-1.0)..

| Field | Description |
|-------|-------------|
|firstseen| Timestamp of when a sync job discovered this node|
|lastupdated| Timestamp of the last time the node was updated|
|**email**| Email of the Azure Principal|

#### Relationships

- Azure Principal is part of the Azure Account.
    ```cypher
    (AzurePrincipal)-[RESOURCE]->(AzureTenant)
    ```

### AzureSubscription

Representation of an [Azure Subscription](https://docs.microsoft.com/en-us/rest/api/resources/subscriptions)..

| Field | Description |
|-------|-------------|
|firstseen| Timestamp of when a sync job discovered this node|
|lastupdated| Timestamp of the last time the node was updated|
|**id**| The Azure Subscription ID number|
|name | The friendly name that identifies the subscription|
|path | The full ID for the Subscription|
|state| Can be one of ``Enabled \| Disabled \| Deleted \| PastDue \| Warned``|

#### Relationships

- Azure Tenant contains one or more Subscriptions.
    ```cypher
    (AzureTenant)-[RESOURCE]->(AzureSubscription)
    ```

### AzureRoleAssignment

Representation of an [Azure Role Assignment](https://learn.microsoft.com/en-us/azure/role-based-access-control/role-assignments-list-rest). Role assignments associate a principal (user, group, service principal, or managed identity) with a role definition at a given scope.

| Field | Description |
|-------|-------------|
|firstseen| Timestamp of when a sync job discovered this node|
|lastupdated| Timestamp of the last time the node was updated|
|**id**| The fully qualified ID of the role assignment|
|name| The name (GUID) of the role assignment|
|type| The type of the resource (Microsoft.Authorization/roleAssignments)|
|principal_id| The principal ID of the assignee (user, group, or service principal)|
|principal_type| The type of principal (User, Group, ServicePrincipal)|
|role_definition_id| The ID of the role definition being assigned|
|scope| The scope at which the role is assigned (subscription, resource group, or resource)|
|scope_type| The type of scope|
|created_on| Timestamp when the role assignment was created|
|updated_on| Timestamp when the role assignment was last updated|
|created_by| The ID of the principal who created the role assignment|
|updated_by| The ID of the principal who last updated the role assignment|
|condition| JSON string containing any conditions on the role assignment|
|description| Description of the role assignment|
|delegated_managed_identity_resource_id| The delegated managed identity resource ID, if applicable|
|subscription_id| The Azure subscription ID|

#### Relationships

- Azure Subscription contains Role Assignments.
    ```cypher
    (AzureSubscription)-[RESOURCE]->(AzureRoleAssignment)
    ```

- Role Assignment references a Role Definition.
    ```cypher
    (AzureRoleAssignment)-[ROLE_ASSIGNED]->(AzureRoleDefinition)
    ```

- Entra Users can have Role Assignments.
    ```cypher
    (EntraUser)-[HAS_ROLE_ASSIGNMENT]->(AzureRoleAssignment)
    ```

- Entra Groups can have Role Assignments.
    ```cypher
    (EntraGroup)-[HAS_ROLE_ASSIGNMENT]->(AzureRoleAssignment)
    ```

- Entra Service Principals can have Role Assignments.
    ```cypher
    (EntraServicePrincipal)-[HAS_ROLE_ASSIGNMENT]->(AzureRoleAssignment)
    ```

### AzureRoleDefinition

Representation of an [Azure Role Definition](https://learn.microsoft.com/en-us/azure/role-based-access-control/role-definitions). Role definitions describe the permissions that can be granted, including allowed actions, not actions, data actions, and not data actions.

| Field | Description |
|-------|-------------|
|firstseen| Timestamp of when a sync job discovered this node|
|lastupdated| Timestamp of the last time the node was updated|
|**id**| The fully qualified ID of the role definition|
|name| The name (GUID) of the role definition|
|type| The type of the resource (Microsoft.Authorization/roleDefinitions)|
|role_name| The display name of the role (e.g., "Contributor", "Reader")|
|description| Description of what the role allows|
|assignable_scopes| List of scopes where this role can be assigned|
|subscription_id| The Azure subscription ID|

#### Relationships

- Azure Subscription contains Role Definitions.
    ```cypher
    (AzureSubscription)-[RESOURCE]->(AzureRoleDefinition)
    ```

- Role Definition has Permissions.
    ```cypher
    (AzureRoleDefinition)-[HAS_PERMISSIONS]->(AzurePermissions)
    ```

- Role Assignments reference Role Definitions.
    ```cypher
    (AzureRoleAssignment)-[ROLE_ASSIGNED]->(AzureRoleDefinition)
    ```

### AzurePermissions

Representation of the permissions within an Azure Role Definition. Each permission set contains allowed and denied actions for both control plane (management) and data plane operations.

| Field | Description |
|-------|-------------|
|firstseen| Timestamp of when a sync job discovered this node|
|lastupdated| Timestamp of the last time the node was updated|
|**id**| Unique identifier for the permission set (role_definition_id/permissions/index)|
|actions| List of allowed control plane actions (e.g., "Microsoft.Compute/virtualMachines/read")|
|not_actions| List of denied control plane actions|
|data_actions| List of allowed data plane actions (e.g., "Microsoft.Storage/storageAccounts/blobServices/containers/blobs/read")|
|not_data_actions| List of denied data plane actions|
|subscription_id| The Azure subscription ID|

#### Relationships

- Azure Subscription contains Permissions.
    ```cypher
    (AzureSubscription)-[RESOURCE]->(AzurePermissions)
    ```

- Role Definition has Permissions.
    ```cypher
    (AzureRoleDefinition)-[HAS_PERMISSIONS]->(AzurePermissions)
    ```

#### Example Queries

- Find all users with the "Owner" role:
    ```cypher
    MATCH (u:EntraUser)-[:HAS_ROLE_ASSIGNMENT]->(ra:AzureRoleAssignment)-[:ROLE_ASSIGNED]->(rd:AzureRoleDefinition)
    WHERE rd.role_name = 'Owner'
    RETURN u.email, ra.scope
    ```

- Find all principals with write access to storage accounts:
    ```cypher
    MATCH (ra:AzureRoleAssignment)-[:ROLE_ASSIGNED]->(rd:AzureRoleDefinition)-[:HAS_PERMISSIONS]->(p:AzurePermissions)
    WHERE ANY(action IN p.actions WHERE action CONTAINS 'Microsoft.Storage' AND action CONTAINS 'write')
    RETURN ra.principal_id, ra.principal_type, rd.role_name, ra.scope
    ```

- Find service principals with high-privilege roles:
    ```cypher
    MATCH (sp:EntraServicePrincipal)-[:HAS_ROLE_ASSIGNMENT]->(ra:AzureRoleAssignment)-[:ROLE_ASSIGNED]->(rd:AzureRoleDefinition)
    WHERE rd.role_name IN ['Owner', 'Contributor', 'User Access Administrator']
    RETURN sp.display_name, rd.role_name, ra.scope
    ```

### VirtualMachine

Representation of an [Azure Virtual Machine](https://docs.microsoft.com/en-us/rest/api/compute/virtualmachines).

| Field | Description |
|-------|-------------|
|firstseen| Timestamp of when a sync job discovered this node|
|lastupdated| Timestamp of the last time the node was updated|
|**id**| The Azure Virtual Machine ID number|
|type | The type of the resource|
|location | The location where Virtual Machine is created|
|resourcegroup | The Resource Group where Virtual Machine is created|
|name | The friendly name that identifies the Virtual Machine|
|plan | The plan associated with the Virtual Machine|
|size | The size of the Virtual Machine|
|license\_type | The type of license|
|computer\_name | The computer name|
|identity\_type | The type of identity used for the virtual machine|
|zones | The Virtual Machine zones|
|ultra\_ssd\_enabled | Enables or disables a capability on the virtual machine or virtual machine scale set.|
|priority | Specifies the priority for the virtual machine|
|eviction\_policy | Specifies the eviction policy for the Virtual Machine|

#### Relationships

- Azure Subscription contains one or more Virtual Machines.
    ```cypher
    (AzureSubscription)-[RESOURCE]->(VirtualMachine)
    ```

### AzureDataDisk

Representation of an [Azure Data Disk](https://docs.microsoft.com/en-us/rest/api/compute/virtualmachines/get#datadisk).

| Field | Description |
|-------|-------------|
|firstseen| Timestamp of when a sync job discovered this node|
|lastupdated| Timestamp of the last time the node was updated|
|**id**| The Azure Data Disk ID number|
|lun | Specifies the logical unit number of the data disk|
|name | The data disk name|
|vhd | The virtual hard disk associated with data disk|
|image | The source user image virtual hard disk|
|size | The size of the disk in GB|
|caching | Specifies the caching requirement|
|createoption | Specifies how the disk should be created|
|write\_accelerator\_enabled | Specifies whether writeAccelerator should be enabled or disabled on the data disk|
|managed\_disk\_storage\_type | The data disk storage type|

#### Relationships

- Azure Virtual Machines are attached to Data Disks.
    ```cypher
    (VirtualMachine)-[ATTACHED_TO]->(AzureDataDisk)
    ```

- Azure Data Disks belongs to a Subscription.
    ```
        (AzureSubscription)-[RESOURCE]->(AzureDataDisk)
    ```

### AzureDisk

Representation of an [Azure Disk](https://docs.microsoft.com/en-us/rest/api/compute/disks).

| Field | Description |
|-------|-------------|
|firstseen| Timestamp of when a sync job discovered this node|
|lastupdated| Timestamp of the last time the node was updated|
|**id**| The Azure Disk ID number|
|type | The type of the resource|
|location | The location where Disk is created|
|resourcegroup | The Resource Group where Disk is created|
|name | The friendly name that identifies the Disk|
|createoption | Specifies how the disk should be created|
|disksizegb | The size of the disk in GB|
|encryption | Specifies whether the disk has encryption enabled |
|maxshares | Specifies how many machines can share the disk|
|ostype | The operating system type of the disk|
|tier | Performance Tier associated with the disk|
|sku | The disk sku name|
|zones | The logical zone list for disk|

#### Relationships

- Azure Subscription contains one or more Disks.
    ```cypher
    (AzureSubscription)-[RESOURCE]->(AzureDisk)
    ```

### AzureSnapshot

Representation of an [Azure Snapshot](https://docs.microsoft.com/en-us/rest/api/compute/snapshots).

| Field | Description |
|-------|-------------|
|firstseen| Timestamp of when a sync job discovered this node|
|lastupdated| Timestamp of the last time the node was updated|
|**id**| The Azure Snapshot ID number|
|type | The type of the resource|
|location | The location where snapshot is created|
|resourcegroup | The Resource Group where snapshot is created|
|name | The friendly name that identifies the snapshot|
|createoption | Specifies how the disk should be created|
|disksizegb | The size of the snapshot in GB|
|encryption | Specifies whether the snapshot has encryption enabled |
|incremental | Indicates whether a snapshot is incremental or not |
|network\_access\_policy | Policy for accessing the snapshot via network|
|ostype | The operating system type of the snapshot|
|tier | Performance Tier associated with the snapshot|
|sku | The snapshot sku name|
|zones | The logical zone list for snapshot|

#### Relationships

- Azure Subscription contains one or more Snapshots.
    ```cypher
    (AzureSubscription)-[RESOURCE]->(AzureSnapshot)
    ```

### AzureSQLServer

Representation of an [AzureSQLServer](https://docs.microsoft.com/en-us/rest/api/sql/servers).

| Field | Description |
|-------|-------------|
|firstseen| Timestamp of when a sync job discovered this node|
|lastupdated| Timestamp of the last time the node was updated|
|**id**| The resource ID|
|location | The location where the resource is created|
|resourcegroup | The Resource Group where SQL Server is created|
|name | The friendly name that identifies the SQL server|
|kind | Specifies the kind of SQL server|
|state | The state of the server|
|version | The version of the server |

#### Relationships

- Azure Subscription contains one or more SQL Servers.
    ```cypher
    (AzureSubscription)-[RESOURCE]->(AzureSQLServer)
    ```
- Azure SQL Server can be used by one or more Azure Server DNS Aliases.
    ```cypher
    (AzureSQLServer)-[USED_BY]->(AzureServerDNSAlias)
    ```
- Azure SQL Server can be administered by one or more Azure Server AD Administrators.
    ```cypher
    (AzureSQLServer)-[ADMINISTERED_BY]->(AzureServerADAdministrator)
    ```
- Azure SQL Server has one or more Azure Recoverable Database.
    ```
    (AzureSQLServer)-[RESOURCE]->(AzureRecoverableDatabase)
    ```
- Azure SQL Server has one or more Azure Restorable Dropped Database.
    ```
    (AzureSQLServer)-[RESOURCE]->(AzureRestorableDroppedDatabase)
    ```
- Azure SQL Server has one or more Azure Failover Group.
    ```
    (AzureSQLServer)-[RESOURCE]->(AzureFailoverGroup)
    ```
- Azure SQL Server has one or more Azure Elastic Pool.
    ```
    (AzureSQLServer)-[RESOURCE]->(AzureElasticPool)
    ```
- Azure SQL Server has one or more Azure SQL Database.
    ```
    (AzureSQLServer)-[RESOURCE]->(AzureSQLDatabase)
    ```

### AzureServerDNSAlias

Representation of an [AzureServerDNSAlias](https://docs.microsoft.com/en-us/rest/api/sql/serverdnsaliases).

| Field | Description |
|-------|-------------|
|firstseen| Timestamp of when a sync job discovered this node|
|lastupdated| Timestamp of the last time the node was updated|
|**id**| The resource ID|
|name | The name of the server DNS alias|
|dnsrecord | The fully qualified DNS record for alias.|

#### Relationships

- Azure SQL Server can be used by one or more Azure Server DNS Aliases.
    ```cypher
    (AzureSQLServer)-[USED_BY]->(AzureServerDNSAlias)
    ```

- Azure DNS Aliases belongs to a Subscription.
    ```
        (AzureSubscription)-[RESOURCE]->(AzureServerDNSAlias)
    ```

### AzureServerADAdministrator

Representation of an [AzureServerADAdministrator](https://docs.microsoft.com/en-us/rest/api/sql/serverazureadadministrators).

| Field | Description |
|-------|-------------|
|firstseen| Timestamp of when a sync job discovered this node|
|lastupdated| Timestamp of the last time the node was updated|
|**id**| The resource ID|
|name | The name of the resource.|
|administratortype | The type of the server administrator.|
|login | The login name of the server administrator.|

#### Relationships

- Azure SQL Server can be administered by one or more Azure Server AD Administrators.
    ```cypher
    (AzureSQLServer)-[ADMINISTERED_BY]->(AzureServerADAdministrator)
    ```

- Azure Server AD Administrators belongs to a Subscription.
    ```
        (AzureSubscription)-[RESOURCE]->(AzureServerADAdministrator)
    ```

### AzureRecoverableDatabase

Representation of an [AzureRecoverableDatabase](https://docs.microsoft.com/en-us/rest/api/sql/recoverabledatabases).

| Field | Description |
|-------|-------------|
|firstseen| Timestamp of when a sync job discovered this node|
|lastupdated| Timestamp of the last time the node was updated|
|**id**| The resource ID|
|name | The name of the resource.|
|edition | The edition of the database.|
|servicelevelobjective | The service level objective name of the database.|
|lastbackupdate | The last available backup date of the database (ISO8601 format).|

#### Relationships

- Azure SQL Server has one or more Azure Recoverable Database.
    ```
        (AzureSQLServer)-[RESOURCE]->(AzureRecoverableDatabase)
    ```

- Azure Recoverable Database belongs to a Subscription.
    ```
        (AzureSubscription)-[RESOURCE]->(AzureRecoverableDatabase)
    ```

### AzureRestorableDroppedDatabase

Representation of an [AzureRestorableDroppedDatabase](https://docs.microsoft.com/en-us/rest/api/sql/restorabledroppeddatabases).

| Field | Description |
|-------|-------------|
|firstseen| Timestamp of when a sync job discovered this node|
|lastupdated| Timestamp of the last time the node was updated|
|**id**| The resource ID|
|name | The name of the resource.|
|location | The geo-location where the resource lives.|
|databasename | The name of the database.|
|creationdate | The creation date of the database (ISO8601 format).|
|deletiondate | The deletion date of the database (ISO8601 format).|
|restoredate | The earliest restore date of the database (ISO8601 format).|
|edition | The edition of the database.|
|servicelevelobjective | The service level objective name of the database.|
|maxsizebytes | The max size in bytes of the database.|

#### Relationships

- Azure SQL Server has one or more Azure Restorable Dropped Database.
    ```
        (AzureSQLServer)-[RESOURCE]->(AzureRestorableDroppedDatabase)
    ```

- Azure Restorable Dropped Database belongs to a Subscription.
    ```
        (AzureSubscription)-[RESOURCE]->(AzureRestorableDroppedDatabase)
    ```

### AzureFailoverGroup

Representation of an [AzureFailoverGroup](https://docs.microsoft.com/en-us/rest/api/sql/failovergroups).

| Field | Description |
|-------|-------------|
|firstseen| Timestamp of when a sync job discovered this node|
|lastupdated| Timestamp of the last time the node was updated|
|**id**| The resource ID|
|name | The name of the resource.|
|location | The geo-location where the resource lives.|
|replicationrole | Local replication role of the failover group instance.|
|replicationstate | Replication state of the failover group instance.|

#### Relationships

- Azure SQL Server has one or more Azure Failover Group.
    ```
        (AzureSQLServer)-[RESOURCE]->(AzureFailoverGroup)
    ```

- Azure Failover Group belongs to a Subscription.
    ```
        (AzureSubscription)-[RESOURCE]->(AzureFailoverGroup)
    ```

### AzureElasticPool

Representation of an [AzureElasticPool](https://docs.microsoft.com/en-us/rest/api/sql/elasticpools).

| Field | Description |
|-------|-------------|
|firstseen| Timestamp of when a sync job discovered this node|
|lastupdated| Timestamp of the last time the node was updated|
|**id**| The resource ID|
|name | The name of the resource.|
|location | The location of the resource.|
|kind | The kind of elastic pool.|
|creationdate | The creation date of the elastic pool (ISO8601 format).|
|state | The state of the elastic pool.|
|maxsizebytes | The storage limit for the database elastic pool in bytes.|
|licensetype | The license type to apply for this elastic pool. |
|zoneredundant | Specifies whether or not this elastic pool is zone redundant, which means the replicas of this elastic pool will be spread across multiple availability zones.|

#### Relationships

- Azure SQL Server has one or more Azure Elastic Pool.
    ```
        (AzureSQLServer)-[RESOURCE]->(AzureElasticPool)
    ```

- Azure Elastic Pool belongs to a Subscription.
    ```
        (AzureSubscription)-[RESOURCE]->(AzureElasticPool)
    ```

### AzureSQLDatabase

Representation of an [AzureSQLDatabase](https://docs.microsoft.com/en-us/rest/api/sql/databases).

| Field | Description |
|-------|-------------|
|firstseen| Timestamp of when a sync job discovered this node|
|lastupdated| Timestamp of the last time the node was updated|
|**id**| The resource ID|
|name | The name of the resource.|
|location | The location of the resource.|
|kind | The kind of database.|
|creationdate | The creation date of the database (ISO8601 format).|
|databaseid | The ID of the database.|
|maxsizebytes | The max size of the database expressed in bytes.|
|licensetype | The license type to apply for this database.|
|secondarylocation | The default secondary region for this database.|
|elasticpoolid | The resource identifier of the elastic pool containing this database.|
|collation | The collation of the database.|
|failovergroupid | Failover Group resource identifier that this database belongs to.|
|zoneredundant | Whether or not this database is zone redundant, which means the replicas of this database will be spread across multiple availability zones.|
|restorabledroppeddbid | The resource identifier of the restorable dropped database associated with create operation of this database.|
|recoverabledbid | The resource identifier of the recoverable database associated with create operation of this database.|

#### Relationships

- Azure SQL Server has one or more Azure SQL Database.
    ```
        (AzureSQLServer)-[RESOURCE]->(AzureSQLDatabase)
    ```
- Azure SQL Database contains one or more Azure Replication Links.
    ```cypher
    (AzureSQLDatabase)-[CONTAINS]->(AzureReplicationLink)
    ```
- Azure SQL Database contains a Database Threat Detection Policy.
    ```cypher
    (AzureSQLDatabase)-[CONTAINS]->(AzureDatabaseThreatDetectionPolicy)
    ```
- Azure SQL Database contains one or more Restore Points.
    ```cypher
    (AzureSQLDatabase)-[CONTAINS]->(AzureRestorePoint)
    ```
- Azure SQL Database contains Transparent Data Encryption.
    ```
        (AzureSQLDatabase)-[CONTAINS]->(AzureTransparentDataEncryption)
    ```
- Azure SQL Database belongs to a Subscription.
    ```
        (AzureSubscription)-[RESOURCE]->(AzureSQLDatabase)
    ```

### AzureReplicationLink

Representation of an [AzureReplicationLink](https://docs.microsoft.com/en-us/rest/api/sql/replicationlinks).

| Field | Description |
|-------|-------------|
|firstseen| Timestamp of when a sync job discovered this node|
|lastupdated| Timestamp of the last time the node was updated|
|**id**| The resource ID|
|name | The name of the resource.|
|location | Location of the server that contains this firewall rule.|
|partnerdatabase | The name of the partner database.|
|partnerlocation | The Azure Region of the partner database.|
|partnerrole | The role of the database in the replication link.|
|partnerserver | The name of the server hosting the partner database.|
|mode | Replication mode of this replication link.|
|state | The replication state for the replication link.|
|percentcomplete | The percentage of seeding complete for the replication link.|
|role | The role of the database in the replication link.|
|starttime | The start time for the replication link.|
|terminationallowed | Legacy value indicating whether termination is allowed.|

#### Relationships

- Azure SQL Database contains one or more Azure Replication Links.
    ```
        (AzureSQLDatabase)-[CONTAINS]->(AzureReplicationLink)
    ```
- Azure Replication Links belongs to a Subscription.
    ```
        (AzureSubscription)-[RESOURCE]->(AzureReplicationLink)
    ```


### AzureDatabaseThreatDetectionPolicy

Representation of an [AzureDatabaseThreatDetectionPolicy](https://docs.microsoft.com/en-us/rest/api/sql/databasethreatdetectionpolicies).

| Field | Description |
|-------|-------------|
|firstseen| Timestamp of when a sync job discovered this node|
|lastupdated| Timestamp of the last time the node was updated|
|**id**| The resource ID|
|name | The name of the resource.|
|location | The geo-location where the resource lives.|
|kind | The kind of the resource.|
|emailadmins | Specifies that the alert is sent to the account administrators.|
|emailaddresses | Specifies the semicolon-separated list of e-mail addresses to which the alert is sent.|
|retentiondays | Specifies the number of days to keep in the Threat Detection audit logs.|
|state | Specifies the state of the policy.|
|storageendpoint | Specifies the blob storage endpoint.|
|useserverdefault | Specifies whether to use the default server policy.|
|disabledalerts | Specifies the semicolon-separated list of alerts that are disabled, or empty string to disable no alerts.|

#### Relationships

- Azure SQL Database contains a Database Threat Detection Policy.
    ```
        (AzureSQLDatabase)-[CONTAINS]->(AzureDatabaseThreatDetectionPolicy)
    ```
- Azure Database Threat Detection Policy belongs to a Subscription.
    ```
        (AzureSubscription)-[RESOURCE]->(AzureDatabaseThreatDetectionPolicy)
    ```


### AzureRestorePoint

Representation of an [AzureRestorePoint](https://docs.microsoft.com/en-us/rest/api/sql/restorepoints).

| Field | Description |
|-------|-------------|
|firstseen| Timestamp of when a sync job discovered this node|
|lastupdated| Timestamp of the last time the node was updated|
|**id**| The resource ID|
|name | The name of the resource.|
|location | The geo-location where the resource lives.|
|restoredate | The earliest time to which this database can be restored.|
|restorepointtype | The type of restore point.|
|creationdate | The time the backup was taken.|

#### Relationships

- Azure SQL Database contains one or more Restore Points.
    ```
        (AzureSQLDatabase)-[CONTAINS]->(AzureRestorePoint)
    ```
- Azure Restore Points belongs to a Subscription.
    ```
        (AzureSubscription)-[RESOURCE]->(AzureRestorePoint)
    ```

### AzureTransparentDataEncryption

Representation of an [AzureTransparentDataEncryption](https://docs.microsoft.com/en-us/rest/api/sql/transparentdataencryptions).

| Field | Description |
|-------|-------------|
|firstseen| Timestamp of when a sync job discovered this node|
|lastupdated| Timestamp of the last time the node was updated|
|**id**| The resource ID|
|name | The name of the resource.|
|location | The resource location.|
|status | The status of the database transparent data encryption.|

#### Relationships

- Azure SQL Database contains Transparent Data Encryption.
    ```
        (AzureSQLDatabase)-[CONTAINS]->(AzureTransparentDataEncryption)
    ```
- Azure Transparent Data Encryption belongs to a Subscription.
    ```
        (AzureSubscription)-[RESOURCE]->(AzureTransparentDataEncryption)
    ```

### AzureStorageAccount

Representation of an [AzureStorageAccount](https://docs.microsoft.com/en-us/rest/api/storagerp/storageaccounts).

| Field | Description |
|-------|-------------|
|firstseen| Timestamp of when a sync job discovered this node|
|lastupdated| Timestamp of the last time the node was updated|
|**id**| Fully qualified resource ID for the resource.|
|type | The type of the resource.|
|location | The geo-location where the resource lives.|
|resourcegroup | The Resource Group where the storage account is created|
|name | The name of the resource.|
|kind | Gets the Kind of the resource.|
|creationtime | Gets the creation date and time of the storage account in UTC.|
|hnsenabled | Specifies if the Account HierarchicalNamespace is enabled.|
|primarylocation | Gets the location of the primary data center for the storage account.|
|secondarylocation | Gets the location of the geo-replicated secondary for the storage account.|
|provisioningstate | Gets the status of the storage account at the time the operation was called.|
|statusofprimary | Gets the status availability status of the primary location of the storage account.|
|statusofsecondary | Gets the status availability status of the secondary location of the storage account.|
|supportshttpstrafficonly | Allows https traffic only to storage service if sets to true.|

#### Relationships

- Azure Subscription contains one or more Storage Accounts.
    ```cypher
    (AzureSubscription)-[RESOURCE]->(AzureStorageAccount)
    ```
- Azure Storage Accounts uses one or more Queue Services.
    ```cypher
    (AzureStorageAccount)-[USES]->(AzureStorageQueueService)
    ```
- Azure Storage Accounts uses one or more Table Services.
    ```cypher
    (AzureStorageAccount)-[USES]->(AzureStorageTableService)
    ```
- Azure Storage Accounts uses one or more File Services.
    ```cypher
    (AzureStorageAccount)-[USES]->(AzureStorageFileService)
    ```
- Azure Storage Accounts uses one or more Blob Services.
    ```cypher
    (AzureStorageAccount)-[USES]->(AzureStorageBlobService)
    ```
- Azure Storage Accounts can be tagged with Azure Tags.

    ```cypher
    (:AzureStorageAccount)-[:TAGGED]->(:AzureTag)
    ```

### AzureStorageQueueService

Representation of an [AzureStorageQueueService](https://docs.microsoft.com/en-us/rest/api/storagerp/queueservices).

| Field | Description |
|-------|-------------|
|firstseen| Timestamp of when a sync job discovered this node|
|lastupdated| Timestamp of the last time the node was updated|
|**id**| Fully qualified resource ID for the resource.|
|type | The type of the resource.|
|name | The name of the queue service.|

#### Relationships

- Azure Storage Accounts uses one or more Queue Services.
    ```cypher
    (AzureStorageAccount)-[USES]->(AzureStorageQueueService)
    ```
- Queue Service contains one or more queues.
    ```
        (AzureStorageQueueService)-[CONTAINS]->(AzureStorageQueue)
    ```
- Queue Services belongs to a Subscription.
    ```
        (AzureSubscription)-[RESOURCE]->(AzureStorageQueueService)
    ```

### AzureStorageTableService

Representation of an [AzureStorageTableService](https://docs.microsoft.com/en-us/rest/api/storagerp/tableservices).

| Field | Description |
|-------|-------------|
|firstseen| Timestamp of when a sync job discovered this node|
|lastupdated| Timestamp of the last time the node was updated|
|**id**| Fully qualified resource ID for the resource.|
|type | The type of the resource.|
|name | The name of the table service.|

#### Relationships

- Azure Storage Accounts uses one or more Table Services.
    ```cypher
    (AzureStorageAccount)-[USES]->(AzureStorageTableService)
    ```
- Table Service contains one or more tables.
    ```
        (AzureStorageTableService)-[CONTAINS]->(AzureStorageTable)
    ```
- Table Service belongs to a Subscription.
    ```
        (AzureSubscription)-[RESOURCE]->(AzureStorageTableService)
    ```

### AzureStorageFileService

Representation of an [AzureStorageFileService](https://docs.microsoft.com/en-us/rest/api/storagerp/fileservices).

| Field | Description |
|-------|-------------|
|firstseen| Timestamp of when a sync job discovered this node|
|lastupdated| Timestamp of the last time the node was updated|
|**id**| Fully qualified resource ID for the resource.|
|type | The type of the resource.|
|name | The name of the file service.|

#### Relationships

- Azure Storage Accounts uses one or more File Services.
    ```
        (AzureStorageAccount)-[USES]->(AzureStorageFileService)
    ```
- File Service contains one or more file shares.
    ```
        (AzureStorageFileService)-[CONTAINS]->(AzureStorageFileShare)
    ```
- File Service belongs to a Subscription.
    ```
        (AzureSubscription)-[RESOURCE]->(AzureStorageFileService)
    ```

### AzureStorageBlobService

Representation of an [AzureStorageBlobService](https://docs.microsoft.com/en-us/rest/api/storagerp/blobservices).

| Field | Description |
|-------|-------------|
|firstseen| Timestamp of when a sync job discovered this node|
|lastupdated| Timestamp of the last time the node was updated|
|**id**| Fully qualified resource ID for the resource.|
|type | The type of the resource.|
|name | The name of the blob service.|

#### Relationships

- Azure Storage Accounts uses one or more Blob Services.
    ```cypher
    (AzureStorageAccount)-[USES]->(AzureStorageBlobService)
    ```
- Blob Service contains one or more blob containers.
    ```
        (AzureStorageBlobService)-[CONTAINS]->(AzureStorageBlobContainer)
    ```
- Blob Service belongs to a Subscription.
    ```
        (AzureSubscription)-[RESOURCE]->(AzureStorageBlobService)
    ```

### AzureStorageQueue

Representation of an [AzureStorageQueue](https://docs.microsoft.com/en-us/rest/api/storagerp/queue).

| Field | Description |
|-------|-------------|
|firstseen| Timestamp of when a sync job discovered this node|
|lastupdated| Timestamp of the last time the node was updated|
|**id**| Fully qualified resource ID for the resource.|
|type | The type of the resource.|
|name | The name of the queue.|

#### Relationships

- Queue Service contains one or more queues.
    ```
        (AzureStorageQueueService)-[CONTAINS]->(AzureStorageQueue)
    ```
- Queue belongs to a Subscription.
    ```
        (AzureSubscription)-[RESOURCE]->(AzureStorageQueue)
    ```

### AzureStorageTable

Representation of an [AzureStorageTable](https://docs.microsoft.com/en-us/rest/api/storagerp/table).

| Field | Description |
|-------|-------------|
|firstseen| Timestamp of when a sync job discovered this node|
|lastupdated| Timestamp of the last time the node was updated|
|**id**| Fully qualified resource ID for the resource.|
|type | The type of the resource.|
|name | The name of the table resource.|
|tablename | Table name under the specified account.|

#### Relationships

- Table Service contains one or more tables.
    ```
        (AzureStorageTableService)-[CONTAINS]->(AzureStorageTable)
    ```
- Table belongs to a Subscription.
    ```
        (AzureSubscription)-[RESOURCE]->(AzureStorageTable)
    ```

### AzureStorageFileShare

Representation of an [AzureStorageFileShare](https://docs.microsoft.com/en-us/rest/api/storagerp/fileshares).

| Field | Description |
|-------|-------------|
|firstseen| Timestamp of when a sync job discovered this node|
|lastupdated| Timestamp of the last time the node was updated|
|**id**| Fully qualified resource ID for the resource.|
|type | The type of the resource.|
|name | The name of the resource.|
|lastmodifiedtime | Specifies the date and time the share was last modified.|
|sharequota | The maximum size of the share, in gigabytes.|
|accesstier | Specifies the access tier for the share.|
|deleted | Indicates whether the share was deleted.|
|accesstierchangetime | Indicates the last modification time for share access tier.|
|accesstierstatus | Indicates if there is a pending transition for access tier.|
|deletedtime | The deleted time if the share was deleted.|
|enabledprotocols | The authentication protocol that is used for the file share.|
|remainingretentiondays | Remaining retention days for share that was soft deleted.|
|shareusagebytes | The approximate size of the data stored on the share.|
|version | The version of the share.|

#### Relationships

- File Service contains one or more file shares.
    ```
        (AzureStorageFileService)-[CONTAINS]->(AzureStorageFileShare)
    ```
- File share belongs to a Subscription.
    ```
        (AzureSubscription)-[RESOURCE]->(AzureStorageFileShare)
    ```

### AzureStorageBlobContainer

Representation of an [AzureStorageBlobContainer](https://docs.microsoft.com/en-us/rest/api/storagerp/blobcontainers).

| Field | Description |
|-------|-------------|
|firstseen| Timestamp of when a sync job discovered this node|
|lastupdated| Timestamp of the last time the node was updated|
|**id**| Fully qualified resource ID for the resource.|
|type | The type of the resource.|
|name | The name of the resource.|
|deleted | Indicates whether the blob container was deleted.|
|deletedtime | Blob container deletion time.|
|defaultencryptionscope | Default the container to use specified encryption scope for all writes.|
|publicaccess | Specifies whether data in the container may be accessed publicly and the level of access.|
|leasestatus | The lease status of the container.|
|leasestate | Lease state of the container.|
|lastmodifiedtime | Specifies the date and time the container was last modified.|
|remainingretentiondays | Specifies the remaining retention days for soft deleted blob container.|
|version | The version of the deleted blob container.|
|hasimmutabilitypolicy | Specifies the if the container has an ImmutabilityPolicy or not.|
|haslegalhold | Specifies if the container has any legal hold tags.|
|leaseduration | Specifies whether the lease on a container is of infinite or fixed duration, only when the container is leased.|

#### Relationships

- Blob Service contains one or more blob containers.
    ```
        (AzureStorageBlobService)-[CONTAINS]->(AzureStorageBlobContainer)
    ```
- Blob container belongs to a Subscription.
    ```
        (AzureSubscription)-[RESOURCE]->(AzureStorageBlobContainer)
    ```

### AzureCosmosDBAccount

Representation of an [AzureCosmosDBAccount](https://docs.microsoft.com/en-us/rest/api/cosmos-db-resource-provider/).

| Field | Description |
|-------|-------------|
|firstseen| Timestamp of when a sync job discovered this node|
|lastupdated| Timestamp of the last time the node was updated|
|**id**| The unique resource identifier of the ARM resource.|
|location | The location of the resource group to which the resource belongs.|
|resourcegroup | The Resource Group where the database account is created.|
|name | The name of the ARM resource.|
|kind | Indicates the type of database account.|
|type | The type of Azure resource.|
|ipranges | List of IpRules.|
|capabilities | List of Cosmos DB capabilities for the account.|
|documentendpoint | The connection endpoint for the Cosmos DB database account.|
|virtualnetworkfilterenabled | Flag to indicate whether to enable/disable Virtual Network ACL rules.|
|enableautomaticfailover | Enables automatic failover of the write region in the rare event that the region is unavailable due to an outage.|
|provisioningstate | The status of the Cosmos DB account at the time the operation was called.|
|multiplewritelocations | Enables the account to write in multiple locations.|
|accountoffertype | The offer type for the Cosmos DB database account.|
|publicnetworkaccess | Whether requests from Public Network are allowed.|
|enablecassandraconnector | Enables the cassandra connector on the Cosmos DB C* account.|
|connectoroffer | The cassandra connector offer type for the Cosmos DB database C* account.|
|disablekeybasedmetadatawriteaccess | Disable write operations on metadata resources (databases, containers, throughput) via account keys.|
|keyvaulturi | The URI of the key vault.|
|enablefreetier | Flag to indicate whether Free Tier is enabled.|
|enableanalyticalstorage | Flag to indicate whether to enable storage analytics.|
|defaultconsistencylevel | The default consistency level and configuration settings of the Cosmos DB account.|
|maxstalenessprefix | When used with the Bounded Staleness consistency level, this value represents the number of stale requests tolerated.|
|maxintervalinseconds | When used with the Bounded Staleness consistency level, this value represents the time amount of staleness (in seconds) tolerated.|

#### Relationships

- Azure Subscription contains one or more database accounts.
    ```cypher
    (AzureSubscription)-[RESOURCE]->(AzureCosmosDBAccount)
    ```
- Azure Database Account can be read from, written from and is associated with Azure CosmosDB Locations.
    ```cypher
    (AzureCosmosDBAccount)-[CAN_WRITE_FROM]->(AzureCosmosDBLocation)
    (AzureCosmosDBAccount)-[CAN_READ_FROM]->(AzureCosmosDBLocation)
    (AzureCosmosDBAccount)-[ASSOCIATED_WITH]->(AzureCosmosDBLocation)
    ```
- Azure Database Account contains one or more Cors Policy.
    ```cypher
    (AzureCosmosDBAccount)-[CONTAINS]->(AzureCosmosDBCorsPolicy)
    ```
- Azure Database Account contains one or more failover policies.
    ```cypher
    (AzureCosmosDBAccount)-[CONTAINS]->(AzureCosmosDBAccountFailoverPolicy)
    ```
- Azure Database Account is configured with one or more private endpoint connections.
    ```cypher
    (AzureCosmosDBAccount)-[CONFIGURED_WITH]->(AzureCDBPrivateEndpointConnection)
    ```
- Azure Database Account is configured with one or more virtual network rules.
    ```cypher
    (AzureCosmosDBAccount)-[CONFIGURED_WITH]->(AzureCosmosDBVirtualNetworkRule)
    ```
- Azure Database Account contains one or more SQL databases.
    ```cypher
    (AzureCosmosDBAccount)-[CONTAINS]->(AzureCosmosDBSqlDatabase)
    ```
- Azure Database Account contains one or more Cassandra keyspace.
    ```cypher
    (AzureCosmosDBAccount)-[CONTAINS]->(AzureCosmosDBCassandraKeyspace)
    ```
- Azure Database Account contains one or more MongoDB Database.
    ```cypher
    (AzureCosmosDBAccount)-[CONTAINS]->(AzureCosmosDBMongoDBDatabase)
    ```
- Azure Database Account contains one or more table resource.
    ```cypher
    (AzureCosmosDBAccount)-[CONTAINS]->(AzureCosmosDBTableResource)
    ```

### AzureCosmosDBLocation

Representation of an [Azure CosmosDB Location](https://docs.microsoft.com/en-us/rest/api/cosmos-db-resource-provider/).

| Field | Description |
|-------|-------------|
|firstseen| Timestamp of when a sync job discovered this node|
|lastupdated| Timestamp of the last time the node was updated|
|**id**| The unique identifier of the region within the database account.|
|locationname | The name of the region.|
|documentendpoint | The connection endpoint for the specific region.|
|provisioningstate | The status of the Cosmos DB account at the time the operation was called.|
|failoverpriority | The failover priority of the region.|
|iszoneredundant | Flag to indicate whether or not this region is an AvailabilityZone region.|

#### Relationships

- Azure Database Account has write permissions from, read permissions from and is associated with Azure CosmosDB Locations.
    ```
        (AzureCosmosDBAccount)-[CAN_WRITE_FROM]->(AzureCosmosDBLocation)
        (AzureCosmosDBAccount)-[CAN_READ_FROM]->(AzureCosmosDBLocation)
        (AzureCosmosDBAccount)-[ASSOCIATED_WITH]->(AzureCosmosDBLocation)
    ```
- CosmosDB Locations belongs to a Subscription.
    ```
        (AzureSubscription)-[RESOURCE]->(AzureCosmosDBLocation)
    ```

### AzureCosmosDBCorsPolicy

Representation of an [Azure Cosmos DB Cors Policy](https://docs.microsoft.com/en-us/rest/api/cosmos-db-resource-provider/).

| Field | Description |
|-------|-------------|
|firstseen| Timestamp of when a sync job discovered this node|
|lastupdated| Timestamp of the last time the node was updated|
|**id**| The unique resource identifier for Cors Policy.|
|allowedorigins | The origin domains that are permitted to make a request against the service via CORS.|
|allowedmethods | The methods (HTTP request verbs) that the origin domain may use for a CORS request.|
|allowedheaders | The request headers that the origin domain may specify on the CORS request.|
|exposedheaders | The response headers that may be sent in the response to the CORS request and exposed by the browser to the request issuer.|
|maxageinseconds | The maximum amount time that a browser should cache the preflight OPTIONS request.|

#### Relationships

- Azure Database Account contains one or more Cors Policy.
    ```
        (AzureCosmosDBAccount)-[CONTAINS]->(AzureCosmosDBCorsPolicy)
    ```
- CosmosDB Cors Policy belongs to a Subscription.
    ```
        (AzureSubscription)-[RESOURCE]->(AzureCosmosDBCorsPolicy)
    ```

### AzureCosmosDBAccountFailoverPolicy

Representation of an Azure Database Account [Failover Policy](https://docs.microsoft.com/en-us/rest/api/cosmos-db-resource-provider/).

| Field | Description |
|-------|-------------|
|firstseen| Timestamp of when a sync job discovered this node|
|lastupdated| Timestamp of the last time the node was updated|
|**id**| The unique identifier of the region in which the database account replicates to.|
|locationname | The name of the region in which the database account exists.|
|failoverpriority | The failover priority of the region. A failover priority of 0 indicates a write region.|

#### Relationships

- Azure Database Account contains one or more failover policies.
    ```
        (AzureCosmosDBAccount)-[CONTAINS]->(AzureCosmosDBAccountFailoverPolicy)
    ```
- CosmosDB Failover Policy belongs to a Subscription.
    ```
        (AzureSubscription)-[RESOURCE]->(AzureCosmosDBAccountFailoverPolicy)
    ```

### AzureCDBPrivateEndpointConnection

Representation of an Azure Cosmos DB [Private Endpoint Connection](https://docs.microsoft.com/en-us/rest/api/cosmos-db-resource-provider/).

| Field | Description |
|-------|-------------|
|firstseen| Timestamp of when a sync job discovered this node|
|lastupdated| Timestamp of the last time the node was updated|
|**id**| Fully qualified resource Id for the resource.|
|name | The name of the resource.|
|privateendpointid | Resource id of the private endpoint.|
|status | The private link service connection status.|
|actionrequired | Any action that is required beyond basic workflow (approve/ reject/ disconnect).|

#### Relationships

- Azure Database Account is configured with one or more private endpoint connections.
    ```
        (AzureCosmosDBAccount)-[CONFIGURED_WITH]->(AzureCDBPrivateEndpointConnection)
    ```
- Private endpoint connection belongs to a Subscription.
    ```
        (AzureSubscription)-[RESOURCE]->(AzureCDBPrivateEndpointConnection)
    ```

### AzureCosmosDBVirtualNetworkRule

Representation of an Azure Cosmos DB [Virtual Network Rule](https://docs.microsoft.com/en-us/rest/api/cosmos-db-resource-provider/).

| Field | Description |
|-------|-------------|
|firstseen| Timestamp of when a sync job discovered this node|
|lastupdated| Timestamp of the last time the node was updated|
|**id**| Resource ID of a subnet.|
|ignoremissingvnetserviceendpoint | Create firewall rule before the virtual network has vnet service endpoint enabled.|

#### Relationships

- Azure Database Account is configured with one or more virtual network rules.
    ```
        (AzureCosmosDBAccount)-[CONFIGURED_WITH]->(AzureCosmosDBVirtualNetworkRule)
    ```
- Virtual network rule belongs to a Subscription.
    ```
        (AzureSubscription)-[RESOURCE]->(AzureCosmosDBVirtualNetworkRule)
    ```

### AzureCosmosDBSqlDatabase

Representation of an [AzureCosmosDBSqlDatabase](https://docs.microsoft.com/en-us/rest/api/cosmos-db-resource-provider/).

| Field | Description |
|-------|-------------|
|firstseen| Timestamp of when a sync job discovered this node|
|lastupdated| Timestamp of the last time the node was updated|
|**id**| The unique resource identifier of the ARM resource.|
|name | The name of the ARM resource.|
|type| The type of Azure resource.|
|location| The location of the resource group to which the resource belongs.|
|throughput| Value of the Cosmos DB resource throughput or autoscaleSettings.|
|maxthroughput| Represents maximum throughput, the resource can scale up to.|

#### Relationships

- Azure Database Account contains one or more SQL databases.
    ```cypher
    (AzureCosmosDBAccount)-[CONTAINS]->(AzureCosmosDBSqlDatabase)
    ```
- SQL Databases contain one or more SQL containers.
    ```
        (AzureCosmosDBSqlDatabase)-[CONTAINS]->(AzureCosmosDBSqlContainer)
    ```
- SQL database belongs to a Subscription.
    ```
        (AzureSubscription)-[RESOURCE]->(AzureCosmosDBSqlDatabase)
    ```

### AzureCosmosDBCassandraKeyspace

Representation of an [AzureCosmosDBCassandraKeyspace](https://docs.microsoft.com/en-us/rest/api/cosmos-db-resource-provider/).

| Field | Description |
|-------|-------------|
|firstseen| Timestamp of when a sync job discovered this node|
|lastupdated| Timestamp of the last time the node was updated|
|**id**| The unique resource identifier of the ARM resource.|
|name | The name of the ARM resource.|
|type| The type of Azure resource.|
|location| The location of the resource group to which the resource belongs.|
|throughput| Value of the Cosmos DB resource throughput or autoscaleSettings.|
|maxthroughput| Represents maximum throughput, the resource can scale up to.|

#### Relationships

- Azure Database Account contains one or more Cassandra keyspace.
    ```cypher
    (AzureCosmosDBAccount)-[CONTAINS]->(AzureCosmosDBCassandraKeyspace)
    ```
- Cassandra Keyspace contains one or more Cassandra tables.
    ```
        (AzureCosmosDBCassandraKeyspace)-[CONTAINS]->(AzureCosmosDBCassandraTable)
    ```
- Cassandra keyspace belongs to a Subscription.
    ```
        (AzureSubscription)-[RESOURCE]->(AzureCosmosDBCassandraKeyspace)
    ```

### AzureCosmosDBMongoDBDatabase

Representation of an [AzureCosmosDBMongoDBDatabase](https://docs.microsoft.com/en-us/rest/api/cosmos-db-resource-provider/).

| Field | Description |
|-------|-------------|
|firstseen| Timestamp of when a sync job discovered this node|
|lastupdated| Timestamp of the last time the node was updated|
|**id**| The unique resource identifier of the ARM resource.|
|name | The name of the ARM resource.|
|type| The type of Azure resource.|
|location| The location of the resource group to which the resource belongs.|
|throughput| Value of the Cosmos DB resource throughput or autoscaleSettings.|
|maxthroughput| Represents maximum throughput, the resource can scale up to.|

#### Relationships

- Azure Database Account contains one or more MongoDB Database.
    ```cypher
    (AzureCosmosDBAccount)-[CONTAINS]->(AzureCosmosDBMongoDBDatabase)
    ```
- MongoDB database contains one or more MongoDB collections.
    ```
        (AzureCosmosDBMongoDBDatabase)-[CONTAINS]->(AzureCosmosDBMongoDBCollection)
    ```
- MongoDB database belongs to a Subscription.
    ```
        (AzureSubscription)-[RESOURCE]->(AzureCosmosDBMongoDBDatabase)
    ```

### AzureCosmosDBTableResource

Representation of an [AzureCosmosDBTableResource](https://docs.microsoft.com/en-us/rest/api/cosmos-db-resource-provider/).

| Field | Description |
|-------|-------------|
|firstseen| Timestamp of when a sync job discovered this node|
|lastupdated| Timestamp of the last time the node was updated|
|**id**| The unique resource identifier of the ARM resource.|
|name | The name of the ARM resource.|
|type| The type of Azure resource.|
|location| The location of the resource group to which the resource belongs.|
|throughput| Value of the Cosmos DB resource throughput or autoscaleSettings.|
|maxthroughput| Represents maximum throughput, the resource can scale up to.|

#### Relationships

- Azure Database Account contains one or more table resource.
    ```
        (AzureCosmosDBAccount)-[CONTAINS]->(AzureCosmosDBTableResource)
    ```
- CosmosDB table belongs to a Subscription.
    ```
        (AzureSubscription)-[RESOURCE]->(AzureCosmosDBTableResource)
    ```

### AzureCosmosDBSqlContainer

Representation of an [AzureCosmosDBSqlContainer](https://docs.microsoft.com/en-us/rest/api/cosmos-db-resource-provider/).

| Field | Description |
|-------|-------------|
|firstseen| Timestamp of when a sync job discovered this node|
|lastupdated| Timestamp of the last time the node was updated|
|**id**| The unique resource identifier of the ARM resource.|
|name | The name of the ARM resource.|
|type| The type of Azure resource.|
|location| The location of the resource group to which the resource belongs.|
|throughput| Value of the Cosmos DB resource throughput or autoscaleSettings.|
|maxthroughput| Represents maximum throughput, the resource can scale up to.|
|container| Name of the Cosmos DB SQL container.|
|defaultttl| Default time to live.|
|analyticalttl| Specifies the Analytical TTL.|
|isautomaticindexingpolicy| Indicates if the indexing policy is automatic.|
|indexingmode|  Indicates the indexing mode.|
|conflictresolutionpolicymode| Indicates the conflict resolution mode.|

#### Relationships

- SQL Databases contain one or more SQL containers.
    ```
        (AzureCosmosDBSqlDatabase)-[CONTAINS]->(AzureCosmosDBSqlContainer)
    ```
- CosmosDB SQL Container belongs to a Subscription.
    ```
        (AzureSubscription)-[RESOURCE]->(AzureCosmosDBSqlContainer)
    ```

### AzureCosmosDBCassandraTable

Representation of an [AzureCosmosDBCassandraTable](https://docs.microsoft.com/en-us/rest/api/cosmos-db-resource-provider/).

| Field | Description |
|-------|-------------|
|firstseen| Timestamp of when a sync job discovered this node|
|lastupdated| Timestamp of the last time the node was updated|
|**id**| The unique resource identifier of the ARM resource.|
|name | The name of the ARM resource.|
|type| The type of Azure resource.|
|location| The location of the resource group to which the resource belongs.|
|throughput| Value of the Cosmos DB resource throughput or autoscaleSettings.|
|maxthroughput| Represents maximum throughput, the resource can scale up to.|
|container| Name of the Cosmos DB Cassandra table.|
|defaultttl| Time to live of the Cosmos DB Cassandra table.|
|analyticalttl| Specifies the Analytical TTL.|

#### Relationships

- Cassandra Keyspace contains one or more Cassandra tables.
    ```
        (AzureCosmosDBCassandraKeyspace)-[CONTAINS]->(AzureCosmosDBCassandraTable)
    ```
- Cassandra table belongs to a Subscription.
    ```
        (AzureSubscription)-[RESOURCE]->(AzureCosmosDBCassandraTable)
    ```

### AzureCosmosDBMongoDBCollection

Representation of an [AzureCosmosDBMongoDBCollection](https://docs.microsoft.com/en-us/rest/api/cosmos-db-resource-provider/).

| Field | Description |
|-------|-------------|
|firstseen| Timestamp of when a sync job discovered this node|
|lastupdated| Timestamp of the last time the node was updated|
|**id**| The unique resource identifier of the ARM resource.|
|name | The name of the ARM resource.|
|type| The type of Azure resource.|
|location| The location of the resource group to which the resource belongs.|
|throughput| Value of the Cosmos DB resource throughput or autoscaleSettings.|
|maxthroughput| Represents maximum throughput, the resource can scale up to.|
|collectionname| Name of the Cosmos DB MongoDB collection.|
|analyticalttl| Specifies the Analytical TTL.|

#### Relationships

- MongoDB database contains one or more MongoDB collections.
    ```
        (AzureCosmosDBMongoDBDatabase)-[CONTAINS]->(AzureCosmosDBMongoDBCollection)
    ```
- MongoDB collection belongs to a Subscription.
    ```
        (AzureSubscription)-[RESOURCE]->(AzureCosmosDBMongoDBCollection)
    ```

### AzureFunctionApp

Representation of an [Azure Function App](https://learn.microsoft.com/en-us/rest/api/appservice/web-apps/get).

| Field | Description |
|-------|-------------|
|firstseen| Timestamp of when a sync job discovered this node|
|lastupdated| Timestamp of the last time the node was updated|
|**id**| The full resource ID of the Function App. |
|name| The name of the Function App. |
|kind| The kind of the resource, used to identify it as a function app. |
|location| The Azure region where the Function App is deployed. |
|state| The operational state of the Function App (e.g., Running, Stopped). |
|default_host_name| The default hostname of the Function App. |
|https_only| A boolean indicating if the Function App is configured to only accept HTTPS traffic. |

#### Relationships

- An Azure Function App is a resource within an Azure Subscription.
    ```cypher
    (AzureSubscription)-[RESOURCE]->(AzureFunctionApp)
    ```

### AzureAppService

Representation of an [Azure App Service](https://learn.microsoft.com/en-us/rest/api/appservice/web-apps/get).

| Field | Description |
|---|---|
|firstseen| Timestamp of when a sync job discovered this node|
|lastupdated| Timestamp of the last time the node was updated|
|**id**| The full resource ID of the App Service. |
|name| The name of the App Service. |
|kind| The kind of the resource, used to identify it as an app service. |
|location| The Azure region where the App Service is deployed. |
|state| The operational state of the App Service (e.g., Running, Stopped). |
|default_host_name| The default hostname of the App Service. |
|https_only| A boolean indicating if the App Service is configured to only accept HTTPS traffic. |

#### Relationships

- An Azure App Service is a resource within an Azure Subscription.
    ```cypher
    (AzureSubscription)-[RESOURCE]->(AzureAppService)
    ```

### AzureEventGridTopic

Representation of an [Azure Event Grid Topic](https://learn.microsoft.com/en-us/rest/api/eventgrid/controlplane-stable/topics/get).

| Field | Description |
|---|---|
|firstseen| Timestamp of when a sync job discovered this node|
|lastupdated| Timestamp of the last time the node was updated|
|**id**| The full resource ID of the Event Grid Topic. |
|name| The name of the Event Grid Topic. |
|location| The Azure region where the Topic is deployed. |
|provisioning_state| The deployment status of the Topic (e.g., Succeeded). |
|public_network_access| Indicates if the topic can be accessed from the public internet. |

#### Relationships

- An Azure Event Grid Topic is a resource within an Azure Subscription.
    ```cypher
    (AzureSubscription)-[:RESOURCE]->(:AzureEventGridTopic)
    ```

### AzureLogicApp

Representation of an [Azure Logic App](https://learn.microsoft.com/en-us/rest/api/logic/workflows/get).

|**id**| The full resource ID of the Logic App. |
|name| The name of the Logic App. |
|location| The Azure region where the Logic App is deployed. |
|state| The operational state of the Logic App (e.g., Enabled, Disabled). |
|created_time| The timestamp of when the Logic App was created. |
|changed_time| The timestamp of when the Logic App was last modified. |
|version| The version of the Logic App's definition. |
|access_endpoint| The public URL that can be used to trigger the Logic App. |

#### Relationships

- An Azure Logic App is a resource within an Azure Subscription.
    ```cypher
    (AzureSubscription)-[RESOURCE]->(AzureLogicApp)
    ```

### AzureResourceGroup

Representation of an [Azure Resource Group](https://learn.microsoft.com/en-us/rest/api/resources/resource-groups/get).

| Field | Description |
|---|---|
|firstseen| Timestamp of when a sync job discovered this node|
|lastupdated| Timestamp of the last time the node was updated|
|**id**| The full resource ID of the Resource Group. |
|name| The name of the Resource Group. |
|location| The Azure region where the Resource Group is deployed. |
|provisioning_state| The deployment status of the Resource Group (e.g., Succeeded). |

#### Relationships

- An Azure Resource Group is a resource within an Azure Subscription.
    ```cypher
    (AzureSubscription)-[RESOURCE]->(:AzureResourceGroup)
    ```

### AzureDataFactory

Representation of an [Azure Data Factory](https://learn.microsoft.com/en-us/rest/api/datafactory/factories/get).

| Field | Description |
| --- | --- |
| firstseen | Timestamp of when a sync job discovered this node |
| lastupdated | Timestamp of the last time the node was updated |
| **id** | The full resource ID of the Data Factory. |
| name | The name of the Data Factory. |
| location | The Azure region where the Data Factory is deployed. |
| provisioning\_state | The deployment status of the Data Factory (e.g., Succeeded). |
| create\_time | The timestamp of when the Data Factory was created. |
| version | The version of the Data Factory. |

#### Relationships

  - An Azure Data Factory is a resource within an Azure Subscription.

    ```cypher
    (AzureSubscription)-[:RESOURCE]->(:AzureDataFactory)
    ```

  - An Azure Data Factory contains Pipelines, Datasets, and Linked Services.

    ```cypher
    (AzureDataFactory)-[:CONTAINS]->(:AzureDataFactoryPipeline)
    (AzureDataFactory)-[:CONTAINS]->(:AzureDataFactoryDataset)
    (AzureDataFactory)-[:CONTAINS]->(:AzureDataFactoryLinkedService)
    ```

### AzureDataFactoryPipeline

Representation of a [Pipeline within an Azure Data Factory](https://learn.microsoft.com/en-us/rest/api/datafactory/pipelines/get).

| Field | Description |
| --- | --- |
| firstseen | Timestamp of when a sync job discovered this node |
| lastupdated | Timestamp of the last time the node was updated |
| **id** | The full resource ID of the Pipeline. |
| name | The name of the Pipeline. |
| description | The description of the Pipeline. |

#### Relationships

  - A Pipeline is a resource within an Azure Subscription.

    ```cypher
    (AzureSubscription)-[:RESOURCE]->(:AzureDataFactoryPipeline)
    ```

  - A Pipeline uses one or more Datasets.

    ```cypher
    (AzureDataFactoryPipeline)-[:USES_DATASET]->(:AzureDataFactoryDataset)
    ```

### AzureDataFactoryDataset

Representation of a [Dataset within an Azure Data Factory](https://learn.microsoft.com/en-us/rest/api/datafactory/datasets/get).

| Field | Description |
| --- | --- |
| firstseen | Timestamp of when a sync job discovered this node |
| lastupdated | Timestamp of the last time the node was updated |
| **id** | The full resource ID of the Dataset. |
| name | The name of the Dataset. |
| type | The type of the Dataset (e.g., `DelimitedText`). |

#### Relationships

  - A Dataset is a resource within an Azure Subscription.

    ```cypher
    (AzureSubscription)-[:RESOURCE]->(:AzureDataFactoryDataset)
    ```

  - A Dataset uses a Linked Service for its connection.

    ```cypher
    (AzureDataFactoryDataset)-[:USES_LINKED_SERVICE]->(:AzureDataFactoryLinkedService)
    ```

### AzureDataFactoryLinkedService

Representation of a [Linked Service within an Azure Data Factory](https://www.google.com/search?q=https://learn.microsoft.com/en-us/rest/api/datafactory/linked-services/get).

| Field | Description |
| --- | --- |
| firstseen | Timestamp of when a sync job discovered this node |
| lastupdated | Timestamp of the last time the node was updated |
| **id** | The full resource ID of the Linked Service. |
| name | The name of the Linked Service. |
| type | The type of the Linked Service (e.g., `AzureBlobFS`). |

#### Relationships

  - A Linked Service is a resource within an Azure Subscription.
    ```cypher
    (AzureSubscription)-[:RESOURCE]->(:AzureDataFactoryLinkedService)
    ```

*(External `[:CONNECTS_TO]` relationships will be added in a future PR.)*

### AzureKubernetesCluster

Representation of an [Azure Kubernetes Service Cluster](https://learn.microsoft.com/en-us/rest/api/aks/managed-clusters/get).

| Field | Description |
|---|---|
|firstseen| Timestamp of when a sync job discovered this node|
|lastupdated| Timestamp of the last time the node was updated|
|**id**| The full resource ID of the AKS Cluster. |
|name| The name of the AKS Cluster. |
|location| The Azure region where the Cluster is deployed. |
|provisioning_state| The deployment status of the Cluster (e.g., Succeeded). |
|kubernetes_version| The version of Kubernetes the Cluster is running. |
|fqdn| The fully qualified domain name of the Cluster's API server. |

#### Relationships

- An Azure Kubernetes Cluster is a resource within an Azure Subscription.
    ```cypher
    (AzureSubscription)-[:RESOURCE]->(:AzureKubernetesCluster)
    ```

### AzureKubernetesAgentPool

Representation of an [Azure Kubernetes Service Agent Pool](https://learn.microsoft.com/en-us/rest/api/aks/agent-pools/get).

| Field | Description |
|---|---|
|firstseen| Timestamp of when a sync job discovered this node|
|lastupdated| Timestamp of the last time the node was updated|
|**id**| The full resource ID of the Agent Pool. |
|name| The name of the Agent Pool. |
|provisioning_state| The deployment status of the Agent Pool (e.g., Succeeded). |
|vm_size| The size of the virtual machines in the pool. |
|os_type| The operating system of the nodes (e.g., Linux). |
|count| The number of virtual machines in the pool. |

#### Relationships

- An Azure Kubernetes Cluster has one or more Agent Pools.
    ```cypher
    (AzureKubernetesCluster)-[:HAS_AGENT_POOL]->(:AzureKubernetesAgentPool)
    ```

### AzureContainerInstance

Representation of an [Azure Container Instance](https://learn.microsoft.com/en-us/rest/api/container-instances/container-groups/get).

|**id**| The full resource ID of the Container Instance. |
|name| The name of the Container Instance. |
|location| The Azure region where the Container Instance is deployed. |
|type| The type of the resource (e.g., `Microsoft.ContainerInstance/containerGroups`). |
|provisioning_state| The deployment status of the Container Instance (e.g., Succeeded). |
|ip_address| The public IP address of the Container Instance, if one is assigned. |
|os_type| The operating system type of the Container Instance (e.g., Linux or Windows). |

#### Relationships

- An Azure Container Instance is a resource within an Azure Subscription.
    ```cypher
    (AzureSubscription)-[:RESOURCE]->(:AzureContainerInstance)
    ```

### AzureLoadBalancer

Representation of an [Azure Load Balancer](https://learn.microsoft.com/en-us/rest/api/virtualnetwork/load-balancers/get).

| Field      | Description                                                 |
| ---------- | ----------------------------------------------------------- |
| firstseen  | Timestamp of when a sync job discovered this node           |
| lastupdated| Timestamp of the last time the node was updated             |
| **id** | The full resource ID of the Load Balancer.                  |
| name       | The name of the Load Balancer.                              |
| location   | The Azure region where the Load Balancer is deployed.       |
| sku_name   | The SKU of the Load Balancer (e.g., `Standard`, `Basic`).   |

#### Relationships

- An Azure Load Balancer is a resource within an Azure Subscription.
    ```cypher
    (AzureSubscription)-[:RESOURCE]->(:AzureLoadBalancer)
    (AzureSubscription)-[:RESOURCE]->(:AzureLoadBalancerFrontendIPConfiguration)
    (AzureSubscription)-[:RESOURCE]->(:AzureLoadBalancerBackendPool)
    (AzureSubscription)-[:RESOURCE]->(:AzureLoadBalancerRule)
    (AzureSubscription)-[:RESOURCE]->(:AzureLoadBalancerInboundNatRule)
    ```

- An Azure Load Balancer contains its component parts.
    ```cypher
    (AzureLoadBalancer)-[:CONTAINS]->(:AzureLoadBalancerFrontendIPConfiguration)
    (AzureLoadBalancer)-[:CONTAINS]->(:AzureLoadBalancerBackendPool)
    (AzureLoadBalancer)-[:CONTAINS]->(:AzureLoadBalancerRule)
    (AzureLoadBalancer)-[:CONTAINS]->(:AzureLoadBalancerInboundNatRule)
    ```

### AzureLoadBalancerFrontendIPConfiguration

Representation of a Frontend IP Configuration for an Azure Load Balancer.

| Field                | Description                                                              |
| -------------------- | ------------------------------------------------------------------------ |
| firstseen            | Timestamp of when a sync job discovered this node                        |
| lastupdated          | Timestamp of the last time the node was updated                          |
| **id** | The full resource ID of the Frontend IP Configuration.                   |
| name                 | The name of the Frontend IP Configuration.                               |
| private\_ip\_address   | The private IP address of the configuration, if applicable.              |
| public\_ip\_address\_id | The resource ID of the associated Public IP Address object, if applicable. |

### AzureLoadBalancerBackendPool

Representation of a Backend Pool for an Azure Load Balancer.

| Field       | Description                                       |
| ----------- | ------------------------------------------------- |
| firstseen   | Timestamp of when a sync job discovered this node |
| lastupdated | Timestamp of the last time the node was updated   |
| **id** | The full resource ID of the Backend Pool.         |
| name        | The name of the Backend Pool.                     |

### AzureLoadBalancerRule

Representation of a Load Balancing Rule for an Azure Load Balancer.

| Field         | Description                                       |
| ------------- | ------------------------------------------------- |
| firstseen     | Timestamp of when a sync job discovered this node |
| lastupdated   | Timestamp of the last time the node was updated   |
| **id** | The full resource ID of the Rule.                 |
| name          | The name of the Rule.                             |
| protocol      | The network protocol for the rule (e.g., `Tcp`).  |
| frontend\_port | The port that receives traffic.                   |
| backend\_port  | The port that traffic is sent to.                 |

#### Relationships

  - A Rule uses a Frontend IP Configuration.
    ```cypher
    (AzureLoadBalancerRule)-[:USES_FRONTEND_IP]->(:AzureLoadBalancerFrontendIPConfiguration)
    ```
  - A Rule routes traffic to a Backend Pool.
    ```cypher
    (AzureLoadBalancerRule)-[:ROUTES_TO]->(:AzureLoadBalancerBackendPool)
    ```

### AzureLoadBalancerInboundNatRule

Representation of an Inbound NAT Rule for an Azure Load Balancer.

| Field         | Description                                       |
| ------------- | ------------------------------------------------- |
| firstseen     | Timestamp of when a sync job discovered this node |
| lastupdated   | Timestamp of the last time the node was updated   |
| **id** | The full resource ID of the NAT Rule.             |
| name          | The name of the NAT Rule.                         |
| protocol      | The network protocol for the rule (e.g., `Tcp`).  |
| frontend\_port | The public port that receives traffic.            |
| backend\_port  | The private port on the target VM.                |

#### Relationships

*(External `[:FORWARDS_TO]` relationships to Network Interfaces will be added in a future PR.)*

### AzureTag

Representation of a key-value tag applied to an Azure resource. Tags with the same key and value share a single node in the graph, allowing for easy cross-resource querying.

| Field | Description |
|---|---|
| firstseen | Timestamp of when a sync job discovered this node |
| id | Unique identifier for the tag, formatted as `{subscription_id}|{key}:{value}`. |
| key | The tag name (e.g., `Environment`). |
| value | The tag value (e.g., `Production`). |
| lastupdated | The timestamp of the last time this tag was seen on any resource. |

#### Relationships

- Azure Storage Accounts can be tagged with Azure Tags.

    ```cypher
    (:AzureStorageAccount)-[:TAGGED]->(:AzureTag)
    ```

### AzureVirtualNetwork

Representation of an [Azure Virtual Network](https://learn.microsoft.com/en-us/rest/api/virtualnetwork/virtual-networks/get).

| Field                | Description                                                       |
| -------------------- | ----------------------------------------------------------------- |
| firstseen            | Timestamp of when a sync job discovered this node                 |
| lastupdated          | Timestamp of the last time the node was updated                   |
| **id** | The full resource ID of the Virtual Network.                      |
| name                 | The name of the Virtual Network.                                  |
| location             | The Azure region where the Virtual Network is deployed.           |
| provisioning_state   | The deployment status of the Virtual Network (e.g., Succeeded).   |

#### Relationships

- An Azure Virtual Network is a resource within an Azure Subscription.
    ```cypher
    (AzureSubscription)-[:RESOURCE]->(:AzureVirtualNetwork)
    ```

- An Azure Virtual Network contains one or more Subnets.
    ```cypher
    (AzureVirtualNetwork)-[:CONTAINS]->(:AzureSubnet)
    ```

### AzureSubnet

Representation of a [Subnet within an Azure Virtual Network](https://learn.microsoft.com/en-us/rest/api/virtualnetwork/subnets/get).

| Field          | Description                                         |
| -------------- | --------------------------------------------------- |
| firstseen      | Timestamp of when a sync job discovered this node   |
| lastupdated    | Timestamp of the last time the node was updated     |
| **id** | The full resource ID of the Subnet.                 |
| name           | The name of the Subnet.                             |
| address\_prefix | The address prefix of the Subnet in CIDR notation.  |

#### Relationships

  - A Subnet can be associated with a Network Security Group.
    ```cypher
    (AzureSubnet)-[:ASSOCIATED_WITH]->(:AzureNetworkSecurityGroup)
    ```

### AzureNetworkSecurityGroup

Representation of an [Azure Network Security Group (NSG)](https://learn.microsoft.com/en-us/rest/api/virtualnetwork/network-security-groups/get).

| Field       | Description                                           |
| ----------- | ----------------------------------------------------- |
| firstseen   | Timestamp of when a sync job discovered this node     |
| lastupdated | Timestamp of the last time the node was updated       |
| **id** | The full resource ID of the Network Security Group.   |
| name        | The name of the Network Security Group.               |
| location    | The Azure region where the NSG is deployed.           |

#### Relationships

  - An Azure Network Security Group is a resource within an Azure Subscription.
    ```cypher
    (AzureSubscription)-[:RESOURCE]->(:AzureNetworkSecurityGroup)
    ```

### AzureNetworkInterface

Representation of an [Azure Network Interface](https://learn.microsoft.com/en-us/rest/api/virtualnetwork/network-interfaces/get).

| Field                | Description                                                       |
| -------------------- | ----------------------------------------------------------------- |
| firstseen            | Timestamp of when a sync job discovered this node                 |
| lastupdated          | Timestamp of the last time the node was updated                   |
| **id**               | The full resource ID of the Network Interface.                    |
| name                 | The name of the Network Interface.                                |
| location             | The Azure region where the Network Interface is deployed.         |
| mac\_address         | The MAC address of the Network Interface.                         |
| private\_ip\_addresses | List of private IP addresses assigned to the Network Interface. |

#### Relationships

  - An Azure Network Interface is a resource within an Azure Subscription.
    ```cypher
    (AzureSubscription)-[:RESOURCE]->(:AzureNetworkInterface)
    ```

  - An Azure Network Interface is attached to a Virtual Machine.
    ```cypher
    (AzureNetworkInterface)-[:ATTACHED_TO]->(:AzureVirtualMachine)
    ```

  - An Azure Network Interface is attached to one or more Subnets.
    ```cypher
    (AzureNetworkInterface)-[:ATTACHED_TO]->(:AzureSubnet)
    ```

  - An Azure Network Interface is associated with one or more Public IP Addresses.
    ```cypher
    (AzureNetworkInterface)-[:ASSOCIATED_WITH]->(:AzurePublicIPAddress)
    ```

### AzurePublicIPAddress

Representation of an [Azure Public IP Address](https://learn.microsoft.com/en-us/rest/api/virtualnetwork/public-ip-addresses/get).

| Field             | Description                                                              |
| ----------------- | ------------------------------------------------------------------------ |
| firstseen         | Timestamp of when a sync job discovered this node                        |
| lastupdated       | Timestamp of the last time the node was updated                          |
| **id**            | The full resource ID of the Public IP Address.                           |
| name              | The name of the Public IP Address.                                       |
| location          | The Azure region where the Public IP Address is deployed.                |
| ip\_address       | The actual IP address value assigned to this resource.                   |
| allocation\_method | The allocation method (Static or Dynamic) for the public IP address.    |

#### Relationships

  - An Azure Public IP Address is a resource within an Azure Subscription.
    ```cypher
    (AzureSubscription)-[:RESOURCE]->(:AzurePublicIPAddress)
    ```

### AzureSecurityAssessment

Representation of an Azure Security [Assessment](https://learn.microsoft.com/en-us/rest/api/defenderforcloud/assessments/get).

| Field | Description |
|---|---|
|firstseen| Timestamp of when a sync job discovered this node|
|lastupdated| Timestamp of the last time the node was updated|
|**id**| The full resource ID of the Assessment.|
|name| The name of the Assessment.|
|display\_name| The user-friendly display name of the Assessment.|
|description| The description of the security issue identified by the assessment.|
|remediation\_description| The description of the steps required to remediate the issue.|

#### Relationships

  - An Azure Security Assessment is a resource within an Azure Subscription.
    ```cypher
    (AzureSubscription)-[HAS_ASSESSMENT]->(AzureSecurityAssessment)
    ```

### AzureMonitorMetricAlert

Representation of an Azure Monitor [Metric Alert](https://learn.microsoft.com/en-us/rest/api/monitor/metricalerts/get).

| Field | Description |
|---|---|
|firstseen| Timestamp of when a sync job discovered this node|
|lastupdated| Timestamp of the last time the node was updated|
|**id**| The full resource ID of the Metric Alert.|
|name| The name of the Metric Alert.|
|location| The Azure region where the Metric Alert is deployed.|
|description| The description of the Metric Alert.|
|severity| The severity of the alert, from 0 (critical) to 4 (verbose).|
|enabled| A boolean indicating if the alert rule is enabled.|
|window\_size| The period of time (in ISO 8601 duration format) that is used to monitor alert activity.|
|evaluation\_frequency| The frequency (in ISO 8601 duration format) with which the metric data is collected.|
|last\_updated\_time| The timestamp of when the alert rule was last modified.|

#### Relationships

  - An Azure Monitor Metric Alert is a resource within an Azure Subscription.
    ```cypher
    (AzureSubscription)-[:HAS_METRIC_ALERT]->(AzureMonitorMetricAlert)
    ```

### AzureDataLakeFileSystem

Representation of an [Azure Data Lake File System](https://learn.microsoft.com/en-us/rest/api/storagerp/blob-containers/get), which is a container within a Data Lake enabled Storage Account.

| Field | Description |
|---|---|
| firstseen | Timestamp of when a sync job discovered this node |
| lastupdated | Timestamp of the last time the node was updated |
| **id** | The full resource ID of the File System. |
| name | The name of the File System. |
| public_access | The public access level of the File System (e.g., None). |
| last_modified_time | The timestamp of when the File System was last modified. |
| has_immutability_policy | A boolean indicating if the data is protected from being changed or deleted. |
| has_legal_hold | A boolean indicating if the data is locked for legal reasons. |

#### Relationships

- An Azure Storage Account contains one or more File Systems.
    ```cypher
    (AzureStorageAccount)-[:CONTAINS]->(:AzureDataLakeFileSystem)
    ```<|MERGE_RESOLUTION|>--- conflicted
+++ resolved
@@ -10,10 +10,8 @@
 S -- RESOURCE --> SQL(SQLServer)
 S -- RESOURCE --> SA(StorageAccount)
 S -- RESOURCE --> CA(CosmosDBAccount)
-<<<<<<< HEAD
 S -- RESOURCE --> NIC(NetworkInterface)
 S -- RESOURCE --> PIP(PublicIPAddress)
-=======
 S -- RESOURCE --> RA(RoleAssignment)
 S -- RESOURCE --> RD(RoleDefinition)
 S -- RESOURCE --> Permissions
@@ -22,7 +20,6 @@
 EntraUser -- HAS_ROLE_ASSIGNMENT --> RA
 EntraGroup -- HAS_ROLE_ASSIGNMENT --> RA
 EntraServicePrincipal -- HAS_ROLE_ASSIGNMENT --> RA
->>>>>>> 5dc8ca56
 VM -- ATTACHED_TO --> DataDisk
 NIC -- ATTACHED_TO --> VM
 NIC -- ATTACHED_TO --> Subnet
