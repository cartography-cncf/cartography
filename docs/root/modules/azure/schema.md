## Azure Schema

### AzureTenant

Representation of an [Azure Tenant](https://docs.microsoft.com/en-us/rest/api/resources/Tenants/List).

| Field | Description |
|-------|-------------|
|firstseen| Timestamp of when a sync job discovered this node|
|lastupdated| Timestamp of the last time the node was updated|
|**id**| The Azure Tenant ID number|

#### Relationships

- Azure Principal is part of the Azure Account.

    ```cypher
    (AzureTenant)-[RESOURCE]->(AzurePrincipal)
    ```

### AzurePrincipal

Representation of an [Azure Principal](https://docs.microsoft.com/en-us/graph/api/resources/user?view=graph-rest-1.0)..

| Field | Description |
|-------|-------------|
|firstseen| Timestamp of when a sync job discovered this node|
|lastupdated| Timestamp of the last time the node was updated|
|**email**| Email of the Azure Principal|

#### Relationships

- Azure Principal is part of the Azure Account.

    ```cypher
    (AzurePrincipal)-[RESOURCE]->(AzureTenant)
    ```

### AzureSubscription

Representation of an [Azure Subscription](https://docs.microsoft.com/en-us/rest/api/resources/subscriptions)..

| Field | Description |
|-------|-------------|
|firstseen| Timestamp of when a sync job discovered this node|
|lastupdated| Timestamp of the last time the node was updated|
|**id**| The Azure Subscription ID number|
|name | The friendly name that identifies the subscription|
|path | The full ID for the Subscription|
|state| Can be one of ``Enabled \| Disabled \| Deleted \| PastDue \| Warned``|

#### Relationships

- Azure Tenant contains one or more Subscriptions.

    ```cypher
    (AzureTenant)-[RESOURCE]->(AzureSubscription)
    ```

### VirtualMachine

Representation of an [Azure Virtual Machine](https://docs.microsoft.com/en-us/rest/api/compute/virtualmachines).

| Field | Description |
|-------|-------------|
|firstseen| Timestamp of when a sync job discovered this node|
|lastupdated| Timestamp of the last time the node was updated|
|**id**| The Azure Virtual Machine ID number|
|type | The type of the resource|
|location | The location where Virtual Machine is created|
|resourcegroup | The Resource Group where Virtual Machine is created|
|name | The friendly name that identifies the Virtual Machine|
|plan | The plan associated with the Virtual Machine|
|size | The size of the Virtual Machine|
|license\_type | The type of license|
|computer\_name | The computer name|
|identity\_type | The type of identity used for the virtual machine|
|zones | The Virtual Machine zones|
|ultra\_ssd\_enabled | Enables or disables a capability on the virtual machine or virtual machine scale set.|
|priority | Specifies the priority for the virtual machine|
|eviction\_policy | Specifies the eviction policy for the Virtual Machine|

#### Relationships

- Azure Subscription contains one or more Virtual Machines.

    ```cypher
    (AzureSubscription)-[RESOURCE]->(VirtualMachine)
    ```

### AzureDataDisk

Representation of an [Azure Data Disk](https://docs.microsoft.com/en-us/rest/api/compute/virtualmachines/get#datadisk).

| Field | Description |
|-------|-------------|
|firstseen| Timestamp of when a sync job discovered this node|
|lastupdated| Timestamp of the last time the node was updated|
|**id**| The Azure Data Disk ID number|
|lun | Specifies the logical unit number of the data disk|
|name | The data disk name|
|vhd | The virtual hard disk associated with data disk|
|image | The source user image virtual hard disk|
|size | The size of the disk in GB|
|caching | Specifies the caching requirement|
|createoption | Specifies how the disk should be created|
|write\_accelerator\_enabled | Specifies whether writeAccelerator should be enabled or disabled on the data disk|
|managed\_disk\_storage\_type | The data disk storage type|

#### Relationships

- Azure Virtual Machines are attached to Data Disks.

    ```cypher
    (VirtualMachine)-[ATTACHED_TO]->(AzureDataDisk)
    ```

### AzureDisk

Representation of an [Azure Disk](https://docs.microsoft.com/en-us/rest/api/compute/disks).

| Field | Description |
|-------|-------------|
|firstseen| Timestamp of when a sync job discovered this node|
|lastupdated| Timestamp of the last time the node was updated|
|**id**| The Azure Disk ID number|
|type | The type of the resource|
|location | The location where Disk is created|
|resourcegroup | The Resource Group where Disk is created|
|name | The friendly name that identifies the Disk|
|createoption | Specifies how the disk should be created|
|disksizegb | The size of the disk in GB|
|encryption | Specifies whether the disk has encryption enabled |
|maxshares | Specifies how many machines can share the disk|
|ostype | The operating system type of the disk|
|tier | Performance Tier associated with the disk|
|sku | The disk sku name|
|zones | The logical zone list for disk|

#### Relationships

- Azure Subscription contains one or more Disks.

    ```cypher
    (AzureSubscription)-[RESOURCE]->(AzureDisk)
    ```

### AzureSnapshot

Representation of an [Azure Snapshot](https://docs.microsoft.com/en-us/rest/api/compute/snapshots).

| Field | Description |
|-------|-------------|
|firstseen| Timestamp of when a sync job discovered this node|
|lastupdated| Timestamp of the last time the node was updated|
|**id**| The Azure Snapshot ID number|
|type | The type of the resource|
|location | The location where snapshot is created|
|resourcegroup | The Resource Group where snapshot is created|
|name | The friendly name that identifies the snapshot|
|createoption | Specifies how the disk should be created|
|disksizegb | The size of the snapshot in GB|
|encryption | Specifies whether the snapshot has encryption enabled |
|incremental | Indicates whether a snapshot is incremental or not |
|network\_access\_policy | Policy for accessing the snapshot via network|
|ostype | The operating system type of the snapshot|
|tier | Performance Tier associated with the snapshot|
|sku | The snapshot sku name|
|zones | The logical zone list for snapshot|

#### Relationships

- Azure Subscription contains one or more Snapshots.

    ```cypher
    (AzureSubscription)-[RESOURCE]->(AzureSnapshot)
    ```

### AzureSQLServer

Representation of an [AzureSQLServer](https://docs.microsoft.com/en-us/rest/api/sql/servers).

| Field | Description |
|-------|-------------|
|firstseen| Timestamp of when a sync job discovered this node|
|lastupdated| Timestamp of the last time the node was updated|
|**id**| The resource ID|
|location | The location where the resource is created|
|resourcegroup | The Resource Group where SQL Server is created|
|name | The friendly name that identifies the SQL server|
|kind | Specifies the kind of SQL server|
|state | The state of the server|
|version | The version of the server |

#### Relationships

- Azure Subscription contains one or more SQL Servers.

    ```cypher
    (AzureSubscription)-[RESOURCE]->(AzureSQLServer)
    ```
- Azure SQL Server can be used by one or more Azure Server DNS Aliases.

    ```cypher
    (AzureSQLServer)-[USED_BY]->(AzureServerDNSAlias)
    ```
- Azure SQL Server can be administered by one or more Azure Server AD Administrators.

    ```cypher
    (AzureSQLServer)-[ADMINISTERED_BY]->(AzureServerADAdministrator)
    ```
- Azure SQL Server has one or more Azure Recoverable Database.

    ```cypher
    (AzureSQLServer)-[RESOURCE]->(AzureRecoverableDatabase)
    ```
- Azure SQL Server has one or more Azure Restorable Dropped Database.

    ```cypher
    (AzureSQLServer)-[RESOURCE]->(AzureRestorableDroppedDatabase)
    ```
- Azure SQL Server has one or more Azure Failover Group.

    ```cypher
    (AzureSQLServer)-[RESOURCE]->(AzureFailoverGroup)
    ```
- Azure SQL Server has one or more Azure Elastic Pool.

    ```cypher
    (AzureSQLServer)-[RESOURCE]->(AzureElasticPool)
    ```
- Azure SQL Server has one or more Azure SQL Database.

    ```cypher
    (AzureSQLServer)-[RESOURCE]->(AzureSQLDatabase)
    ```

### AzureServerDNSAlias

Representation of an [AzureServerDNSAlias](https://docs.microsoft.com/en-us/rest/api/sql/serverdnsaliases).

| Field | Description |
|-------|-------------|
|firstseen| Timestamp of when a sync job discovered this node|
|lastupdated| Timestamp of the last time the node was updated|
|**id**| The resource ID|
|name | The name of the server DNS alias|
|dnsrecord | The fully qualified DNS record for alias.|

#### Relationships

- Azure SQL Server can be used by one or more Azure Server DNS Aliases.

    ```cypher
    (AzureSQLServer)-[USED_BY]->(AzureServerDNSAlias)
    ```

### AzureServerADAdministrator

Representation of an [AzureServerADAdministrator](https://docs.microsoft.com/en-us/rest/api/sql/serverazureadadministrators).

| Field | Description |
|-------|-------------|
|firstseen| Timestamp of when a sync job discovered this node|
|lastupdated| Timestamp of the last time the node was updated|
|**id**| The resource ID|
|name | The name of the resource.|
|administratortype | The type of the server administrator.|
|login | The login name of the server administrator.|

#### Relationships

- Azure SQL Server can be administered by one or more Azure Server AD Administrators.

    ```cypher
    (AzureSQLServer)-[ADMINISTERED_BY]->(AzureServerADAdministrator)
    ```

### AzureRecoverableDatabase

Representation of an [AzureRecoverableDatabase](https://docs.microsoft.com/en-us/rest/api/sql/recoverabledatabases).

| Field | Description |
|-------|-------------|
|firstseen| Timestamp of when a sync job discovered this node|
|lastupdated| Timestamp of the last time the node was updated|
|**id**| The resource ID|
|name | The name of the resource.|
|edition | The edition of the database.|
|servicelevelobjective | The service level objective name of the database.|
|lastbackupdate | The last available backup date of the database (ISO8601 format).|

#### Relationships

- Azure SQL Server has one or more Azure Recoverable Database.

    ```cypher
    (AzureSQLServer)-[RESOURCE]->(AzureRecoverableDatabase)
    ```

### AzureRestorableDroppedDatabase

Representation of an [AzureRestorableDroppedDatabase](https://docs.microsoft.com/en-us/rest/api/sql/restorabledroppeddatabases).

| Field | Description |
|-------|-------------|
|firstseen| Timestamp of when a sync job discovered this node|
|lastupdated| Timestamp of the last time the node was updated|
|**id**| The resource ID|
|name | The name of the resource.|
|location | The geo-location where the resource lives.|
|databasename | The name of the database.|
|creationdate | The creation date of the database (ISO8601 format).|
|deletiondate | The deletion date of the database (ISO8601 format).|
|restoredate | The earliest restore date of the database (ISO8601 format).|
|edition | The edition of the database.|
|servicelevelobjective | The service level objective name of the database.|
|maxsizebytes | The max size in bytes of the database.|

#### Relationships

- Azure SQL Server has one or more Azure Restorable Dropped Database.

    ```cypher
    (AzureSQLServer)-[RESOURCE]->(AzureRestorableDroppedDatabase)
    ```

### AzureFailoverGroup

Representation of an [AzureFailoverGroup](https://docs.microsoft.com/en-us/rest/api/sql/failovergroups).

| Field | Description |
|-------|-------------|
|firstseen| Timestamp of when a sync job discovered this node|
|lastupdated| Timestamp of the last time the node was updated|
|**id**| The resource ID|
|name | The name of the resource.|
|location | The geo-location where the resource lives.|
|replicationrole | Local replication role of the failover group instance.|
|replicationstate | Replication state of the failover group instance.|

#### Relationships

- Azure SQL Server has one or more Azure Failover Group.

    ```cypher
    (AzureSQLServer)-[RESOURCE]->(AzureFailoverGroup)
    ```

### AzureElasticPool

Representation of an [AzureElasticPool](https://docs.microsoft.com/en-us/rest/api/sql/elasticpools).

| Field | Description |
|-------|-------------|
|firstseen| Timestamp of when a sync job discovered this node|
|lastupdated| Timestamp of the last time the node was updated|
|**id**| The resource ID|
|name | The name of the resource.|
|location | The location of the resource.|
|kind | The kind of elastic pool.|
|creationdate | The creation date of the elastic pool (ISO8601 format).|
|state | The state of the elastic pool.|
|maxsizebytes | The storage limit for the database elastic pool in bytes.|
|licensetype | The license type to apply for this elastic pool. |
|zoneredundant | Specifies whether or not this elastic pool is zone redundant, which means the replicas of this elastic pool will be spread across multiple availability zones.|

#### Relationships

- Azure SQL Server has one or more Azure Elastic Pool.

    ```cypher
    (AzureSQLServer)-[RESOURCE]->(AzureElasticPool)
    ```

### AzureSQLDatabase

Representation of an [AzureSQLDatabase](https://docs.microsoft.com/en-us/rest/api/sql/databases).

| Field | Description |
|-------|-------------|
|firstseen| Timestamp of when a sync job discovered this node|
|lastupdated| Timestamp of the last time the node was updated|
|**id**| The resource ID|
|name | The name of the resource.|
|location | The location of the resource.|
|kind | The kind of database.|
|creationdate | The creation date of the database (ISO8601 format).|
|databaseid | The ID of the database.|
|maxsizebytes | The max size of the database expressed in bytes.|
|licensetype | The license type to apply for this database.|
|secondarylocation | The default secondary region for this database.|
|elasticpoolid | The resource identifier of the elastic pool containing this database.|
|collation | The collation of the database.|
|failovergroupid | Failover Group resource identifier that this database belongs to.|
|zoneredundant | Whether or not this database is zone redundant, which means the replicas of this database will be spread across multiple availability zones.|
|restorabledroppeddbid | The resource identifier of the restorable dropped database associated with create operation of this database.|
|recoverabledbid | The resource identifier of the recoverable database associated with create operation of this database.|

#### Relationships

- Azure SQL Server has one or more Azure SQL Database.

    ```cypher
    (AzureSQLServer)-[RESOURCE]->(AzureSQLDatabase)
    ```
- Azure SQL Database contains one or more Azure Replication Links.

    ```cypher
    (AzureSQLDatabase)-[CONTAINS]->(AzureReplicationLink)
    ```
- Azure SQL Database contains a Database Threat Detection Policy.

    ```cypher
    (AzureSQLDatabase)-[CONTAINS]->(AzureDatabaseThreatDetectionPolicy)
    ```
- Azure SQL Database contains one or more Restore Points.

    ```cypher
    (AzureSQLDatabase)-[CONTAINS]->(AzureRestorePoint)
    ```
- Azure SQL Database contains Transparent Data Encryption.

    ```cypher
    (AzureSQLDatabase)-[CONTAINS]->(AzureTransparentDataEncryption)
    ```

### AzureReplicationLink

Representation of an [AzureReplicationLink](https://docs.microsoft.com/en-us/rest/api/sql/replicationlinks).

| Field | Description |
|-------|-------------|
|firstseen| Timestamp of when a sync job discovered this node|
|lastupdated| Timestamp of the last time the node was updated|
|**id**| The resource ID|
|name | The name of the resource.|
|location | Location of the server that contains this firewall rule.|
|partnerdatabase | The name of the partner database.|
|partnerlocation | The Azure Region of the partner database.|
|partnerrole | The role of the database in the replication link.|
|partnerserver | The name of the server hosting the partner database.|
|mode | Replication mode of this replication link.|
|state | The replication state for the replication link.|
|percentcomplete | The percentage of seeding complete for the replication link.|
|role | The role of the database in the replication link.|
|starttime | The start time for the replication link.|
|terminationallowed | Legacy value indicating whether termination is allowed.|

#### Relationships

- Azure SQL Database contains one or more Azure Replication Links.

    ```cypher
    (AzureSQLDatabase)-[CONTAINS]->(AzureReplicationLink)
    ```

### AzureDatabaseThreatDetectionPolicy

Representation of an [AzureDatabaseThreatDetectionPolicy](https://docs.microsoft.com/en-us/rest/api/sql/databasethreatdetectionpolicies).

| Field | Description |
|-------|-------------|
|firstseen| Timestamp of when a sync job discovered this node|
|lastupdated| Timestamp of the last time the node was updated|
|**id**| The resource ID|
|name | The name of the resource.|
|location | The geo-location where the resource lives.|
|kind | The kind of the resource.|
|emailadmins | Specifies that the alert is sent to the account administrators.|
|emailaddresses | Specifies the semicolon-separated list of e-mail addresses to which the alert is sent.|
|retentiondays | Specifies the number of days to keep in the Threat Detection audit logs.|
|state | Specifies the state of the policy.|
|storageendpoint | Specifies the blob storage endpoint.|
|useserverdefault | Specifies whether to use the default server policy.|
|disabledalerts | Specifies the semicolon-separated list of alerts that are disabled, or empty string to disable no alerts.|

#### Relationships

- Azure SQL Database contains a Database Threat Detection Policy.

    ```cypher
    (AzureSQLDatabase)-[CONTAINS]->(AzureDatabaseThreatDetectionPolicy)
    ```

### AzureRestorePoint

Representation of an [AzureRestorePoint](https://docs.microsoft.com/en-us/rest/api/sql/restorepoints).

| Field | Description |
|-------|-------------|
|firstseen| Timestamp of when a sync job discovered this node|
|lastupdated| Timestamp of the last time the node was updated|
|**id**| The resource ID|
|name | The name of the resource.|
|location | The geo-location where the resource lives.|
|restoredate | The earliest time to which this database can be restored.|
|restorepointtype | The type of restore point.|
|creationdate | The time the backup was taken.|

#### Relationships

- Azure SQL Database contains one or more Restore Points.

    ```cypher
    (AzureSQLDatabase)-[CONTAINS]->(AzureRestorePoint)
    ```

### AzureTransparentDataEncryption

Representation of an [AzureTransparentDataEncryption](https://docs.microsoft.com/en-us/rest/api/sql/transparentdataencryptions).

| Field | Description |
|-------|-------------|
|firstseen| Timestamp of when a sync job discovered this node|
|lastupdated| Timestamp of the last time the node was updated|
|**id**| The resource ID|
|name | The name of the resource.|
|location | The resource location.|
|status | The status of the database transparent data encryption.|

#### Relationships

- Azure SQL Database contains Transparent Data Encryption.

    ```cypher
    (AzureSQLDatabase)-[CONTAINS]->(AzureTransparentDataEncryption)
    ```

### AzureStorageAccount

Representation of an [AzureStorageAccount](https://docs.microsoft.com/en-us/rest/api/storagerp/storageaccounts).

| Field | Description |
|-------|-------------|
|firstseen| Timestamp of when a sync job discovered this node|
|lastupdated| Timestamp of the last time the node was updated|
|**id**| Fully qualified resource ID for the resource.|
|type | The type of the resource.|
|location | The geo-location where the resource lives.|
|resourcegroup | The Resource Group where the storage account is created|
|name | The name of the resource.|
|kind | Gets the Kind of the resource.|
|creationtime | Gets the creation date and time of the storage account in UTC.|
|hnsenabled | Specifies if the Account HierarchicalNamespace is enabled.|
|primarylocation | Gets the location of the primary data center for the storage account.|
|secondarylocation | Gets the location of the geo-replicated secondary for the storage account.|
|provisioningstate | Gets the status of the storage account at the time the operation was called.|
|statusofprimary | Gets the status availability status of the primary location of the storage account.|
|statusofsecondary | Gets the status availability status of the secondary location of the storage account.|
|supportshttpstrafficonly | Allows https traffic only to storage service if sets to true.|

#### Relationships

- Azure Subscription contains one or more Storage Accounts.

    ```cypher
    (AzureSubscription)-[RESOURCE]->(AzureStorageAccount)
    ```
- Azure Storage Accounts uses one or more Queue Services.

    ```cypher
    (AzureStorageAccount)-[USES]->(AzureStorageQueueService)
    ```
- Azure Storage Accounts uses one or more Table Services.

    ```cypher
    (AzureStorageAccount)-[USES]->(AzureStorageTableService)
    ```
- Azure Storage Accounts uses one or more File Services.

    ```cypher
    (AzureStorageAccount)-[USES]->(AzureStorageFileService)
    ```
- Azure Storage Accounts uses one or more Blob Services.

    ```cypher
    (AzureStorageAccount)-[USES]->(AzureStorageBlobService)
    ```

### AzureStorageQueueService

Representation of an [AzureStorageQueueService](https://docs.microsoft.com/en-us/rest/api/storagerp/queueservices).

| Field | Description |
|-------|-------------|
|firstseen| Timestamp of when a sync job discovered this node|
|lastupdated| Timestamp of the last time the node was updated|
|**id**| Fully qualified resource ID for the resource.|
|type | The type of the resource.|
|name | The name of the queue service.|

#### Relationships

- Azure Storage Accounts uses one or more Queue Services.

    ```cypher
    (AzureStorageAccount)-[USES]->(AzureStorageQueueService)
    ```
- Queue Service contains one or more queues.

    ```cypher
    (AzureStorageQueueService)-[CONTAINS]->(AzureStorageQueue)
    ```

### AzureStorageTableService

Representation of an [AzureStorageTableService](https://docs.microsoft.com/en-us/rest/api/storagerp/tableservices).

| Field | Description |
|-------|-------------|
|firstseen| Timestamp of when a sync job discovered this node|
|lastupdated| Timestamp of the last time the node was updated|
|**id**| Fully qualified resource ID for the resource.|
|type | The type of the resource.|
|name | The name of the table service.|

#### Relationships

- Azure Storage Accounts uses one or more Table Services.

    ```cypher
    (AzureStorageAccount)-[USES]->(AzureStorageTableService)
    ```
- Table Service contains one or more tables.

    ```cypher
    (AzureStorageTableService)-[CONTAINS]->(AzureStorageTable)
    ```

### AzureStorageFileService

Representation of an [AzureStorageFileService](https://docs.microsoft.com/en-us/rest/api/storagerp/fileservices).

| Field | Description |
|-------|-------------|
|firstseen| Timestamp of when a sync job discovered this node|
|lastupdated| Timestamp of the last time the node was updated|
|**id**| Fully qualified resource ID for the resource.|
|type | The type of the resource.|
|name | The name of the file service.|

#### Relationships

- Azure Storage Accounts uses one or more File Services.

    ```cypher
    (AzureStorageAccount)-[USES]->(AzureStorageFileService)
    ```
- Table Service contains one or more file shares.

    ```cypher
    (AzureStorageFileService)-[CONTAINS]->(AzureStorageFileShare)
    ```

### AzureStorageBlobService

Representation of an [AzureStorageBlobService](https://docs.microsoft.com/en-us/rest/api/storagerp/blobservices).

| Field | Description |
|-------|-------------|
|firstseen| Timestamp of when a sync job discovered this node|
|lastupdated| Timestamp of the last time the node was updated|
|**id**| Fully qualified resource ID for the resource.|
|type | The type of the resource.|
|name | The name of the blob service.|

#### Relationships

- Azure Storage Accounts uses one or more Blob Services.

    ```cypher
    (AzureStorageAccount)-[USES]->(AzureStorageBlobService)
    ```
- Blob Service contains one or more blob containers.

    ```cypher
    (AzureStorageBlobService)-[CONTAINS]->(AzureStorageBlobContainer)
    ```

### AzureStorageQueue

Representation of an [AzureStorageQueue](https://docs.microsoft.com/en-us/rest/api/storagerp/queue).

| Field | Description |
|-------|-------------|
|firstseen| Timestamp of when a sync job discovered this node|
|lastupdated| Timestamp of the last time the node was updated|
|**id**| Fully qualified resource ID for the resource.|
|type | The type of the resource.|
|name | The name of the queue.|

#### Relationships

- Queue Service contains one or more queues.

    ```cypher
    (AzureStorageQueueService)-[CONTAINS]->(AzureStorageQueue)
    ```

### AzureStorageTable

Representation of an [AzureStorageTable](https://docs.microsoft.com/en-us/rest/api/storagerp/table).

| Field | Description |
|-------|-------------|
|firstseen| Timestamp of when a sync job discovered this node|
|lastupdated| Timestamp of the last time the node was updated|
|**id**| Fully qualified resource ID for the resource.|
|type | The type of the resource.|
|name | The name of the table resource.|
|tablename | Table name under the specified account.|

#### Relationships

- Table Service contains one or more tables.

    ```cypher
    (AzureStorageTableService)-[CONTAINS]->(AzureStorageTable)
    ```

### AzureStorageFileShare

Representation of an [AzureStorageFileShare](https://docs.microsoft.com/en-us/rest/api/storagerp/fileshares).

| Field | Description |
|-------|-------------|
|firstseen| Timestamp of when a sync job discovered this node|
|lastupdated| Timestamp of the last time the node was updated|
|**id**| Fully qualified resource ID for the resource.|
|type | The type of the resource.|
|name | The name of the resource.|
|lastmodifiedtime | Specifies the date and time the share was last modified.|
|sharequota | The maximum size of the share, in gigabytes.|
|accesstier | Specifies the access tier for the share.|
|deleted | Indicates whether the share was deleted.|
|accesstierchangetime | Indicates the last modification time for share access tier.|
|accesstierstatus | Indicates if there is a pending transition for access tier.|
|deletedtime | The deleted time if the share was deleted.|
|enabledprotocols | The authentication protocol that is used for the file share.|
|remainingretentiondays | Remaining retention days for share that was soft deleted.|
|shareusagebytes | The approximate size of the data stored on the share.|
|version | The version of the share.|

#### Relationships

- File Service contains one or more file shares.

    ```cypher
    (AzureStorageTableService)-[CONTAINS]->(AzureStorageFileShare)
    ```

### AzureStorageBlobContainer

Representation of an [AzureStorageBlobContainer](https://docs.microsoft.com/en-us/rest/api/storagerp/blobcontainers).

| Field | Description |
|-------|-------------|
|firstseen| Timestamp of when a sync job discovered this node|
|lastupdated| Timestamp of the last time the node was updated|
|**id**| Fully qualified resource ID for the resource.|
|type | The type of the resource.|
|name | The name of the resource.|
|deleted | Indicates whether the blob container was deleted.|
|deletedtime | Blob container deletion time.|
|defaultencryptionscope | Default the container to use specified encryption scope for all writes.|
|publicaccess | Specifies whether data in the container may be accessed publicly and the level of access.|
|leasestatus | The lease status of the container.|
|leasestate | Lease state of the container.|
|lastmodifiedtime | Specifies the date and time the container was last modified.|
|remainingretentiondays | Specifies the remaining retention days for soft deleted blob container.|
|version | The version of the deleted blob container.|
|hasimmutabilitypolicy | Specifies the if the container has an ImmutabilityPolicy or not.|
|haslegalhold | Specifies if the container has any legal hold tags.|
|leaseduration | Specifies whether the lease on a container is of infinite or fixed duration, only when the container is leased.|

#### Relationships

- Blob Service contains one or more blob containers.

    ```cypher
    (AzureStorageBlobService)-[CONTAINS]->(AzureStorageBlobContainer)
    ```

### AzureCosmosDBAccount

Representation of an [AzureCosmosDBAccount](https://docs.microsoft.com/en-us/rest/api/cosmos-db-resource-provider/).

| Field | Description |
|-------|-------------|
|firstseen| Timestamp of when a sync job discovered this node|
|lastupdated| Timestamp of the last time the node was updated|
|**id**| The unique resource identifier of the ARM resource.|
|location | The location of the resource group to which the resource belongs.|
|resourcegroup | The Resource Group where the database account is created.|
|name | The name of the ARM resource.|
|kind | Indicates the type of database account.|
|type | The type of Azure resource.|
|ipranges | List of IpRules.|
|capabilities | List of Cosmos DB capabilities for the account.|
|documentendpoint | The connection endpoint for the Cosmos DB database account.|
|virtualnetworkfilterenabled | Flag to indicate whether to enable/disable Virtual Network ACL rules.|
|enableautomaticfailover | Enables automatic failover of the write region in the rare event that the region is unavailable due to an outage.|
|provisioningstate | The status of the Cosmos DB account at the time the operation was called.|
|multiplewritelocations | Enables the account to write in multiple locations.|
|accountoffertype | The offer type for the Cosmos DB database account.|
|publicnetworkaccess | Whether requests from Public Network are allowed.|
|enablecassandraconnector | Enables the cassandra connector on the Cosmos DB C* account.|
|connectoroffer | The cassandra connector offer type for the Cosmos DB database C* account.|
|disablekeybasedmetadatawriteaccess | Disable write operations on metadata resources (databases, containers, throughput) via account keys.|
|keyvaulturi | The URI of the key vault.|
|enablefreetier | Flag to indicate whether Free Tier is enabled.|
|enableanalyticalstorage | Flag to indicate whether to enable storage analytics.|
|defaultconsistencylevel | The default consistency level and configuration settings of the Cosmos DB account.|
|maxstalenessprefix | When used with the Bounded Staleness consistency level, this value represents the number of stale requests tolerated.|
|maxintervalinseconds | When used with the Bounded Staleness consistency level, this value represents the time amount of staleness (in seconds) tolerated.|

#### Relationships

- Azure Subscription contains one or more database accounts.

    ```cypher
    (AzureSubscription)-[RESOURCE]->(AzureCosmosDBAccount)
    ```
- Azure Database Account can be read from, written from and is associated with Azure CosmosDB Locations.

    ```cypher
    (AzureCosmosDBAccount)-[CAN_WRITE_FROM]->(AzureCosmosDBLocation)
    ```
    ```cypher
    (AzureCosmosDBAccount)-[CAN_READ_FROM]->(AzureCosmosDBLocation)
    ```
    ```cypher
    (AzureCosmosDBAccount)-[ASSOCIATED_WITH]->(AzureCosmosDBLocation)
    ```
- Azure Database Account contains one or more Cors Policy.

    ```cypher
    (AzureCosmosDBAccount)-[CONTAINS]->(AzureCosmosDBCorsPolicy)
    ```
- Azure Database Account contains one or more failover policies.

    ```cypher
    (AzureCosmosDBAccount)-[CONTAINS]->(AzureCosmosDBAccountFailoverPolicy)
    ```
- Azure Database Account is configured with one or more private endpoint connections.

    ```cypher
    (AzureCosmosDBAccount)-[CONFIGURED_WITH]->(AzureCDBPrivateEndpointConnection)
    ```
- Azure Database Account is configured with one or more virtual network rules.

    ```cypher
    (AzureCosmosDBAccount)-[CONFIGURED_WITH]->(AzureCosmosDBVirtualNetworkRule)
    ```
- Azure Database Account contains one or more SQL databases.

    ```cypher
    (AzureCosmosDBAccount)-[CONTAINS]->(AzureCosmosDBSqlDatabase)
    ```
- Azure Database Account contains one or more Cassandra keyspace.

    ```cypher
    (AzureCosmosDBAccount)-[CONTAINS]->(AzureCosmosDBCassandraKeyspace)
    ```
- Azure Database Account contains one or more MongoDB Database.

    ```cypher
    (AzureCosmosDBAccount)-[CONTAINS]->(AzureCosmosDBMongoDBDatabase)
    ```
- Azure Database Account contains one or more table resource.

    ```cypher
    (AzureCosmosDBAccount)-[CONTAINS]->(AzureCosmosDBTableResource)
    ```

### AzureCosmosDBLocation

Representation of an [Azure CosmosDB Location](https://docs.microsoft.com/en-us/rest/api/cosmos-db-resource-provider/).

| Field | Description |
|-------|-------------|
|firstseen| Timestamp of when a sync job discovered this node|
|lastupdated| Timestamp of the last time the node was updated|
|**id**| The unique identifier of the region within the database account.|
|locationname | The name of the region.|
|documentendpoint | The connection endpoint for the specific region.|
|provisioningstate | The status of the Cosmos DB account at the time the operation was called.|
|failoverpriority | The failover priority of the region.|
|iszoneredundant | Flag to indicate whether or not this region is an AvailabilityZone region.|

#### Relationships

- Azure Database Account has write permissions from, read permissions from and is associated with Azure CosmosDB Locations.

    ```cypher
    (AzureCosmosDBAccount)-[CAN_WRITE_FROM]->(AzureCosmosDBLocation)
    ```
    (AzureCosmosDBAccount)-[CAN_READ_FROM]->(AzureCosmosDBLocation)
    ```cypher
    (AzureCosmosDBAccount)-[ASSOCIATED_WITH]->(AzureCosmosDBLocation)
    ```

### AzureCosmosDBCorsPolicy

Representation of an [Azure Cosmos DB Cors Policy](https://docs.microsoft.com/en-us/rest/api/cosmos-db-resource-provider/).

| Field | Description |
|-------|-------------|
|firstseen| Timestamp of when a sync job discovered this node|
|lastupdated| Timestamp of the last time the node was updated|
|**id**| The unique resource identifier for Cors Policy.|
|allowedorigins | The origin domains that are permitted to make a request against the service via CORS.|
|allowedmethods | The methods (HTTP request verbs) that the origin domain may use for a CORS request.|
|allowedheaders | The request headers that the origin domain may specify on the CORS request.|
|exposedheaders | The response headers that may be sent in the response to the CORS request and exposed by the browser to the request issuer.|
|maxageinseconds | The maximum amount time that a browser should cache the preflight OPTIONS request.|

#### Relationships

- Azure Database Account contains one or more Cors Policy.

    ```cypher
    (AzureCosmosDBAccount)-[CONTAINS]->(AzureCosmosDBCorsPolicy)
    ```

### AzureCosmosDBAccountFailoverPolicy

Representation of an Azure Database Account [Failover Policy](https://docs.microsoft.com/en-us/rest/api/cosmos-db-resource-provider/).

| Field | Description |
|-------|-------------|
|firstseen| Timestamp of when a sync job discovered this node|
|lastupdated| Timestamp of the last time the node was updated|
|**id**| The unique identifier of the region in which the database account replicates to.|
|locationname | The name of the region in which the database account exists.|
|failoverpriority | The failover priority of the region. A failover priority of 0 indicates a write region.|

#### Relationships

- Azure Database Account contains one or more failover policies.

    ```cypher
    (AzureCosmosDBAccount)-[CONTAINS]->(AzureCosmosDBAccountFailoverPolicy)
    ```

### AzureCDBPrivateEndpointConnection

Representation of an Azure Cosmos DB [Private Endpoint Connection](https://docs.microsoft.com/en-us/rest/api/cosmos-db-resource-provider/).

| Field | Description |
|-------|-------------|
|firstseen| Timestamp of when a sync job discovered this node|
|lastupdated| Timestamp of the last time the node was updated|
|**id**| Fully qualified resource Id for the resource.|
|name | The name of the resource.|
|privateendpointid | Resource id of the private endpoint.|
|status | The private link service connection status.|
|actionrequired | Any action that is required beyond basic workflow (approve/ reject/ disconnect).|

#### Relationships

- Azure Database Account is configured with one or more private endpoint connections.

    ```cypher
    (AzureCosmosDBAccount)-[CONFIGURED_WITH]->(AzureCDBPrivateEndpointConnection)
    ```

### AzureCosmosDBVirtualNetworkRule

Representation of an Azure Cosmos DB [Virtual Network Rule](https://docs.microsoft.com/en-us/rest/api/cosmos-db-resource-provider/).

| Field | Description |
|-------|-------------|
|firstseen| Timestamp of when a sync job discovered this node|
|lastupdated| Timestamp of the last time the node was updated|
|**id**| Resource ID of a subnet.|
|ignoremissingvnetserviceendpoint | Create firewall rule before the virtual network has vnet service endpoint enabled.|

#### Relationships

- Azure Database Account is configured with one or more virtual network rules.

    ```cypher
    (AzureCosmosDBAccount)-[CONFIGURED_WITH]->(AzureCosmosDBVirtualNetworkRule)
    ```

### AzureCosmosDBSqlDatabase

Representation of an [AzureCosmosDBSqlDatabase](https://docs.microsoft.com/en-us/rest/api/cosmos-db-resource-provider/).

| Field | Description |
|-------|-------------|
|firstseen| Timestamp of when a sync job discovered this node|
|lastupdated| Timestamp of the last time the node was updated|
|**id**| The unique resource identifier of the ARM resource.|
|name | The name of the ARM resource.|
|type| The type of Azure resource.|
|location| The location of the resource group to which the resource belongs.|
|throughput| Value of the Cosmos DB resource throughput or autoscaleSettings.|
|maxthroughput| Represents maximum throughput, the resource can scale up to.|

#### Relationships

- Azure Database Account contains one or more SQL databases.

    ```cypher
    (AzureCosmosDBAccount)-[CONTAINS]->(AzureCosmosDBSqlDatabase)
    ```
- SQL Databases contain one or more SQL containers.

    ```cypher
    (AzureCosmosDBSqlDatabase)-[CONTAINS]->(AzureCosmosDBSqlContainer)
    ```

### AzureCosmosDBCassandraKeyspace

Representation of an [AzureCosmosDBCassandraKeyspace](https://docs.microsoft.com/en-us/rest/api/cosmos-db-resource-provider/).

| Field | Description |
|-------|-------------|
|firstseen| Timestamp of when a sync job discovered this node|
|lastupdated| Timestamp of the last time the node was updated|
|**id**| The unique resource identifier of the ARM resource.|
|name | The name of the ARM resource.|
|type| The type of Azure resource.|
|location| The location of the resource group to which the resource belongs.|
|throughput| Value of the Cosmos DB resource throughput or autoscaleSettings.|
|maxthroughput| Represents maximum throughput, the resource can scale up to.|

#### Relationships

- Azure Database Account contains one or more Cassandra keyspace.

    ```cypher
    (AzureCosmosDBAccount)-[CONTAINS]->(AzureCosmosDBCassandraKeyspace)
    ```
- Cassandra Keyspace contains one or more Cassandra tables.

    ```cypher
    (AzureCosmosDBCassandraKeyspace)-[CONTAINS]->(AzureCosmosDBCassandraTable)
    ```

### AzureCosmosDBMongoDBDatabase

Representation of an [AzureCosmosDBMongoDBDatabase](https://docs.microsoft.com/en-us/rest/api/cosmos-db-resource-provider/).

| Field | Description |
|-------|-------------|
|firstseen| Timestamp of when a sync job discovered this node|
|lastupdated| Timestamp of the last time the node was updated|
|**id**| The unique resource identifier of the ARM resource.|
|name | The name of the ARM resource.|
|type| The type of Azure resource.|
|location| The location of the resource group to which the resource belongs.|
|throughput| Value of the Cosmos DB resource throughput or autoscaleSettings.|
|maxthroughput| Represents maximum throughput, the resource can scale up to.|

#### Relationships

- Azure Database Account contains one or more MongoDB Database.

    ```cypher
    (AzureCosmosDBAccount)-[CONTAINS]->(AzureCosmosDBMongoDBDatabase)
    ```
- MongoDB database contains one or more MongoDB collections.

    ```cypher
    (AzureCosmosDBMongoDBDatabase)-[CONTAINS]->(AzureCosmosDBMongoDBCollection)
    ```

### AzureCosmosDBTableResource

Representation of an [AzureCosmosDBTableResource](https://docs.microsoft.com/en-us/rest/api/cosmos-db-resource-provider/).

| Field | Description |
|-------|-------------|
|firstseen| Timestamp of when a sync job discovered this node|
|lastupdated| Timestamp of the last time the node was updated|
|**id**| The unique resource identifier of the ARM resource.|
|name | The name of the ARM resource.|
|type| The type of Azure resource.|
|location| The location of the resource group to which the resource belongs.|
|throughput| Value of the Cosmos DB resource throughput or autoscaleSettings.|
|maxthroughput| Represents maximum throughput, the resource can scale up to.|

#### Relationships

- Azure Database Account contains one or more table resource.

    ```cypher
    (AzureCosmosDBAccount)-[CONTAINS]->(AzureCosmosDBTableResource)
    ```

### AzureCosmosDBSqlContainer

Representation of an [AzureCosmosDBSqlContainer](https://docs.microsoft.com/en-us/rest/api/cosmos-db-resource-provider/).

| Field | Description |
|-------|-------------|
|firstseen| Timestamp of when a sync job discovered this node|
|lastupdated| Timestamp of the last time the node was updated|
|**id**| The unique resource identifier of the ARM resource.|
|name | The name of the ARM resource.|
|type| The type of Azure resource.|
|location| The location of the resource group to which the resource belongs.|
|throughput| Value of the Cosmos DB resource throughput or autoscaleSettings.|
|maxthroughput| Represents maximum throughput, the resource can scale up to.|
|container| Name of the Cosmos DB SQL container.|
|defaultttl| Default time to live.|
|analyticalttl| Specifies the Analytical TTL.|
|isautomaticindexingpolicy| Indicates if the indexing policy is automatic.|
|indexingmode|  Indicates the indexing mode.|
|conflictresolutionpolicymode| Indicates the conflict resolution mode.|

#### Relationships

- SQL Databases contain one or more SQL containers.

    ```cypher
    (AzureCosmosDBSqlDatabase)-[CONTAINS]->(AzureCosmosDBSqlContainer)
    ```

### AzureCosmosDBCassandraTable

Representation of an [AzureCosmosDBCassandraTable](https://docs.microsoft.com/en-us/rest/api/cosmos-db-resource-provider/).

| Field | Description |
|-------|-------------|
|firstseen| Timestamp of when a sync job discovered this node|
|lastupdated| Timestamp of the last time the node was updated|
|**id**| The unique resource identifier of the ARM resource.|
|name | The name of the ARM resource.|
|type| The type of Azure resource.|
|location| The location of the resource group to which the resource belongs.|
|throughput| Value of the Cosmos DB resource throughput or autoscaleSettings.|
|maxthroughput| Represents maximum throughput, the resource can scale up to.|
|container| Name of the Cosmos DB Cassandra table.|
|defaultttl| Time to live of the Cosmos DB Cassandra table.|
|analyticalttl| Specifies the Analytical TTL.|

#### Relationships

- Cassandra Keyspace contains one or more Cassandra tables.

    ```cypher
    (AzureCosmosDBCassandraKeyspace)-[CONTAINS]->(AzureCosmosDBCassandraTable)
    ```

### AzureCosmosDBMongoDBCollection

Representation of an [AzureCosmosDBMongoDBCollection](https://docs.microsoft.com/en-us/rest/api/cosmos-db-resource-provider/).

| Field | Description |
|-------|-------------|
|firstseen| Timestamp of when a sync job discovered this node|
|lastupdated| Timestamp of the last time the node was updated|
|**id**| The unique resource identifier of the ARM resource.|
|name | The name of the ARM resource.|
|type| The type of Azure resource.|
|location| The location of the resource group to which the resource belongs.|
|throughput| Value of the Cosmos DB resource throughput or autoscaleSettings.|
|maxthroughput| Represents maximum throughput, the resource can scale up to.|
|collectionname| Name of the Cosmos DB MongoDB collection.|
|analyticalttl| Specifies the Analytical TTL.|

#### Relationships

- MongoDB database contains one or more MongoDB collections.

    ```cypher
    (AzureCosmosDBMongoDBDatabase)-[CONTAINS]->(AzureCosmosDBMongoDBCollection)
    ```

### AzureFunctionApp

Representation of an [Azure Function App](https://learn.microsoft.com/en-us/rest/api/appservice/web-apps/get).

| Field | Description |
|-------|-------------|
|firstseen| Timestamp of when a sync job discovered this node|
|lastupdated| Timestamp of the last time the node was updated|
|**id**| The full resource ID of the Function App. |
|name| The name of the Function App. |
|kind| The kind of the resource, used to identify it as a function app. |
|location| The Azure region where the Function App is deployed. |
|state| The operational state of the Function App (e.g., Running, Stopped). |
|default_host_name| The default hostname of the Function App. |
|https_only| A boolean indicating if the Function App is configured to only accept HTTPS traffic. |

#### Relationships

- An Azure Function App is a resource within an Azure Subscription.
    ```cypher
    (AzureSubscription)-[RESOURCE]->(AzureFunctionApp)
    ```

### AzureAppService

Representation of an [Azure App Service](https://learn.microsoft.com/en-us/rest/api/appservice/web-apps/get).

| Field | Description |
|---|---|
|firstseen| Timestamp of when a sync job discovered this node|
|lastupdated| Timestamp of the last time the node was updated|
|**id**| The full resource ID of the App Service. |
|name| The name of the App Service. |
|kind| The kind of the resource, used to identify it as an app service. |
|location| The Azure region where the App Service is deployed. |
|state| The operational state of the App Service (e.g., Running, Stopped). |
|default_host_name| The default hostname of the App Service. |
|https_only| A boolean indicating if the App Service is configured to only accept HTTPS traffic. |

#### Relationships

- An Azure App Service is a resource within an Azure Subscription.
    ```cypher
    (AzureSubscription)-[RESOURCE]->(AzureAppService)
    ```

### AzureLogicApp

Representation of an [Azure Logic App](https://learn.microsoft.com/en-us/rest/api/logic/workflows/get).

| Field | Description |
|---|---|
|firstseen| Timestamp of when a sync job discovered this node|
|lastupdated| Timestamp of the last time the node was updated|
|**id**| The full resource ID of the Logic App. |
|name| The name of the Logic App. |
|location| The Azure region where the Logic App is deployed. |
|state| The operational state of the Logic App (e.g., Enabled, Disabled). |
|created_time| The timestamp of when the Logic App was created. |
|changed_time| The timestamp of when the Logic App was last modified. |
|version| The version of the Logic App's definition. |
|access_endpoint| The public URL that can be used to trigger the Logic App. |

#### Relationships

- An Azure Logic App is a resource within an Azure Subscription.
    ```cypher
    (AzureSubscription)-[RESOURCE]->(AzureLogicApp)
    ```

### AzureResourceGroup

Representation of an [Azure Resource Group](https://learn.microsoft.com/en-us/rest/api/resources/resource-groups/get).

| Field | Description |
|---|---|
|firstseen| Timestamp of when a sync job discovered this node|
|lastupdated| Timestamp of the last time the node was updated|
|**id**| The full resource ID of the Resource Group. |
|name| The name of the Resource Group. |
|location| The Azure region where the Resource Group is deployed. |
|provisioning_state| The deployment status of the Resource Group (e.g., Succeeded). |

#### Relationships

- An Azure Resource Group is a resource within an Azure Subscription.
    ```cypher
    (AzureSubscription)-[RESOURCE]->(:AzureResourceGroup)
    ```

### AzureDataLakeFileSystem

Representation of an [Azure Data Lake File System](https://learn.microsoft.com/en-us/rest/api/storagerp/blob-containers/get), which is a container within a Data Lake enabled Storage Account.

| Field | Description |
|---|---|
|firstseen| Timestamp of when a sync job discovered this node|
|lastupdated| Timestamp of the last time the node was updated|
|**id**| The full resource ID of the File System. |
|name| The name of the File System. |
|public_access| The public access level of the File System (e.g., None). |
|last_modified_time| The timestamp of when the File System was last modified. |
|has_immutability_policy| A boolean indicating if the data is protected from being changed or deleted. |
|has_legal_hold| A boolean indicating if the data is locked for legal reasons. |

### AzureContainerInstance

Representation of an [Azure Container Instance](https://learn.microsoft.com/en-us/rest/api/container-instances/container-groups/get).

#### Relationships

- An Azure Storage Account contains one or more File Systems.
    ```cypher
    (AzureStorageAccount)-[:CONTAINS]->(:AzureDataLakeFileSystem)
|**id**| The full resource ID of the Container Instance. |
|name| The name of the Container Instance. |
|location| The Azure region where the Container Instance is deployed. |
|type| The type of the resource (e.g., `Microsoft.ContainerInstance/containerGroups`). |
|provisioning_state| The deployment status of the Container Instance (e.g., Succeeded). |
|ip_address| The public IP address of the Container Instance, if one is assigned. |
|os_type| The operating system type of the Container Instance (e.g., Linux or Windows). |

#### Relationships

- An Azure Container Instance is a resource within an Azure Subscription.
    ```cypher
    (AzureSubscription)-[:RESOURCE]->(:AzureContainerInstance)
    ```

<<<<<<< HEAD
### AzureLoadBalancer

Representation of an [Azure Load Balancer](https://learn.microsoft.com/en-us/rest/api/virtualnetwork/load-balancers/get).

| Field      | Description                                                 |
| ---------- | ----------------------------------------------------------- |
| firstseen  | Timestamp of when a sync job discovered this node           |
| lastupdated| Timestamp of the last time the node was updated             |
| **id** | The full resource ID of the Load Balancer.                  |
| name       | The name of the Load Balancer.                              |
| location   | The Azure region where the Load Balancer is deployed.       |
| sku_name   | The SKU of the Load Balancer (e.g., `Standard`, `Basic`).   |

#### Relationships

- An Azure Load Balancer is a resource within an Azure Subscription.
    ```cypher
    (AzureSubscription)-[:RESOURCE]->(:AzureLoadBalancer)
    (AzureSubscription)-[:RESOURCE]->(:AzureLoadBalancerFrontendIPConfiguration)
    (AzureSubscription)-[:RESOURCE]->(:AzureLoadBalancerBackendPool)
    (AzureSubscription)-[:RESOURCE]->(:AzureLoadBalancerRule)
    (AzureSubscription)-[:RESOURCE]->(:AzureLoadBalancerInboundNatRule)
    ```

- An Azure Load Balancer contains its component parts.
    ```cypher
    (AzureLoadBalancer)-[:CONTAINS]->(:AzureLoadBalancerFrontendIPConfiguration)
    (AzureLoadBalancer)-[:CONTAINS]->(:AzureLoadBalancerBackendPool)
    (AzureLoadBalancer)-[:CONTAINS]->(:AzureLoadBalancerRule)
    (AzureLoadBalancer)-[:CONTAINS]->(:AzureLoadBalancerInboundNatRule)
    ```

### AzureLoadBalancerFrontendIPConfiguration

Representation of a Frontend IP Configuration for an Azure Load Balancer.

| Field                | Description                                                              |
| -------------------- | ------------------------------------------------------------------------ |
| firstseen            | Timestamp of when a sync job discovered this node                        |
| lastupdated          | Timestamp of the last time the node was updated                          |
| **id** | The full resource ID of the Frontend IP Configuration.                   |
| name                 | The name of the Frontend IP Configuration.                               |
| private\_ip\_address   | The private IP address of the configuration, if applicable.              |
| public\_ip\_address\_id | The resource ID of the associated Public IP Address object, if applicable. |

### AzureLoadBalancerBackendPool

Representation of a Backend Pool for an Azure Load Balancer.

| Field       | Description                                       |
| ----------- | ------------------------------------------------- |
| firstseen   | Timestamp of when a sync job discovered this node |
| lastupdated | Timestamp of the last time the node was updated   |
| **id** | The full resource ID of the Backend Pool.         |
| name        | The name of the Backend Pool.                     |

### AzureLoadBalancerRule

Representation of a Load Balancing Rule for an Azure Load Balancer.

| Field         | Description                                       |
| ------------- | ------------------------------------------------- |
| firstseen     | Timestamp of when a sync job discovered this node |
| lastupdated   | Timestamp of the last time the node was updated   |
| **id** | The full resource ID of the Rule.                 |
| name          | The name of the Rule.                             |
| protocol      | The network protocol for the rule (e.g., `Tcp`).  |
| frontend\_port | The port that receives traffic.                   |
| backend\_port  | The port that traffic is sent to.                 |

#### Relationships

  - A Rule uses a Frontend IP Configuration.
    ```cypher
    (AzureLoadBalancerRule)-[:USES_FRONTEND_IP]->(:AzureLoadBalancerFrontendIPConfiguration)
    ```
  - A Rule routes traffic to a Backend Pool.
    ```cypher
    (AzureLoadBalancerRule)-[:ROUTES_TO]->(:AzureLoadBalancerBackendPool)
    ```

### AzureLoadBalancerInboundNatRule

Representation of an Inbound NAT Rule for an Azure Load Balancer.

| Field         | Description                                       |
| ------------- | ------------------------------------------------- |
| firstseen     | Timestamp of when a sync job discovered this node |
| lastupdated   | Timestamp of the last time the node was updated   |
| **id** | The full resource ID of the NAT Rule.             |
| name          | The name of the NAT Rule.                         |
| protocol      | The network protocol for the rule (e.g., `Tcp`).  |
| frontend\_port | The public port that receives traffic.            |
| backend\_port  | The private port on the target VM.                |

#### Relationships

*(External `[:FORWARDS_TO]` relationships to Network Interfaces will be added in a future PR.)*

```
```
=======
### AzureSecurityAssessment

Representation of an Azure Security [Assessment](https://learn.microsoft.com/en-us/rest/api/defenderforcloud/assessments/get).

| Field | Description |
|---|---|
|firstseen| Timestamp of when a sync job discovered this node|
|lastupdated| Timestamp of the last time the node was updated|
|**id**| The full resource ID of the Assessment.|
|name| The name of the Assessment.|
|display\_name| The user-friendly display name of the Assessment.|
|description| The description of the security issue identified by the assessment.|
|remediation\_description| The description of the steps required to remediate the issue.|

#### Relationships

  - An Azure Security Assessment is a resource within an Azure Subscription.
    ```cypher
    (AzureSubscription)-[HAS_ASSESSMENT]->(AzureSecurityAssessment)
    ```

### AzureMonitorMetricAlert

Representation of an Azure Monitor [Metric Alert](https://learn.microsoft.com/en-us/rest/api/monitor/metricalerts/get).

| Field | Description |
|---|---|
|firstseen| Timestamp of when a sync job discovered this node|
|lastupdated| Timestamp of the last time the node was updated|
|**id**| The full resource ID of the Metric Alert.|
|name| The name of the Metric Alert.|
|location| The Azure region where the Metric Alert is deployed.|
|description| The description of the Metric Alert.|
|severity| The severity of the alert, from 0 (critical) to 4 (verbose).|
|enabled| A boolean indicating if the alert rule is enabled.|
|window\_size| The period of time (in ISO 8601 duration format) that is used to monitor alert activity.|
|evaluation\_frequency| The frequency (in ISO 8601 duration format) with which the metric data is collected.|
|last\_updated\_time| The timestamp of when the alert rule was last modified.|

#### Relationships

  - An Azure Monitor Metric Alert is a resource within an Azure Subscription.
    ```cypher
    (AzureSubscription)-[:HAS_METRIC_ALERT]->(AzureMonitorMetricAlert)
    ```
>>>>>>> fb90f6bc
<|MERGE_RESOLUTION|>--- conflicted
+++ resolved
@@ -1301,7 +1301,6 @@
     (AzureSubscription)-[:RESOURCE]->(:AzureContainerInstance)
     ```
 
-<<<<<<< HEAD
 ### AzureLoadBalancer
 
 Representation of an [Azure Load Balancer](https://learn.microsoft.com/en-us/rest/api/virtualnetwork/load-balancers/get).
@@ -1403,7 +1402,7 @@
 
 ```
 ```
-=======
+
 ### AzureSecurityAssessment
 
 Representation of an Azure Security [Assessment](https://learn.microsoft.com/en-us/rest/api/defenderforcloud/assessments/get).
@@ -1448,5 +1447,4 @@
   - An Azure Monitor Metric Alert is a resource within an Azure Subscription.
     ```cypher
     (AzureSubscription)-[:HAS_METRIC_ALERT]->(AzureMonitorMetricAlert)
-    ```
->>>>>>> fb90f6bc
+    ```