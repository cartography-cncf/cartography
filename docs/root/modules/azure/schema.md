--- conflicted
+++ resolved
@@ -1278,17 +1278,12 @@
 #### Relationships
 
 - MongoDB database contains one or more MongoDB collections.
-<<<<<<< HEAD
     ```
         (AzureCosmosDBMongoDBDatabase)-[CONTAINS]->(AzureCosmosDBMongoDBCollection)
     ```
 - MongoDB collection belongs to a Subscription.
     ```
         (AzureSubscription)-[RESOURCE]->(AzureCosmosDBMongoDBCollection)
-=======
-
-    ```cypher
-    (AzureCosmosDBMongoDBDatabase)-[CONTAINS]->(AzureCosmosDBMongoDBCollection)
     ```
 
 ### AzureFunctionApp
@@ -1813,5 +1808,4 @@
 - An Azure Storage Account contains one or more File Systems.
     ```cypher
     (AzureStorageAccount)-[:CONTAINS]->(:AzureDataLakeFileSystem)
->>>>>>> 1e190ca4
     ```