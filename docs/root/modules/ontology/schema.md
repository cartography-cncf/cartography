--- conflicted
+++ resolved
@@ -81,11 +81,7 @@
     ```
     (:User)-[:OWNS]->(:Device)
     ```
-<<<<<<< HEAD
-- `User` can own one or many `APIKey`
-=======
 - `User` can own one or many `APIKey` (semantic label):
->>>>>>> 22622d8a
     ```
     (:User)-[:OWNS]->(:APIKey)
     ```
@@ -143,10 +139,7 @@
     (:User)-[:OWNS]->(:Device)
     ```
 
-<<<<<<< HEAD
-
-=======
->>>>>>> 22622d8a
+
 ### APIKey
 
 ```{note}
@@ -164,16 +157,12 @@
 | _ont_expires_at | Timestamp when the API key expires (if applicable). |
 | _ont_last_used_at | Timestamp when the API key was last used. |
 
-<<<<<<< HEAD
-=======
-
->>>>>>> 22622d8a
+
 #### Relationships
 
 - `User` can own one or many `APIKey`
     ```
     (:User)-[:OWNS]->(:APIKey)
-<<<<<<< HEAD
     ```
 
 
@@ -219,7 +208,4 @@
 | _ont_memory | Memory allocated to the container (in MB). |
 | _ont_region | The region or zone where the container is running. |
 | _ont_namespace | Namespace for logical isolation (e.g., Kubernetes namespace). |
-| _ont_health_status | The health status of the container. |
-=======
-    ```
->>>>>>> 22622d8a
+| _ont_health_status | The health status of the container. |