## Kubernetes Schema

### KubernetesCluster
Representation of a [Kubernetes Cluster.](https://kubernetes.io/docs/concepts/overview/what-is-kubernetes/)

| Field | Description |
|-------|-------------|
| id | Identifier for the cluster i.e. UID of `kube-system` namespace |
| name | Name assigned to the cluster which is derived from kubeconfig context |
| creation\_timestamp | Timestamp of when the cluster was created i.e. creation of `kube-system` namespace |
| external\_id | Identifier for the cluster fetched from the kubeconfig context. For EKS clusters this should be the `arn`.|
| version | Git version of the Kubernetes cluster (e.g. v1.27.3) |
| version\_major | Major version number of the Kubernetes cluster (e.g. 1) |
| version\_minor | Minor version number of the Kubernetes cluster (e.g. 27) |
| go_version | Version of Go used to compile Kubernetes (e.g. go1.20.5) |
| compiler | Compiler used to build Kubernetes (e.g. gc) |
| platform | Operating system and architecture the cluster is running on (e.g. linux/amd64) |
| firstseen | Timestamp of when a sync job first discovered this node |
| lastupdated | Timestamp of the last time the node was updated |

#### Relationships
- All resources whether cluster-scoped or namespace-scoped belong to a `KubernetesCluster`.
    ```
    (:KubernetesCluster)-[:RESOURCE]->(:KubernetesNamespace,
                                       :KubernetesPod,
                                       :KubernetesContainer,
                                       :KubernetesService,
                                       :KubernetesSecret,
<<<<<<< HEAD
                                       :KubernetesUser,
                                       :KubernetesGroup,
=======
>>>>>>> e2fe4fff
                                       :KubernetesServiceAccount,
                                       :KubernetesRole,
                                       :KubernetesRoleBinding,
                                       :KubernetesClusterRole,
                                       :KubernetesClusterRoleBinding,
                                       ...)
    (:KubernetesCluster)-[:TRUSTS]->(:KubernetesOIDCProvider)
    ```

- A `KubernetesPod` belongs to a `KubernetesCluster`
    ```
    (:KubernetesCluster)-[:RESOURCE]->(:KubernetesPod)
    ```

### KubernetesNamespace
Representation of a [Kubernetes Namespace.](https://kubernetes.io/docs/concepts/overview/working-with-objects/namespaces/)

| Field | Description |
|-------|-------------|
| id | UID of the Kubernetes namespace |
| name | Name of the Kubernetes namespace |
| creation\_timestamp | Timestamp of the creation time of the Kubernetes namespace |
| deletion\_timestamp | Timestamp of the deletion time of the Kubernetes namespace |
| status\_phase | The phase of a Kubernetes namespace indicates whether it is active, terminating, or terminated |
| cluster\_name | The name of the Kubernetes cluster this namespace belongs to |
| firstseen | Timestamp of when a sync job first discovered this node |
| lastupdated | Timestamp of the last time the node was updated |

#### Relationships
- All namespace-scoped resources belong to a `KubernetesNamespace`.
    ```
    (:KubernetesNamespace)-[:CONTAINS]->(:KubernetesPod,
                                         :KubernetesContainer,
                                         :KubernetesService,
                                         :KubernetesSecret,
                                         :KubernetesServiceAccount,
                                         :KubernetesRole,
                                         :KubernetesRoleBinding,
                                         :KubernetesClusterRoleBinding,
                                         ...)
    ```


### KubernetesPod
Representation of a [Kubernetes Pod.](https://kubernetes.io/docs/concepts/workloads/pods/)

| Field | Description |
|-------|-------------|
| id | UID of the Kubernetes pod |
| name | Name of the Kubernetes pod |
| status\_phase | The phase of a Pod is a simple, high-level summary of where the Pod is in its lifecycle. |
| creation\_timestamp | Timestamp of the creation time of the Kubernetes pod |
| deletion\_timestamp | Timestamp of the deletion time of the Kubernetes pod |
| namespace | The Kubernetes namespace where this pod is deployed |
| labels | Labels are key-value pairs contained in the `PodSpec` and fetched from `pod.metadata.labels`. Stored as a JSON-encoded string. |
| cluster\_name | Name of the Kubernetes cluster where this pod is deployed |
| node | Name of the Kubernetes node where this pod is currently scheduled and running. Fetched from `pod.spec.node_name`. |
| firstseen | Timestamp of when a sync job first discovered this node |
| lastupdated | Timestamp of the last time the node was updated |

#### Relationships
- `KubernetesPod` has `KubernetesContainer`.
    ```
    (:KubernetesPod)-[:CONTAINS]->(:KubernetesContainer)
    ```

### KubernetesContainer
Representation of a [Kubernetes Container.](https://kubernetes.io/docs/concepts/workloads/pods/#how-pods-manage-multiple-containers)

| Field | Description |
|-------|-------------|
| id | Identifier for the container which is derived from the UID of pod and the name of container |
| name | Name of the container in kubernetes pod |
| image | Docker image used in the container |
| namespace | The Kubernetes namespace where this container is deployed |
| cluster\_name | Name of the Kubernetes cluster where this container is deployed |
| image\_pull_policy | The policy that determines when the kubelet attempts to pull the specified image (Always, Never, IfNotPresent) |
| status\_image\_id | ImageID of the container's image. |
| status\_image\_sha | The SHA portion of the status\_image\_id |
| status\_ready | Specifies whether the container has passed its readiness probe. |
| status\_started | Specifies whether the container has passed its startup probe. |
| status\_state | State of the container (running, terminated, waiting) |
| firstseen | Timestamp of when a sync job first discovered this node |
| lastupdated | Timestamp of the last time the node was updated |


#### Relationships
- `KubernetesPod` has `KubernetesContainer`.
    ```
    (:KubernetesPod)-[:CONTAINS]->(:KubernetesContainer)
    ```

### KubernetesService
Representation of a [Kubernetes Service.](https://kubernetes.io/docs/concepts/services-networking/service/)

| Field | Description |
|-------|-------------|
| id | UID of the kubernetes service |
| name | Name of the kubernetes service |
| creation\_timestamp | Timestamp of the creation time of the kubernetes service |
| deletion\_timestamp | Timestamp of the deletion time of the kubernetes service |
| namespace | The Kubernetes namespace where this service is deployed |
| selector | Labels used by the service to select pods. Fetched from `service.spec.selector`. Stored as a JSON-encoded string. |
| type | Type of kubernetes service e.g. `ClusterIP` |
| cluster\_ip | The internal IP address assigned to the Kubernetes service within the cluster |
| load\_balancer\_ip | IP of the load balancer when service type is `LoadBalancer` |
| load\_balancer\_ingress | The list of load balancer ingress points, typically containing the hostname and IP. Stored as a JSON-encoded string. |
| cluster\_name | Name of the Kubernetes cluster where this service is deployed |
| firstseen | Timestamp of when a sync job first discovered this node |
| lastupdated | Timestamp of the last time the node was updated |

#### Relationships
- `KubernetesService` targets `KubernetesPod`.
    ```
    (:KubernetesService)-[:TARGETS]->(:KubernetesPod)
    ```

### KubernetesSecret
Representation of a [Kubernetes Secret.](https://kubernetes.io/docs/concepts/configuration/secret/)

| Field | Description |
|-------|-------------|
| id | UID of the kubernetes secret |
| name | Name of the kubernetes secret |
| creation\_timestamp | Timestamp of the creation time of the kubernetes secret |
| deletion\_timestamp | Timestamp of the deletion time of the kubernetes secret |
| namespace | The Kubernetes namespace where this secret is deployed |
| owner\_references | References to objects that own this secret. Useful if a secret is an `ExternalSecret`. Fetched from `secret.metadata.owner_references`. Stored as a JSON-encoded string |
| type | Type of kubernetes secret (e.g. `Opaque`) |
| cluster\_name | Name of the Kubernetes cluster where this secret is deployed |
| firstseen | Timestamp of when a sync job first discovered this node |
| lastupdated | Timestamp of the last time the node was updated |

#### Relationships
- `KubernetesNamespace` has `KubernetesSecret`.
    ```
    (:KubernetesNamespace)-[:CONTAINS]->(:KubernetesSecret)
    ```

<<<<<<< HEAD
### KubernetesUser
Representation of a [Kubernetes User.](https://kubernetes.io/docs/reference/access-authn-authz/authentication/#users-in-kubernetes) Kubernetes Users are entities that can be authenticated and authorized to access the cluster. They are typically extracted from RoleBindings and ClusterRoleBindings that reference user subjects.

| Field | Description |
|-------|-------------|
| id | Identifier for the User derived from cluster name and username (e.g. `my-cluster/john.doe`) |
| name | Name of the Kubernetes User |
| cluster\_name | Name of the Kubernetes cluster where this User is defined |
| aws\_role\_arn | ARN of the AWS IAM Role that maps to this Kubernetes User (populated from EKS aws-auth ConfigMap) |
| firstseen | Timestamp of when a sync job first discovered this node |
| lastupdated | Timestamp of the last time the node was updated |

#### Relationships
- `KubernetesUser` belongs to a `KubernetesCluster`.
    ```
    (:KubernetesCluster)-[:RESOURCE]->(:KubernetesUser)
    ```

- `KubernetesUser` is used as a subject in `KubernetesRoleBinding`.
    ```
    (:KubernetesRoleBinding)-[:SUBJECT]->(:KubernetesUser)
    ```

- `KubernetesUser` is used as a subject in `KubernetesClusterRoleBinding`.
    ```
    (:KubernetesClusterRoleBinding)-[:SUBJECT]->(:KubernetesUser)
    ```

- `KubernetesUser` can be mapped from AWS IAM Roles (EKS clusters only).
    ```
    (:AWSRole)-[:MAPS_TO]->(:KubernetesUser)
    ```

- `KubernetesUser` can be mapped from Okta Users based on email/username matching.
    ```
    (:OktaUser)-[:MAPS_TO]->(:KubernetesUser)
    ```

### KubernetesGroup
Representation of a [Kubernetes Group.](https://kubernetes.io/docs/reference/access-authn-authz/authentication/#groups) Kubernetes Groups are collections of users that can be granted permissions collectively. They are typically extracted from RoleBindings and ClusterRoleBindings that reference group subjects.

| Field | Description |
|-------|-------------|
| id | Identifier for the Group derived from cluster name and group name (e.g. `my-cluster/system:masters`) |
| name | Name of the Kubernetes Group |
| cluster\_name | Name of the Kubernetes cluster where this Group is defined |
| aws\_role\_arn | ARN of the AWS IAM Role that maps to this Kubernetes Group (populated from EKS aws-auth ConfigMap) |
| firstseen | Timestamp of when a sync job first discovered this node |
| lastupdated | Timestamp of the last time the node was updated |

#### Relationships
- `KubernetesGroup` belongs to a `KubernetesCluster`.
    ```
    (:KubernetesCluster)-[:RESOURCE]->(:KubernetesGroup)
    ```

- `KubernetesGroup` is used as a subject in `KubernetesRoleBinding`.
    ```
    (:KubernetesRoleBinding)-[:SUBJECT]->(:KubernetesGroup)
    ```

- `KubernetesGroup` is used as a subject in `KubernetesClusterRoleBinding`.
    ```
    (:KubernetesClusterRoleBinding)-[:SUBJECT]->(:KubernetesGroup)
    ```

- `KubernetesGroup` can be mapped from AWS IAM Roles (EKS clusters only).
    ```
    (:AWSRole)-[:MAPS_TO]->(:KubernetesGroup)
    ```

- `KubernetesGroup` can be mapped from Okta Groups based on name matching.
    ```
    (:OktaGroup)-[:MAPS_TO]->(:KubernetesGroup)
    ```

=======
>>>>>>> e2fe4fff
### KubernetesServiceAccount
Representation of a [Kubernetes ServiceAccount.](https://kubernetes.io/docs/concepts/security/service-accounts/)

| Field | Description |
|-------|-------------|
<<<<<<< HEAD
| id | Identifier for the ServiceAccount derived from namespace and name (e.g. `default/my-service-account`) |
=======
| id | Identifier for the ServiceAccount derived from cluster_name, namespace and name (e.g. `my-cluster/default/my-service-account`) |
>>>>>>> e2fe4fff
| name | Name of the Kubernetes ServiceAccount |
| namespace | The Kubernetes namespace where this ServiceAccount is deployed |
| uid | UID of the Kubernetes ServiceAccount |
| creation\_timestamp | Timestamp of the creation time of the Kubernetes ServiceAccount |
| resource\_version | The resource version of the ServiceAccount for optimistic concurrency control |
| automount\_service\_account\_token | Whether the ServiceAccount token should be automatically mounted in pods |
<<<<<<< HEAD
| cluster\_name | Name of the Kubernetes cluster where this ServiceAccount is deployed |
=======
>>>>>>> e2fe4fff
| firstseen | Timestamp of when a sync job first discovered this node |
| lastupdated | Timestamp of the last time the node was updated |

#### Relationships
- `KubernetesServiceAccount` belongs to a `KubernetesCluster`.
    ```
    (:KubernetesCluster)-[:RESOURCE]->(:KubernetesServiceAccount)
    ```

- `KubernetesServiceAccount` is contained in a `KubernetesNamespace`.
    ```
    (:KubernetesNamespace)-[:CONTAINS]->(:KubernetesServiceAccount)
    ```

- `KubernetesServiceAccount` is used as a subject in `KubernetesRoleBinding`.
    ```
    (:KubernetesRoleBinding)-[:SUBJECT]->(:KubernetesServiceAccount)
    ```

- `KubernetesServiceAccount` is used as a subject in `KubernetesClusterRoleBinding`.
    ```
    (:KubernetesClusterRoleBinding)-[:SUBJECT]->(:KubernetesServiceAccount)
    ```

### KubernetesRole
Representation of a [Kubernetes Role.](https://kubernetes.io/docs/reference/access-authn-authz/rbac/#role-and-clusterrole)

| Field | Description |
|-------|-------------|
<<<<<<< HEAD
| id | Identifier for the Role derived from namespace and name (e.g. `default/pod-reader`) |
=======
| id | Identifier for the Role derived from cluster_name, namespace and name (e.g. `my-cluster/default/pod-reader`) |
>>>>>>> e2fe4fff
| name | Name of the Kubernetes Role |
| namespace | The Kubernetes namespace where this Role is deployed |
| uid | UID of the Kubernetes Role |
| creation\_timestamp | Timestamp of the creation time of the Kubernetes Role |
| resource\_version | The resource version of the Role for optimistic concurrency control |
| api\_groups | List of API groups that this Role grants access to (e.g. `["core", "apps"]`) |
| resources | List of resources that this Role grants access to (e.g. `["pods", "services"]`) |
| verbs | List of verbs/actions that this Role allows (e.g. `["get", "list", "create"]`) |
| cluster\_name | Name of the Kubernetes cluster where this Role is deployed |
| firstseen | Timestamp of when a sync job first discovered this node |
| lastupdated | Timestamp of the last time the node was updated |

#### Relationships
- `KubernetesRole` belongs to a `KubernetesCluster`.
    ```
    (:KubernetesCluster)-[:RESOURCE]->(:KubernetesRole)
    ```

- `KubernetesRole` is contained in a `KubernetesNamespace`.
    ```
    (:KubernetesNamespace)-[:CONTAINS]->(:KubernetesRole)
    ```

- `KubernetesRole` is referenced by `KubernetesRoleBinding`.
    ```
    (:KubernetesRoleBinding)-[:ROLE_REF]->(:KubernetesRole)
    ```

### KubernetesRoleBinding
Representation of a [Kubernetes RoleBinding.](https://kubernetes.io/docs/reference/access-authn-authz/rbac/#rolebinding-and-clusterrolebinding)

| Field | Description |
|-------|-------------|
<<<<<<< HEAD
| id | Identifier for the RoleBinding derived from namespace, binding name, and subject (e.g. `default/my-binding/default/my-service-account`) |
=======
| id | Identifier for the RoleBinding derived from cluster_name, namespace and name (e.g. `my-cluster/default/my-binding`) |
>>>>>>> e2fe4fff
| name | Name of the Kubernetes RoleBinding |
| namespace | The Kubernetes namespace where this RoleBinding is deployed |
| uid | UID of the Kubernetes RoleBinding |
| creation\_timestamp | Timestamp of the creation time of the Kubernetes RoleBinding |
| resource\_version | The resource version of the RoleBinding for optimistic concurrency control |
| role\_name | Name of the Role that this RoleBinding references |
| role\_kind | Kind of the role reference (e.g. `Role` or `ClusterRole`) |
| subject\_name | Name of the subject (ServiceAccount, User, or Group) |
| subject\_namespace | Namespace of the subject (for ServiceAccounts) |
| subject\_service\_account\_id | Identifier for the target ServiceAccount (used for relationship matching) |
| role\_id | Identifier for the target Role (used for relationship matching) |
| cluster\_name | Name of the Kubernetes cluster where this RoleBinding is deployed |
| firstseen | Timestamp of when a sync job first discovered this node |
| lastupdated | Timestamp of the last time the node was updated |

#### Relationships
- `KubernetesRoleBinding` belongs to a `KubernetesCluster`.
    ```
    (:KubernetesCluster)-[:RESOURCE]->(:KubernetesRoleBinding)
    ```

- `KubernetesRoleBinding` is contained in a `KubernetesNamespace`.
    ```
    (:KubernetesNamespace)-[:CONTAINS]->(:KubernetesRoleBinding)
    ```

- `KubernetesRoleBinding` binds a subject to a role.
    ```
<<<<<<< HEAD
    (:KubernetesRoleBinding)-[:SUBJECT]->(:KubernetesServiceAccount, :KubernetesUser, :KubernetesGroup)
    (:KubernetesRoleBinding)-[:ROLE_REF]->(:KubernetesRole, :KubernetesClusterRole)
=======
    (:KubernetesRoleBinding)-[:SUBJECT]->(:KubernetesServiceAccount)
    (:KubernetesRoleBinding)-[:ROLE_REF]->(:KubernetesRole)
>>>>>>> e2fe4fff
    ```

### KubernetesClusterRole
Representation of a [Kubernetes ClusterRole.](https://kubernetes.io/docs/reference/access-authn-authz/rbac/#role-and-clusterrole)

| Field | Description |
|-------|-------------|
<<<<<<< HEAD
| id | Identifier for the ClusterRole (same as name since ClusterRoles are cluster-scoped) |
=======
| id | Identifier for the ClusterRole derived from cluster_name and name (e.g. `my-cluster/cluster-admin`) |
>>>>>>> e2fe4fff
| name | Name of the Kubernetes ClusterRole |
| uid | UID of the Kubernetes ClusterRole |
| creation\_timestamp | Timestamp of the creation time of the Kubernetes ClusterRole |
| resource\_version | The resource version of the ClusterRole for optimistic concurrency control |
| api\_groups | List of API groups that this ClusterRole grants access to (e.g. `["core", "apps"]`) |
| resources | List of resources that this ClusterRole grants access to (e.g. `["pods", "services"]`) |
| verbs | List of verbs/actions that this ClusterRole allows (e.g. `["get", "list", "create"]`) |
| firstseen | Timestamp of when a sync job first discovered this node |
| lastupdated | Timestamp of the last time the node was updated |

#### Relationships
- `KubernetesClusterRole` belongs to a `KubernetesCluster`.
    ```
    (:KubernetesCluster)-[:RESOURCE]->(:KubernetesClusterRole)
    ```

- `KubernetesClusterRole` is referenced by `KubernetesClusterRoleBinding`.
    ```
    (:KubernetesClusterRoleBinding)-[:ROLE_REF]->(:KubernetesClusterRole)
    ```

### KubernetesClusterRoleBinding
Representation of a [Kubernetes ClusterRoleBinding.](https://kubernetes.io/docs/reference/access-authn-authz/rbac/#rolebinding-and-clusterrolebinding)

| Field | Description |
|-------|-------------|
<<<<<<< HEAD
| id | Identifier for the ClusterRoleBinding derived from binding name and subject (e.g. `cluster-admin-binding/kube-system/admin-sa`) |
=======
| id | Identifier for the ClusterRoleBinding derived from cluster_name and name (e.g. `my-cluster/cluster-admin-binding`) |
>>>>>>> e2fe4fff
| name | Name of the Kubernetes ClusterRoleBinding |
| namespace | The namespace of the subject (for cross-namespace subject references) |
| uid | UID of the Kubernetes ClusterRoleBinding |
| creation\_timestamp | Timestamp of the creation time of the Kubernetes ClusterRoleBinding |
| resource\_version | The resource version of the ClusterRoleBinding for optimistic concurrency control |
| role\_name | Name of the ClusterRole that this ClusterRoleBinding references |
| role\_kind | Kind of the role reference (typically `ClusterRole`) |
| subject\_name | Name of the subject (ServiceAccount, User, or Group) |
| subject\_namespace | Namespace of the subject (for ServiceAccounts) |
| subject\_service\_account\_id | Identifier for the target ServiceAccount (used for relationship matching) |
| role\_id | Identifier for the target ClusterRole (used for relationship matching) |
| firstseen | Timestamp of when a sync job first discovered this node |
| lastupdated | Timestamp of the last time the node was updated |

#### Relationships
- `KubernetesClusterRoleBinding` belongs to a `KubernetesCluster`.
    ```
    (:KubernetesCluster)-[:RESOURCE]->(:KubernetesClusterRoleBinding)
    ```

- `KubernetesClusterRoleBinding` is contained in a `KubernetesNamespace` (for subject namespace association).
    ```
    (:KubernetesNamespace)-[:CONTAINS]->(:KubernetesClusterRoleBinding)
    ```

- `KubernetesClusterRoleBinding` binds a subject to a cluster role.
    ```
<<<<<<< HEAD
    (:KubernetesClusterRoleBinding)-[:SUBJECT]->(:KubernetesServiceAccount, :KubernetesUser, :KubernetesGroup)
    (:KubernetesClusterRoleBinding)-[:ROLE_REF]->(:KubernetesClusterRole)
    ```

### KubernetesOIDCProvider
Representation of an external OIDC identity provider infrastructure configuration for a Kubernetes cluster. This node contains the technical configuration details of how the cluster is set up to trust external identity systems (such as Auth0, Okta, Azure AD). The actual identity mapping between external users/groups and Kubernetes RBAC identities is handled by direct relationships from the external identity provider modules.

| Field | Description |
|-------|-------------|
| id | Identifier for the OIDC Provider derived from cluster name and provider name (e.g. `my-cluster/oidc/auth0-provider`) |
| issuer_url | URL of the OIDC issuer (e.g. `https://company.auth0.com/`) |
| cluster_name | Name of the Kubernetes cluster this provider is associated with |
| k8s_platform | Type of Kubernetes platform managing this OIDC configuration (e.g. `eks` for AWS EKS, `aks` for Azure AKS) |
| client_id | OIDC client ID used for authentication |
| status | Status of the OIDC provider configuration (e.g. `ACTIVE`) |
| name | Name of the OIDC provider configuration |
| arn | AWS ARN of the identity provider configuration (for EKS providers) |
| firstseen | Timestamp of when a sync job first discovered this node |
| lastupdated | Timestamp of the last time the node was updated |

#### Relationships
- `KubernetesOIDCProvider` is trusted by a `KubernetesCluster`.
    ```
    (:KubernetesCluster)-[:TRUSTS]->(:KubernetesOIDCProvider)
    ```

Note: Identity mapping between external OIDC providers (Okta, Auth0, etc.) and Kubernetes users/groups is handled through direct relationships from the external identity provider nodes to Kubernetes nodes, not through the `KubernetesOIDCProvider` infrastructure node.
=======
    (:KubernetesClusterRoleBinding)-[:SUBJECT]->(:KubernetesServiceAccount)
    (:KubernetesClusterRoleBinding)-[:ROLE_REF]->(:KubernetesClusterRole)
    ```
>>>>>>> e2fe4fff
<|MERGE_RESOLUTION|>--- conflicted
+++ resolved
@@ -26,18 +26,12 @@
                                        :KubernetesContainer,
                                        :KubernetesService,
                                        :KubernetesSecret,
-<<<<<<< HEAD
-                                       :KubernetesUser,
-                                       :KubernetesGroup,
-=======
->>>>>>> e2fe4fff
                                        :KubernetesServiceAccount,
                                        :KubernetesRole,
                                        :KubernetesRoleBinding,
                                        :KubernetesClusterRole,
                                        :KubernetesClusterRoleBinding,
                                        ...)
-    (:KubernetesCluster)-[:TRUSTS]->(:KubernetesOIDCProvider)
     ```
 
 - A `KubernetesPod` belongs to a `KubernetesCluster`
@@ -170,105 +164,18 @@
     (:KubernetesNamespace)-[:CONTAINS]->(:KubernetesSecret)
     ```
 
-<<<<<<< HEAD
-### KubernetesUser
-Representation of a [Kubernetes User.](https://kubernetes.io/docs/reference/access-authn-authz/authentication/#users-in-kubernetes) Kubernetes Users are entities that can be authenticated and authorized to access the cluster. They are typically extracted from RoleBindings and ClusterRoleBindings that reference user subjects.
-
-| Field | Description |
-|-------|-------------|
-| id | Identifier for the User derived from cluster name and username (e.g. `my-cluster/john.doe`) |
-| name | Name of the Kubernetes User |
-| cluster\_name | Name of the Kubernetes cluster where this User is defined |
-| aws\_role\_arn | ARN of the AWS IAM Role that maps to this Kubernetes User (populated from EKS aws-auth ConfigMap) |
-| firstseen | Timestamp of when a sync job first discovered this node |
-| lastupdated | Timestamp of the last time the node was updated |
-
-#### Relationships
-- `KubernetesUser` belongs to a `KubernetesCluster`.
-    ```
-    (:KubernetesCluster)-[:RESOURCE]->(:KubernetesUser)
-    ```
-
-- `KubernetesUser` is used as a subject in `KubernetesRoleBinding`.
-    ```
-    (:KubernetesRoleBinding)-[:SUBJECT]->(:KubernetesUser)
-    ```
-
-- `KubernetesUser` is used as a subject in `KubernetesClusterRoleBinding`.
-    ```
-    (:KubernetesClusterRoleBinding)-[:SUBJECT]->(:KubernetesUser)
-    ```
-
-- `KubernetesUser` can be mapped from AWS IAM Roles (EKS clusters only).
-    ```
-    (:AWSRole)-[:MAPS_TO]->(:KubernetesUser)
-    ```
-
-- `KubernetesUser` can be mapped from Okta Users based on email/username matching.
-    ```
-    (:OktaUser)-[:MAPS_TO]->(:KubernetesUser)
-    ```
-
-### KubernetesGroup
-Representation of a [Kubernetes Group.](https://kubernetes.io/docs/reference/access-authn-authz/authentication/#groups) Kubernetes Groups are collections of users that can be granted permissions collectively. They are typically extracted from RoleBindings and ClusterRoleBindings that reference group subjects.
-
-| Field | Description |
-|-------|-------------|
-| id | Identifier for the Group derived from cluster name and group name (e.g. `my-cluster/system:masters`) |
-| name | Name of the Kubernetes Group |
-| cluster\_name | Name of the Kubernetes cluster where this Group is defined |
-| aws\_role\_arn | ARN of the AWS IAM Role that maps to this Kubernetes Group (populated from EKS aws-auth ConfigMap) |
-| firstseen | Timestamp of when a sync job first discovered this node |
-| lastupdated | Timestamp of the last time the node was updated |
-
-#### Relationships
-- `KubernetesGroup` belongs to a `KubernetesCluster`.
-    ```
-    (:KubernetesCluster)-[:RESOURCE]->(:KubernetesGroup)
-    ```
-
-- `KubernetesGroup` is used as a subject in `KubernetesRoleBinding`.
-    ```
-    (:KubernetesRoleBinding)-[:SUBJECT]->(:KubernetesGroup)
-    ```
-
-- `KubernetesGroup` is used as a subject in `KubernetesClusterRoleBinding`.
-    ```
-    (:KubernetesClusterRoleBinding)-[:SUBJECT]->(:KubernetesGroup)
-    ```
-
-- `KubernetesGroup` can be mapped from AWS IAM Roles (EKS clusters only).
-    ```
-    (:AWSRole)-[:MAPS_TO]->(:KubernetesGroup)
-    ```
-
-- `KubernetesGroup` can be mapped from Okta Groups based on name matching.
-    ```
-    (:OktaGroup)-[:MAPS_TO]->(:KubernetesGroup)
-    ```
-
-=======
->>>>>>> e2fe4fff
 ### KubernetesServiceAccount
 Representation of a [Kubernetes ServiceAccount.](https://kubernetes.io/docs/concepts/security/service-accounts/)
 
 | Field | Description |
 |-------|-------------|
-<<<<<<< HEAD
-| id | Identifier for the ServiceAccount derived from namespace and name (e.g. `default/my-service-account`) |
-=======
 | id | Identifier for the ServiceAccount derived from cluster_name, namespace and name (e.g. `my-cluster/default/my-service-account`) |
->>>>>>> e2fe4fff
 | name | Name of the Kubernetes ServiceAccount |
 | namespace | The Kubernetes namespace where this ServiceAccount is deployed |
 | uid | UID of the Kubernetes ServiceAccount |
 | creation\_timestamp | Timestamp of the creation time of the Kubernetes ServiceAccount |
 | resource\_version | The resource version of the ServiceAccount for optimistic concurrency control |
 | automount\_service\_account\_token | Whether the ServiceAccount token should be automatically mounted in pods |
-<<<<<<< HEAD
-| cluster\_name | Name of the Kubernetes cluster where this ServiceAccount is deployed |
-=======
->>>>>>> e2fe4fff
 | firstseen | Timestamp of when a sync job first discovered this node |
 | lastupdated | Timestamp of the last time the node was updated |
 
@@ -298,11 +205,7 @@
 
 | Field | Description |
 |-------|-------------|
-<<<<<<< HEAD
-| id | Identifier for the Role derived from namespace and name (e.g. `default/pod-reader`) |
-=======
 | id | Identifier for the Role derived from cluster_name, namespace and name (e.g. `my-cluster/default/pod-reader`) |
->>>>>>> e2fe4fff
 | name | Name of the Kubernetes Role |
 | namespace | The Kubernetes namespace where this Role is deployed |
 | uid | UID of the Kubernetes Role |
@@ -336,11 +239,7 @@
 
 | Field | Description |
 |-------|-------------|
-<<<<<<< HEAD
-| id | Identifier for the RoleBinding derived from namespace, binding name, and subject (e.g. `default/my-binding/default/my-service-account`) |
-=======
 | id | Identifier for the RoleBinding derived from cluster_name, namespace and name (e.g. `my-cluster/default/my-binding`) |
->>>>>>> e2fe4fff
 | name | Name of the Kubernetes RoleBinding |
 | namespace | The Kubernetes namespace where this RoleBinding is deployed |
 | uid | UID of the Kubernetes RoleBinding |
@@ -369,13 +268,8 @@
 
 - `KubernetesRoleBinding` binds a subject to a role.
     ```
-<<<<<<< HEAD
-    (:KubernetesRoleBinding)-[:SUBJECT]->(:KubernetesServiceAccount, :KubernetesUser, :KubernetesGroup)
-    (:KubernetesRoleBinding)-[:ROLE_REF]->(:KubernetesRole, :KubernetesClusterRole)
-=======
     (:KubernetesRoleBinding)-[:SUBJECT]->(:KubernetesServiceAccount)
     (:KubernetesRoleBinding)-[:ROLE_REF]->(:KubernetesRole)
->>>>>>> e2fe4fff
     ```
 
 ### KubernetesClusterRole
@@ -383,11 +277,7 @@
 
 | Field | Description |
 |-------|-------------|
-<<<<<<< HEAD
-| id | Identifier for the ClusterRole (same as name since ClusterRoles are cluster-scoped) |
-=======
 | id | Identifier for the ClusterRole derived from cluster_name and name (e.g. `my-cluster/cluster-admin`) |
->>>>>>> e2fe4fff
 | name | Name of the Kubernetes ClusterRole |
 | uid | UID of the Kubernetes ClusterRole |
 | creation\_timestamp | Timestamp of the creation time of the Kubernetes ClusterRole |
@@ -414,11 +304,7 @@
 
 | Field | Description |
 |-------|-------------|
-<<<<<<< HEAD
-| id | Identifier for the ClusterRoleBinding derived from binding name and subject (e.g. `cluster-admin-binding/kube-system/admin-sa`) |
-=======
 | id | Identifier for the ClusterRoleBinding derived from cluster_name and name (e.g. `my-cluster/cluster-admin-binding`) |
->>>>>>> e2fe4fff
 | name | Name of the Kubernetes ClusterRoleBinding |
 | namespace | The namespace of the subject (for cross-namespace subject references) |
 | uid | UID of the Kubernetes ClusterRoleBinding |
@@ -446,36 +332,6 @@
 
 - `KubernetesClusterRoleBinding` binds a subject to a cluster role.
     ```
-<<<<<<< HEAD
-    (:KubernetesClusterRoleBinding)-[:SUBJECT]->(:KubernetesServiceAccount, :KubernetesUser, :KubernetesGroup)
-    (:KubernetesClusterRoleBinding)-[:ROLE_REF]->(:KubernetesClusterRole)
-    ```
-
-### KubernetesOIDCProvider
-Representation of an external OIDC identity provider infrastructure configuration for a Kubernetes cluster. This node contains the technical configuration details of how the cluster is set up to trust external identity systems (such as Auth0, Okta, Azure AD). The actual identity mapping between external users/groups and Kubernetes RBAC identities is handled by direct relationships from the external identity provider modules.
-
-| Field | Description |
-|-------|-------------|
-| id | Identifier for the OIDC Provider derived from cluster name and provider name (e.g. `my-cluster/oidc/auth0-provider`) |
-| issuer_url | URL of the OIDC issuer (e.g. `https://company.auth0.com/`) |
-| cluster_name | Name of the Kubernetes cluster this provider is associated with |
-| k8s_platform | Type of Kubernetes platform managing this OIDC configuration (e.g. `eks` for AWS EKS, `aks` for Azure AKS) |
-| client_id | OIDC client ID used for authentication |
-| status | Status of the OIDC provider configuration (e.g. `ACTIVE`) |
-| name | Name of the OIDC provider configuration |
-| arn | AWS ARN of the identity provider configuration (for EKS providers) |
-| firstseen | Timestamp of when a sync job first discovered this node |
-| lastupdated | Timestamp of the last time the node was updated |
-
-#### Relationships
-- `KubernetesOIDCProvider` is trusted by a `KubernetesCluster`.
-    ```
-    (:KubernetesCluster)-[:TRUSTS]->(:KubernetesOIDCProvider)
-    ```
-
-Note: Identity mapping between external OIDC providers (Okta, Auth0, etc.) and Kubernetes users/groups is handled through direct relationships from the external identity provider nodes to Kubernetes nodes, not through the `KubernetesOIDCProvider` infrastructure node.
-=======
     (:KubernetesClusterRoleBinding)-[:SUBJECT]->(:KubernetesServiceAccount)
     (:KubernetesClusterRoleBinding)-[:ROLE_REF]->(:KubernetesClusterRole)
-    ```
->>>>>>> e2fe4fff
+    ```