--- conflicted
+++ resolved
@@ -680,7 +680,6 @@
     (:ECSTaskDefinition)-[:HAS_EXECUTION_ROLE]->(:AWSRole)
     ```
 
-<<<<<<< HEAD
 - If an AWSRole trusts an AWSRootPrincipal, all roles in the AWSRootPrincipal's account will be able to assume the role.
 
     ```cypher
@@ -700,9 +699,21 @@
     ```
 
 - Cartography records assumerole events between AWS principals
+
     ```cypher
     (:AWSPrincipal)-[:ASSUMED_ROLE {times_used, first_seen, last_seen, lastused}]->(:AWSRole)
     ```
+
+- Cartography records SAML-based role assumptions from CloudTrail management events
+    ```cypher
+    (AWSSSOUser)-[:ASSUMED_ROLE_WITH_SAML {times_used, first_seen_in_time_window, last_used, lastupdated}]->(AWSRole)
+    ```
+
+- Cartography records GitHub Actions role assumptions from CloudTrail management events
+    ```cypher
+    (GitHubRepository)-[:ASSUMED_ROLE_WITH_WEB_IDENTITY {times_used, first_seen_in_time_window, last_used, lastupdated}]->(AWSRole)
+    ```
+    Note: Generic web identity providers are not currently implemented.
 
 ### AWSPrincipal::AWSRootPrincipal
 
@@ -760,23 +771,7 @@
 
     ```cypher
     (:AWSRole)-[:TRUSTS_AWS_PRINCIPAL]->(:AWSFederatedPrincipal)
-=======
-- Cartography records assumerole events between AWS principals from CloudTrail management events
-    ```cypher
-    (AWSPrincipal)-[:ASSUMED_ROLE {times_used, first_seen_in_time_window, last_used, lastupdated}]->(AWSRole)
->>>>>>> dc319052
-    ```
-
-- Cartography records SAML-based role assumptions from CloudTrail management events
-    ```cypher
-    (AWSSSOUser)-[:ASSUMED_ROLE_WITH_SAML {times_used, first_seen_in_time_window, last_used, lastupdated}]->(AWSRole)
-    ```
-
-- Cartography records GitHub Actions role assumptions from CloudTrail management events
-    ```cypher
-    (GitHubRepository)-[:ASSUMED_ROLE_WITH_WEB_IDENTITY {times_used, first_seen_in_time_window, last_used, lastupdated}]->(AWSRole)
-    ```
-    Note: Generic web identity providers are not currently implemented.
+    ```
 
 ### AWSTransitGateway
 Representation of an [AWS Transit Gateway](https://docs.aws.amazon.com/AWSEC2/latest/APIReference/API_TransitGateway.html).
