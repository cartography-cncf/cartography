# Install and Run Cartography On Test Machine

.. _cartography-installation:

<<<<<<< HEAD
Time to set up the server that will run Cartography.  Cartography _should_ work on both Linux and Windows servers, but bear in mind we've only tested it in Linux so far.  Cartography supports Python 3.10. Older versions of Python may work but are not explicitly supported.
=======
Time to set up a test machine to run Cartography.
>>>>>>> bf8d6670

## Option 1: Run docker-compose (preferred)

This is the quickest way to get started (assuming docker does what it's supposed to do).

![dockercompose-flow.png](images/dockercompose-flow.png)

1. **Start up the Neo4j graph database.**

    ```bash
    docker-compose up -d
    ```

    If this command errors out with permission problems, you may need to configure your Docker Desktop/Rancher Desktop/etc to use a different virtual machine volume setting: try virtiofs on Mac.

    It may take a minute for the Neo4j container to spin up.

1. **Configure and run Cartography.**

    In this example we will run Cartography on [AWS](https://cartography-cncf.github.io/cartography/modules/aws/config.html) with a profile called "1234_testprofile" and default region set to "us-east-1".

    ```bash
    docker-compose run \
        -e AWS_PROFILE=1234_testprofile \
        -e AWS_DEFAULT_REGION=us-east-1 \
        cartography --neo4j-uri bolt://cartography-neo4j-1:7687
    ```

    If you get a connection error like `ValueError: Cannot resolve address cartography-neo4j-1:7687`, you may need to wait a bit for the Neo4j container to be ready. Run `docker ps` periodically to check on it and then retry the `docker-compose run ..` command.

    You will know it works when your terminal shows log messages displaying how many assets are being loaded to the graph:

    ![docker-compose-run.png](images/docker-compose-run.png)

    **Notes:**
    - You can view a full list of Cartography's CLI arguments by running `docker-compose run cartography --help`.

    - Also see the configuration section of [each relevant intel module](https://cartography-cncf.github.io/cartography/modules) to set up each data source. This generally involves specifying environment variables to cartography, or making a config/credential file on the host available to the container.

        - You can pass in environment variables to the cartography container using the docker-compose format like this: `-e VARIABLE1 -e VARIABLE2=value2`.
        - You can make files available to the cartography container by editing the volumes in the docker-compose.yml file. See docker-compose documentation on how to do that.

    - `cartography-neo4j-1` is how the Cartography docker container knows how to reach the Neo4j container in docker-compose.

    - AWS things

        - `AWS_DEFAULT_REGION` must be specified.
        - The docker-compose.yml maps in `~/.aws/` on your host machine to `/var/cartography/.aws` in the cartography container so that the container has access to AWS profile and credential files.

1. **View the graph.**

   You can view the graph while it is still syncing by visiting http://localhost:7474. Try a query like

    ```cypher
    match (i:AWSRole)--(c:AWSAccount) return *
   ```

    It should look like this:

    ![dockercompose-result.png](images/dockercompose-result.png)

1. **Optional**: If you want to configure the Neo4j container itself, you can do this via the `.compose` directory, which is
git ignored. neo4j config, logs, etc are all located at `.compose/neo4j/...`

1. **Optional**: You can supply additional environment variables via `docker-compose` like this:
    ```bash
    # Temporarily disable bash command history
    set +o history
    # See the cartography github configuration intel module docs
    export GITHUB_KEY=BASE64ENCODEDKEY
    # You need to set this after starting neo4j once, and resetting
    # the default neo4j password, which is neo4j
    export NEO4j_PASSWORD=...
    # Reenable bash command history
    set -o history
    # Start cartography dependencies
    docker-compose up -d
    # Run cartography
    docker-compose run -e GITHUB_KEY -e NEO4j_PASSWORD cartography cartography --github-config-env-var GITHUB_KEY --neo4j-uri bolt://neo4j:7687 --neo4j-password-env-var NEO4j_PASSWORD --neo4j-user neo4j
    ```


Read on to see [other things you can do with Cartography](#things-to-do-next).

## Option 2: manually run 2 containers

1. **Run the Neo4j graph database container.**

    ```bash
    # Create a docker network so that cartography can talk to neo4j
    docker network create cartography-network

    # run the Neo4j graph database
    docker run \
        --publish=7474:7474 \
        --publish=7687:7687 \
        --network cartography-network \
        -v data:/data \
        --name cartography-neo4j \
        --env=NEO4J_AUTH=none \
        neo4j:4.4-community
    ```

    - Refer to the Neo4j Docker [official docs](https://github.com/neo4j/docker-neo4j) for more information.

    - Note that we are just playing around here on a test instance and have specified `--env=NEO4J_AUTH=none` to turn off authentication.

    - If you experience very slow write performance using an ARM-based machine like an M1 Mac, see if using an ARM image helps. Neo4j keeps ARM builds [here](https://hub.docker.com/r/arm64v8/neo4j/).

1. **Configure and run Cartography.**

    See the configuration section of [each relevant intel module](https://cartography-cncf.github.io/cartography/modules) to set up each data source. In this example we will use [AWS](https://cartography-cncf.github.io/cartography/modules/aws/config.html).

    This command runs cartography on an AWS profile called "1234_testprofile" on region us-east-1. We also expose the host machine's ~/.aws directory to ~/var/cartography/.aws in the container so that AWS configs work.

     ```bash
    docker run --rm \
        --network cartography-network \
        -v ~/.aws:/var/cartography/.aws/ \
        -e AWS_PROFILE=1234_testprofile \
        -e AWS_DEFAULT_REGION=us-east-1 \
        cartography-cncf/cartography --neo4j-uri bolt://cartography-neo4j:7687
     ```

   If things work, your terminal will look like this where you see log messages displaying how many assets are being loaded to the graph:

    ![docker-compose-run.png](images/docker-compose-run.png)

    ### Notes:

    - You pass in environment variables to the cartography container using the docker format like this: `-e VARIABLE1 -e VARIABLE2=value2`.

    - AWS things

      - `AWS_DEFAULT_REGION` must be specified.
      - Our docker-compose.yml maps in `~/.aws/` on your host machine to `/var/cartography/.aws` in the cartography container, so the container has access to AWS profile and credential files.
    - You can view a full list of Cartography's CLI arguments by running `docker run cartography-cncf/cartography --help`.

1. **View the graph.**

   You can view the graph while it is still syncing by visiting http://localhost:7474. Try a query like

    ```cypher
    match (i:AWSRole)--(c:AWSAccount) return *
   ```

    It should look like this:

    ![dockercompose-result.png](images/dockercompose-result.png)

Read on to see [other things you can do with Cartography](#things-to-do-next).

## Option 3: Native install

Do this if you prefer to install and manage all the dependencies yourself. Cartography _should_ work on Linux, Mac, and Windows, but bear in mind we haven't tested much on Windows so far.

![yourowntestmachine.png](images/yourowntestmachine.png)

1. **Ensure that you have Python 3.10 set up on your machine.**

    Older or newer versions of Python may work but are not explicitly supported. You will probably have more luck with newer versions.

1. **Run Neo4j graph database version 4.4 or higher. 4.3 and lower will _not_ work.**

        ⚠️ Neo4j 5.x will probably work since it's included in our test suite, but we do not explicitly support it yet.

    1. We recommend running Neo4j as a Docker container so that you save time and don't need to install Java. Run `docker run --publish=7474:7474 --publish=7687:7687 -v data:/data --env=NEO4J_AUTH=none neo4j:4.4-community`.

    1. Otherwise, if you prefer to **install Neo4j from scratch**,

        1. Neo4j requires a JVM (JDK/JRE 11 or higher). One option is [Amazon Coretto 11](https://docs.aws.amazon.com/corretto/latest/corretto-11-ug/what-is-corretto-11.html).

            ⚠️ Make sure you have the `JAVA_HOME` environment variable set. The following works for Mac OS: `export JAVA_HOME=$(/usr/libexec/java_home)`

        1. Go to the [Neo4j download page](https://neo4j.com/download-center/#community), and download Neo4j Community Edition 4.4.\*.

        1. [Install](https://neo4j.com/docs/operations-manual/current/installation/) Neo4j.

            ⚠️ For local testing, you might want to turn off authentication via property `dbms.security.auth_enabled` in file NEO4J_PATH/conf/neo4j.conf

1. **Install cartography to the current Python virtual environment with `pip install cartography`.**

    We recommend creating a separate venv for just Cartography and its dependencies. You can read about venvs [here](https://packaging.python.org/en/latest/guides/installing-using-pip-and-virtual-environments/#create-and-use-virtual-environments), and searching on how to use tools like pyenv and pyenv-virtualenv.

1. **Configure your data sources.**

    See the configuration section of [each relevant intel module](https://cartography-cncf.github.io/cartography/modules) for more details. In this example we will use [AWS](https://cartography-cncf.github.io/cartography/modules/aws/config.html).

1. **Run cartography.**

    - For a specific AWS account defined as a separate profile in your AWS config file, set the `AWS_PROFILE` environment variable, for example this command runs cartography on an AWS profile called "1234_testprofile" on region us-east-1.

        ```bash
        AWS_PROFILE=1234_testprofile AWS_DEFAULT_REGION=us-east-1 cartography --neo4j-uri bolt://localhost:7687
        ```

    - For one account using the `default` profile defined in your AWS config file, run

        ```bash
        cartography --neo4j-uri bolt://localhost:7687
        ```

    - For more than one AWS account, run

        ```bash
        AWS_CONFIG_FILE=/path/to/your/aws/config cartography --neo4j-uri bolt://localhost:7687 --aws-sync-all-profiles
        ```

    You can view a full list of Cartography's CLI arguments by running `cartography --help`.

    If everything worked, the sync will pull data from your configured accounts and ingest data to Neo4j! This process might take a long time if your account has a lot of assets.
    ![nativeinstall-run.png](images/nativeinstall-run.png)

1. **View the graph.**
    You can view the graph while it is still syncing by visiting http://localhost:7474. Try a query like

    ```cypher
    match (i:AWSRole)--(c:AWSAccount) return *
   ```

    It should look like this:

    ![dockercompose-result.png](images/dockercompose-result.png)

## Things to do next
Here's some ideas to get the most out of Cartography:
- [Set up other data providers](https://cartography-cncf.github.io/cartography/modules)
- View our [Operations Guide](ops.html) for tips on running Cartography in production
- Read our [usage instructions](https://cartography-cncf.github.io/cartography/usage/tutorial.html) and [schema](https://cartography-cncf.github.io/cartography/usage/schema.html) to learn how to query the graph
- Think of [applications](https://cartography-cncf.github.io/cartography/usage/applications.html) to build around it
- Consider [writing your own Cartography custom modules](dev/writing-intel-modules.md)<|MERGE_RESOLUTION|>--- conflicted
+++ resolved
@@ -2,11 +2,7 @@
 
 .. _cartography-installation:
 
-<<<<<<< HEAD
-Time to set up the server that will run Cartography.  Cartography _should_ work on both Linux and Windows servers, but bear in mind we've only tested it in Linux so far.  Cartography supports Python 3.10. Older versions of Python may work but are not explicitly supported.
-=======
 Time to set up a test machine to run Cartography.
->>>>>>> bf8d6670
 
 ## Option 1: Run docker-compose (preferred)
 
