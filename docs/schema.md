--- conflicted
+++ resolved
@@ -13,7 +13,7 @@
 
 	```
 	(NodeTypeA)-[RELATIONSHIP_R]->(NodeTypeB)
-	(NodeTypeA)-[RELATIONSHIP_R]->(NodeTypeC)
+	(NodeTypeA)-[RELATIONSHIP_R]wx->(NodeTypeC)
 	(NodeTypeA)-[RELATIONSHIP_R]->(NodeTypeD)
 	(NodeTypeA)-[RELATIONSHIP_R]->(NodeTypeE)
 	```
@@ -309,7 +309,7 @@
 
 - RDS Instances are part of DB Subnet Groups
     ```
-    (RDSInstance)-[:IS_PART_OF_DB_SUBNET_GROUP]->(DBSubnetGroup)
+    (RDSInstance)-[:PART_OF_DB_SUBNET_GROUP]->(DBSubnetGroup)
     ```
 
 - DB Subnet Groups consist of EC2 Subnets
@@ -950,7 +950,6 @@
     ```
 
 - RDS Instances can be members of EC2 Security Groups.
-<<<<<<< HEAD
 
     ```
     (RDSInstance)-[m:MEMBER_OF_EC2_SECURITY_GROUP]->(EC2SecurityGroup)
@@ -959,12 +958,7 @@
 - RDS Instances are connected to DB Subnet Groups.
 
     ```
-    (RDSInstance)-[:IS_PART_OF_DB_SUBNET_GROUP]->(DBSubnetGroup)
-=======
-
-    ```
-    (RDSInstance)-[m:MEMBER_OF_EC2_SECURITY_GROUP]->(EC2SecurityGroup)
->>>>>>> 6708a503
+    (RDSInstance)-[:PART_OF_DB_SUBNET_GROUP]->(DBSubnetGroup)
     ```
 
 ## S3Acl
