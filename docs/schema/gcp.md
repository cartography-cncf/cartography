--- conflicted
+++ resolved
@@ -35,7 +35,6 @@
 - [IpRule::IpPermissionInbound::GCPIpRule](#ipruleippermissioninboundgcpiprule)
   - [Relationships](#relationships-14)
 - [IpRange](#iprange)
-<<<<<<< HEAD
   - [Relationships](#relationships-15)
 - [GCP IAM](#gcp-iam)
   - [GCP IAM Roles](#gcp-iam-roles)
@@ -50,17 +49,15 @@
     - [Representation](#representation)
   - [GCP Domins](#gcp-domins)
     - [Relationships](#relationships-20)
-=======
 - [GCP API Gateway](#gcp-api-gateway)
   - [GCP API Gateway Locations](#gcp-api-gateway-locations)
-    - [Relationships](#relationships-15)
+    - [Relationships](#relationships-21)
   - [GCP APIGATEWAY APIs](#gcp-apigateway-apis)
-    - [Relationships](#relationships-16)
+    - [Relationships](#relationships-22)
   - [GCP APIGATEWAY CONFIGS](#gcp-apigateway-configs)
-    - [Relationships](#relationships-17)
+    - [Relationships](#relationships-23)
   - [GCP APIGATEWAY GATEWAYS](#gcp-apigateway-gateways)
-    - [Relationships](#relationships-18)
->>>>>>> af0cc782
+    - [Relationships](#relationships-24)
 
 <!-- END doctoc generated TOC please keep comment here to allow auto update -->
 
@@ -706,7 +703,6 @@
 	```
 
 
-<<<<<<< HEAD
 ## GCP IAM
 
 ### GCP IAM Roles
@@ -842,7 +838,8 @@
 
     ```
     (GCPCustomers)-[HAS_DOMAIN]->(GCPDomains)
-=======
+    ```
+  
 ## GCP API Gateway
 
 ### GCP API Gateway Locations
@@ -925,5 +922,4 @@
 
     ```
     (GCPAPIConfigs)-[HAS_GATEWAY]->(GCPAPIGateway)
->>>>>>> af0cc782
     ```