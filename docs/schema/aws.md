# Cartography - Amazon Web Services Schema

<!-- START doctoc generated TOC please keep comment here to allow auto update -->
<!-- DON'T EDIT THIS SECTION, INSTEAD RE-RUN doctoc TO UPDATE -->
**Table of Contents**  *generated with [DocToc](https://github.com/thlorenz/doctoc)*

- [AWSAccount](#awsaccount)
  - [Relationships](#relationships)
- [AWSCidrBlock](#awscidrblock)
  - [AWSIpv4CidrBlock](#awsipv4cidrblock)
  - [AWSIpv6CidrBlock](#awsipv6cidrblock)
  - [Relationships](#relationships-1)
- [AWSGroup](#awsgroup)
  - [Relationships](#relationships-2)
- [AWSLambda](#awslambda)
  - [Relationships](#relationships-3)
- [AWSLambdaFunctionAlias](#awslambdafunctionalias)
  - [Relationships](#relationships-4)
- [AWSLambdaEventSourceMapping](#awslambdaeventsourcemapping)
  - [Relationships](#relationships-5)
- [AWSLambdaLayer](#awslambdalayer)
  - [Relationships](#relationships-6)
- [AWSPolicy](#awspolicy)
  - [Relationships](#relationships-7)
- [AWSPolicyStatement](#awspolicystatement)
  - [Relationships](#relationships-8)
- [AWSPrincipal](#awsprincipal)
  - [Relationships](#relationships-9)
- [AWSPrincipal::AWSUser](#awsprincipalawsuser)
  - [Relationships](#relationships-10)
- [AWSPrincipal::AWSRole](#awsprincipalawsrole)
  - [Relationships](#relationships-11)
- [AWSTransitGateway](#awstransitgateway)
  - [Relationships](#relationships-12)
- [AWSTransitGatewayAttachment](#awstransitgatewayattachment)
  - [Relationships](#relationships-13)
- [AWSVpc](#awsvpc)
  - [Relationships](#relationships-14)
- [Tag::AWSTag](#tagawstag)
  - [Relationships](#relationships-15)
- [AccountAccessKey](#accountaccesskey)
  - [Relationships](#relationships-16)
- [DBSubnetGroup](#dbsubnetgroup)
  - [Relationships](#relationships-17)
- [DNSRecord](#dnsrecord)
  - [Relationships](#relationships-18)
- [DNSRecord::AWSDNSRecord](#dnsrecordawsdnsrecord)
  - [Relationships](#relationships-19)
- [DNSZone](#dnszone)
  - [Relationships](#relationships-20)
- [DNSZone::AWSDNSZone](#dnszoneawsdnszone)
  - [Relationships](#relationships-21)
- [DynamoDBTable](#dynamodbtable)
  - [Relationships](#relationships-22)
- [EC2Instance](#ec2instance)
  - [Relationships](#relationships-23)
- [EC2KeyPair](#ec2keypair)
  - [Relationships](#relationships-24)
- [EC2PrivateIp](#ec2privateip)
  - [Relationships](#relationships-25)
- [EC2Reservation](#ec2reservation)
  - [Relationships](#relationships-26)
- [EC2SecurityGroup](#ec2securitygroup)
  - [Relationships](#relationships-27)
- [EC2Subnet](#ec2subnet)
  - [Relationships](#relationships-28)
- [AWSInternetGateway](#awsinternetgateway)
  - [Relationships](#relationships-29)
- [ECRRepository](#ecrrepository)
  - [Relationships](#relationships-30)
- [ECRRepositoryImage](#ecrrepositoryimage)
  - [Relationships](#relationships-31)
- [ECRImage](#ecrimage)
  - [Relationships](#relationships-32)
- [Package](#package)
  - [Relationships](#relationships-33)
- [ECRScanFinding (:Risk:CVE)](#ecrscanfinding-riskcve)
  - [Relationships](#relationships-34)
- [EKSCluster](#ekscluster)
  - [Relationships](#relationships-35)
- [EMRCluster](#emrcluster)
  - [Relationships](#relationships-36)
- [ESDomain](#esdomain)
  - [Relationships](#relationships-37)
- [Endpoint](#endpoint)
  - [Relationships](#relationships-38)
- [Endpoint::ELBListener](#endpointelblistener)
  - [Relationships](#relationships-39)
- [Endpoint::ELBV2Listener](#endpointelbv2listener)
  - [Relationships](#relationships-40)
- [Ip](#ip)
  - [Relationships](#relationships-41)
- [IpRule](#iprule)
  - [Relationships](#relationships-42)
- [IpRule::IpPermissionInbound](#ipruleippermissioninbound)
  - [Relationships](#relationships-43)
- [LoadBalancer](#loadbalancer)
  - [Relationships](#relationships-44)
- [LoadBalancerV2](#loadbalancerv2)
  - [Relationships](#relationships-45)
- [Nameserver](#nameserver)
  - [Relationships](#relationships-46)
- [NetworkInterface](#networkinterface)
  - [Relationships](#relationships-47)
- [AWSPeeringConnection](#awspeeringconnection)
- [RedshiftCluster](#redshiftcluster)
  - [Relationships](#relationships-48)
- [RDSCluster](#rdscluster)
  - [Relationships](#relationships-49)
- [RDSInstance](#rdsinstance)
  - [Relationships](#relationships-50)
- [S3Acl](#s3acl)
  - [Relationships](#relationships-51)
- [S3Bucket](#s3bucket)
  - [Relationships](#relationships-52)
- [KMSKey](#kmskey)
  - [Relationships](#relationships-53)
- [KMSAlias](#kmsalias)
  - [Relationships](#relationships-54)
- [KMSGrant](#kmsgrant)
  - [Relationships](#relationships-55)
- [APIGatewayRestAPI](#apigatewayrestapi)
  - [Relationships](#relationships-56)
- [APIGatewayStage](#apigatewaystage)
  - [Relationships](#relationships-57)
- [APIGatewayClientCertificate](#apigatewayclientcertificate)
  - [Relationships](#relationships-58)
- [APIGatewayResource](#apigatewayresource)
  - [Relationships](#relationships-59)
- [AutoScalingGroup](#autoscalinggroup)
  - [Relationships](#relationships-60)
- [EC2Image](#ec2image)
  - [Relationships](#relationships-61)
- [EC2ReservedInstance](#ec2reservedinstance)
  - [Relationships](#relationships-62)
<<<<<<< HEAD
- [SecretsManagerSecret](#secretsmanagersecret)
  - [Relationships](#relationships-63)
=======
- [EBSVolume](#ebsvolume)
  - [Relationships](#relationships-63)
- [EBSSnapshot](#ebssnapshot)
  - [Relationships](#relationships-64)
>>>>>>> de7a9092

<!-- END doctoc generated TOC please keep comment here to allow auto update -->


## AWSAccount

Representation of an AWS Account.

| Field | Description |
|-------|-------------|
|firstseen| Timestamp of when a sync job discovered this node|
|name| The name of the account|
|lastupdated| Timestamp of the last time the node was updated|
|**id**| The AWS Account ID number|

### Relationships
- Many node types belong to an `AWSAccount`.

        ```
        (AWSAccount)-[RESOURCE]->(AWSDNSZone,
                              AWSGroup,
                              AWSLambda,
                              AWSPrincipal,
                              AWSUser,
                              AWSVpc,
                              AutoScalingGroup,
                              DNSZone,
                              DynamoDBTable,
                              EBSSnapshot,
                              EBSVolume,
                              EC2Image,
                              EC2Instance,
                              EC2Reservation,
                              EC2ReservedInstance,
                              EC2SecurityGroup,
                              ESDomain,
                              LoadBalancer,
                              RDSCluster,
                              RDSInstance,
                              SecretsManagerSecret)
        ```

- An `AWSPolicy` node is defined for an `AWSAccount`.

        ```
        (AWSAccount)-[RESOURCE]->(AWSPolicy)
        ```

- `AWSRole` nodes are defined in `AWSAccount` nodes.

        ```
        (AWSAccount)-[RESOURCE]->(AWSRole)
        ```

## AWSCidrBlock
### AWSIpv4CidrBlock
### AWSIpv6CidrBlock
Representation of an [AWS CidrBlock used in VPC configuration](https://docs.aws.amazon.com/AWSEC2/latest/APIReference/API_VpcCidrBlockAssociation.html).
The `AWSCidrBlock` defines the base label
type for `AWSIpv4CidrBlock` and `AWSIpv6CidrBlock`

| Field | Description |
|-------|-------------|
|firstseen| Timestamp of when a sync job discovered this node|
|cidr\_block| The CIDR block|
|block\_state| The state of the block|
|association\_id| the association id if the block is associated to a VPC
|lastupdated| Timestamp of the last time the node was updated|
|**id**| Unique identifier defined with the VPC association and the cidr\_block

### Relationships
- `AWSVpc` association
  ```
  (AWSVpc)-[BLOCK_ASSOCIATION]->(AWSCidrBlock)
  ```
- Peering connection where `AWSCidrBlock` is an accepter or requester cidr.
  ```
  (AWSCidrBlock)<-[REQUESTER_CIDR]-(AWSPeeringConnection)
  (AWSCidrBlock)<-[ACCEPTER_CIDR]-(AWSPeeringConnection)
  ```

  Example of high level view of peering (without security group permissions)
  ```
  MATCH p=(:AWSAccount)-[:RESOURCE|BLOCK_ASSOCIATION*..]->(:AWSCidrBlock)<-[:ACCEPTER_CIDR]-(:AWSPeeringConnection)-[:REQUESTER_CIDR]->(:AWSCidrBlock)<-[:RESOURCE|BLOCK_ASSOCIATION*..]-(:AWSAccount)
  RETURN p
  ```

  Exploring detailed inbound peering rules
  ```
  MATCH (outbound_account:AWSAccount)-[:RESOURCE|BLOCK_ASSOCIATION*..]->(:AWSCidrBlock)<-[:ACCEPTER_CIDR]-(:AWSPeeringConnection)-[:REQUESTER_CIDR]->(inbound_block:AWSCidrBlock)<-[:BLOCK_ASSOCIATION]-(inbound_vpc:AWSVpc)<-[:RESOURCE]-(inbound_account:AWSAccount)
  WITH inbound_vpc, inbound_block, outbound_account, inbound_account
  MATCH (inbound_range:IpRange{id: inbound_block.cidr_block})-[:MEMBER_OF_IP_RULE]->(inbound_rule:IpPermissionInbound)-[:MEMBER_OF_EC2_SECURITY_GROUP]->(inbound_group:EC2SecurityGroup)<-[:MEMBER_OF_EC2_SECURITY_GROUP]-(inbound_vpc)
  RETURN outbound_account.name, inbound_account.name, inbound_range.range, inbound_rule.fromport, inbound_rule.toport, inbound_rule.protocol, inbound_group.name, inbound_vpc.id
  ```

## AWSGroup

Representation of AWS [IAM Groups](https://docs.aws.amazon.com/IAM/latest/APIReference/API_Group.html).

| Field | Description |
|-------|-------------|
|firstseen| Timestamp of when a sync job first discovered this node  |
| lastupdated|  Timestamp of the last time the node was updated |
|path | The path to the group (IAM identifier, see linked docs above for details)|
| groupid| Unique string identifying the group |
|name | The friendly name that identifies the group|
| createdate| ISO 8601 date-time string when the group was created|
|**arn** | The AWS-global identifier for this group|

### Relationships
- Objects part of an AWSGroup may assume AWSRoles.

        ```
        (AWSGroup)-[STS_ASSUMEROLE_ALLOW]->(AWSRole)
        ```

- AWSUsers and AWSPrincipals can be members of AWSGroups.

        ```
        (AWSUser, AWSPrincipal)-[MEMBER_AWS_GROUP]->(AWSGroup)
        ```

- AWSGroups belong to AWSAccounts.

        ```
        (AWSAccount)-[RESOURCE]->(AWSGroup)
        ```

## AWSLambda

Representation of an AWS [Lambda Function](https://docs.aws.amazon.com/lambda/latest/dg/API_FunctionConfiguration.html).

| Field | Description |
|-------|-------------|
| firstseen| Timestamp of when a sync job first discovered this node  |
| lastupdated |  Timestamp of the last time the node was updated |
| **id** | The arn of the lambda function|
| name |  The name of the lambda function |
| modifieddate |  Timestamp of the last time the function was last updated |
| runtime |  The runtime environment for the Lambda function |
| description |  The description of the Lambda function |
| timeout |  The amount of time in seconds that Lambda allows a function to run before stopping it |
| memory |  The memory that's allocated to the function |
| codesize |  The size of the function's deployment package, in bytes. |
| handler |  The function that Lambda calls to begin executing your function. |
| version |  The version of the Lambda function. |
| tracingconfigmode | The function's AWS X-Ray tracing configuration mode. |
| revisionid | The latest updated revision of the function or alias. |
| state | The current state of the function. |
| statereason | The reason for the function's current state. |
| statereasoncode | The reason code for the function's current state. |
| lastupdatestatus | The status of the last update that was performed on the function. |
| lastupdatestatusreason |  The reason for the last update that was performed on the function.|
| lastupdatestatusreasoncode | The reason code for the last update that was performed on the function. |
| packagetype |  The type of deployment package. |
| signingprofileversionarn | The ARN of the signing profile version. |
| signingjobarn | The ARN of the signing job. |

### Relationships

- AWSLambda function are resources in an AWS Account.

        ```
        (AWSAccount)-[RESOURCE]->(AWSLambda)
        ```

- AWSLambda functions may act as AWSPrincipals via role assumption.

        ```
        (AWSLambda)-[STS_ASSUME_ROLE_ALLOW]->(AWSPrincipal)
        ```

- AWSLambda functions may also have aliases.

        ```
        (AWSLambda)-[KNOWN_AS]->(AWSLambdaFunctionAlias)
        ```

- AWSLambda functions may have the resource AWSLambdaEventSourceMapping.

        ```
        (AWSLambda)-[RESOURCE]->(AWSLambdaEventSourceMapping)
        ```

- AWSLambda functions has AWS Lambda Layers.

        ```
        (AWSLambda)-[HAS]->(AWSLambdaLayer)
        ```

## AWSLambdaFunctionAlias

Representation of an [AWSLambdaFunctionAlias](https://docs.aws.amazon.com/lambda/latest/dg/configuration-aliases.html).

| Field | Description |
|-------|-------------|
| firstseen| Timestamp of when a sync job first discovered this node  |
| lastupdated |  Timestamp of the last time the node was updated |
| **id** | The arn of the lambda function alias|
| name |  The name of the lambda function alias |
| functionversion | The function version that the alias invokes.|
| revisionid |  A unique identifier that changes when you update the alias. |
| description |  The description of the alias. |

### Relationships

- AWSLambda functions may also have aliases.

        ```
        (AWSLambda)-[KNOWN_AS]->(AWSLambdaFunctionAlias)
        ```

## AWSLambdaEventSourceMapping

Representation of an [AWSLambdaEventSourceMapping](https://docs.aws.amazon.com/lambda/latest/dg/API_ListEventSourceMappings.html).

| Field | Description |
|-------|-------------|
| firstseen| Timestamp of when a sync job first discovered this node  |
| lastupdated |  Timestamp of the last time the node was updated |
| **id** | The id of the event source mapping|
| batchsize | The maximum number of items to retrieve in a single batch. |
| startingposition | The position in a stream from which to start reading. |
| startingpositiontimestamp |  The time from which to start reading. |
| parallelizationfactor |  The number of batches to process from each shard concurrently. |
| maximumbatchingwindowinseconds | The maximum amount of time to gather records before invoking the function, in seconds.|
| eventsourcearn |The Amazon Resource Name (ARN) of the event source.|
| lastmodified |The date that the event source mapping was last updated, or its state changed.|
| state | The state of the event source mapping. |
| maximumrecordage | Discard records older than the specified age. |
| bisectbatchonfunctionerror | If the function returns an error, split the batch in two and retry. |
| maximumretryattempts | Discard records after the specified number of retries. |
| tumblingwindowinseconds | The duration in seconds of a processing window. |
| lastprocessingresult |The result of the last AWS Lambda invocation of your Lambda function. |

### Relationships

- AWSLambda functions may have the resource AWSLambdaEventSourceMapping.

        ```
        (AWSLambda)-[RESOURCE]->(AWSLambdaEventSourceMapping)
        ```

## AWSLambdaLayer

Representation of an [AWSLambdaLayer](https://docs.aws.amazon.com/lambda/latest/dg/configuration-layers.html).

| Field | Description |
|-------|-------------|
| firstseen| Timestamp of when a sync job first discovered this node  |
| lastupdated |  Timestamp of the last time the node was updated |
| **id** | The arn of the lambda function layer|
| codesize | The size of the layer archive in bytes.|
| signingprofileversionarn | The Amazon Resource Name (ARN) for a signing profile version.|
| signingjobarn | The Amazon Resource Name (ARN) of a signing job. |

### Relationships

- AWSLambda functions has AWS Lambda Layers.

        ```
        (AWSLambda)-[HAS]->(AWSLambdaLayer)
        ```

## AWSPolicy

Representation of an [AWS Policy](https://docs.aws.amazon.com/IAM/latest/APIReference/API_Policy.html).

| Field | Description |
|-------|-------------|
| firstseen| Timestamp of when a sync job first discovered this node  |
| lastupdated |  Timestamp of the last time the node was updated |
| name | The friendly name (not ARN) identifying the policy |
| createdate | ISO 8601 date-time when the policy was created|
| type | "inline" or "managed" - the type of policy it is|
| arn | The arn for this object |
| **id** | The unique identifer for a policy. If the policy is managed this will be the Arn. If the policy is inline this will calculated as _AWSPrincipal_/inline_policy/_PolicyName_|


### Relationships

- `AWSPrincipal` contains `AWSPolicy`

        ```
        (AWSPrincipal)-[POLICY]->(AWSPolicy)
        ```

- `AWSPolicy` contains `AWSPolicyStatement`

        ```
        (AWSPolicy)-[STATEMENTS]->(AWSPolicyStatement)
        ```

## AWSPolicyStatement

Representation of an [AWS Policy Statement](https://docs.aws.amazon.com/IAM/latest/APIReference/API_Statement.html).

| Field | Description |
|-------|-------------|
| firstseen| Timestamp of when a sync job first discovered this node  |
| lastupdated | Timestamp of the last time the node was updated |
| resources | (array) The resources the statement is applied to. Can contain wildcards |
| actions | (array) The permissions allowed or denied by the statement. Can contain wildcards |
| notactions | (array) The permission explicitly not matched by the statement |
| effect | "Allow" or "Deny" - the effect of this statement |
| **id** | The unique identifier for a statement. <br>If the statement has an Sid the id will be calculated as _AWSPolicy.id_/statements/_Sid_. <br>If the statement has no Sid the id will be calculated as  _AWSPolicy.id_/statements/_index of statement in statement list_ |


### Relationships

- `AWSPolicy` contains `AWSPolicyStatement`

        ```
        (AWSPolicy)-[STATEMENTS]->(AWSPolicyStatement)
        ```


## AWSPrincipal
Representation of an [AWSPrincipal](https://docs.aws.amazon.com/IAM/latest/APIReference/API_User.html).

| Field | Description |
|-------|-------------|
| firstseen| Timestamp of when a sync job first discovered this node  |
| lastupdated |  Timestamp of the last time the node was updated |
| path | The path to the principal |
| name | The friendly name of the principal |
| createdate | ISO 8601 date-time when the principal was created |
| **arn** | AWS-unique identifier for this object |
| userid | The stable and unique string identifying the principal.  |
| passwordlastused | Datetime when this principal's password was last used


### Relationships

- AWS Principals can be members of AWS Groups.

        ```
        (AWSPrincipal)-[MEMBER_AWS_GROUP]->(AWSGroup)
        ```

- This AccountAccessKey is used to authenticate to this AWSPrincipal.

        ```
        (AWSPrincipal)-[AWS_ACCESS_KEY]->(AccountAccessKey)
        ```

- AWS Roles can trust AWS Principals.

    ```
    (AWSRole)-[TRUSTS_AWS_PRINCIPAL]->(AWSPrincipal)
    ```

- AWS Accounts contain AWS Principals.

        ```
        (AWSAccount)-[RESOURCE]->(AWSPrincipal)
        ```

- Redshift clusters may assume IAM roles. See [this article](https://docs.aws.amazon.com/redshift/latest/mgmt/authorizing-redshift-service.html).

    ```
    (RedshiftCluster)-[STS_ASSUMEROLE_ALLOW]->(AWSPrincipal)
    ```

## AWSPrincipal::AWSUser
Representation of an [AWSUser](https://docs.aws.amazon.com/IAM/latest/APIReference/API_User.html).  An AWS User is a type of AWS Principal.

| Field | Description |
|-------|-------------|
| firstseen| Timestamp of when a sync job first discovered this node  |
| lastupdated |  Timestamp of the last time the node was updated |
| path | The path to the user |
| name | The friendly name of the user |
| createdate | ISO 8601 date-time when the user was created |
| **arn** | AWS-unique identifier for this object |
| userid | The stable and unique string identifying the user.  |
| passwordlastused | Datetime when this user's password was last used

### Relationships
- AWS Users can be members of AWS Groups.

        ```
        (AWSUser)-[MEMBER_AWS_GROUP]->(AWSGroup)
        ```

- AWS Users can assume AWS Roles.

        ```
        (AWSUser)-[STS_ASSUMEROLE_ALLOW]->(AWSRole)
        ```

- This AccountAccessKey is used to authenticate to this AWSUser

        ```
        (AWSUser)-[AWS_ACCESS_KEY]->(AccountAccessKey)
        ```

- AWS Accounts contain AWS Users.

        ```
        (AWSAccount)-[RESOURCE]->(AWSUser)
        ```


## AWSPrincipal::AWSRole

Representation of an AWS [IAM Role](https://docs.aws.amazon.com/IAM/latest/APIReference/API_Role.html). An AWS Role is a type of AWS Principal.

| Field | Description |
|-------|-------------|
| firstseen| Timestamp of when a sync job first discovered this node  |
| lastupdated |  Timestamp of the last time the node was updated |
| roleid | The stable and unique string identifying the role.  |
| name | The friendly name that identifies the role.|
| createdate| The date and time, in ISO 8601 date-time format, when the role was created. |
| **arn** | AWS-unique identifier for this object |


### Relationships

- Some AWS Groups, Users, Principals, and EC2 Instances can assume AWS Roles.

    ```
    (AWSGroup, AWSUser, EC2Instance)-[STS_ASSUMEROLE_ALLOW]->(AWSRole)
    ```

- Some AWS Roles can assume other AWS Roles.

    ```
    (AWSRole)-[STS_ASSUMEROLE_ALLOW]->(AWSRole)
    ```

- Some AWS Roles trust AWS Principals.

    ```
    (AWSRole)-[TRUSTS_AWS_PRINCIPAL]->(AWSPrincipal)
    ```

- AWS Roles are defined in AWS Accounts.

    ```
    (AWSAccount)-[RESOURCE]->(AWSRole)
    ```

## AWSTransitGateway
Representation of an [AWS Transit Gateway](https://docs.aws.amazon.com/AWSEC2/latest/APIReference/API_TransitGateway.html).

| Field | Description |
|-------|-------------|
|firstseen| Timestamp of when a sync job discovered this node|
|lastupdated| Timestamp of the last time the node was updated|
|owner\_id| The ID of the AWS account that owns the transit gateway|
|description| Transit Gateway description|
|state| Can be one of `pending | available | modifying | deleting | deleted`|
|tgw_id| Unique identifier of the Transit Gateway|
|**id**| Unique identifier of the Transit Gateway|
| **arn** | AWS-unique identifier for this object (same as `id`) |

### Relationships
- Transit Gateways belong to one `AWSAccount`...
```
(AWSAccount)-[RESOURCE]->(AWSTransitGateway)
```

- ... and can be shared with other accounts
```
(AWSAccount)<-[SHARED_WITH]-(AWSTransitGateway)
```

- `AWSTag`
```
(AWSTransitGateway)-[TAGGED]->(AWSTag)
```

## AWSTransitGatewayAttachment
Representation of an [AWS Transit Gateway Attachment](https://docs.aws.amazon.com/AWSEC2/latest/APIReference/API_TransitGatewayAttachment.html).

| Field | Description |
|-------|-------------|
|firstseen| Timestamp of when a sync job discovered this node|
|lastupdated| Timestamp of the last time the node was updated|
|resource\_type| Can be one of `vpc | vpn | direct-connect-gateway | tgw-peering`
|state| Can be one of `initiating | pendingAcceptance | rollingBack | pending | available | modifying | deleting | deleted | failed | rejected | rejecting | failing`
|**id**| Unique identifier of the Transit Gateway Attachment

### Relationships
- `AWSAccount`
```
(AWSAccount)-[RESOURCE]->(AWSTransitGatewayAttachment)
```
- `AWSVpc` (for VPC attachments)
```
(AWSVpc)-[RESOURCE]->(AWSTransitGatewayAttachment {resource_type: 'vpc'})
```
- `AWSTransitGateway` attachment
```
(AWSTransitGateway)<-[ATTACHED_TO]-(AWSTransitGatewayAttachment)
```
- `AWSTag`
```
(AWSTransitGatewayAttachment)-[TAGGED]->(AWSTag)
```

## AWSVpc
Representation of an [AWS CidrBlock used in VPC configuration](https://docs.aws.amazon.com/AWSEC2/latest/APIReference/API_VpcCidrBlockAssociation.html).
More information on https://docs.aws.amazon.com/cli/latest/reference/ec2/describe-vpcs.html

| Field | Description |
|-------|-------------|
|firstseen| Timestamp of when a sync job discovered this node|
|vpcid| The VPC unique identifier|
|primary\_cidr\_block|The primary IPv4 CIDR block for the VPC.|
|instance\_tenancy| The allowed tenancy of instances launched into the VPC.|
|state| The current state of the VPC.|
|region| (optional) the region of this VPC.  This field is only available on VPCs in your account.  It is not available on VPCs that are external to your account and linked via a VPC peering relationship.
|**id**| Unique identifier defined VPC node (vpcid)

### Relationships
- `AWSAccount` resource
  ```
  (AWSAccount)-[RESOURCE]->(AWSVpc)
  ```
- `AWSVpc` and `AWSCidrBlock` association
  ```
  (AWSVpc)-[BLOCK_ASSOCIATION]->(AWSCidrBlock)
  ```
- `AWSVpc` and `EC2SecurityGroup` membership association
  ```
  (AWSVpc)<-[MEMBER_OF_EC2_SECURITY_GROUP]-(EC2SecurityGroup)
  ```
-  AWS VPCs can be tagged with AWSTags.
    ```
        (AWSVpc)-[TAGGED]->(AWSTag)
        ```
- Redshift clusters can be members of AWSVpcs.
    ```
    (RedshiftCluster)-[MEMBER_OF_AWS_VPC]->(AWSVpc)
    ```
- Peering connection where `AWSVpc` is an accepter or requester vpc.
  ```
  (AWSVpc)<-[REQUESTER_VPC]-(AWSPeeringConnection)
  (AWSVpc)<-[ACCEPTER_VPC]-(AWSPeeringConnection)
  ```


## Tag::AWSTag

Representation of an AWS [Tag](https://docs.aws.amazon.com/resourcegroupstagging/latest/APIReference/API_Tag.html). AWS Tags can be applied to many objects.

| Field | Description |
|-------|-------------|
| firstseen| Timestamp of when a sync job first discovered this node  |
| lastupdated |  Timestamp of the last time the node was updated |
| **id** | This tag's unique identifier of the format `{TagKey}:{TagValue}`. We fabricated this ID. |
| key | One part of a key-value pair that makes up a tag.|
| value | One part of a key-value pair that makes up a tag. |
| region | The region where this tag was discovered.|

### Relationships
-  AWS VPCs, DB Subnet Groups, EC2 Instances, EC2 SecurityGroups, EC2 Subnets, EC2 Network Interfaces, RDS Instances, and S3 Buckets can be tagged with AWSTags.
    ```
        (AWSVpc, DBSubnetGroup, EC2Instance, EC2SecurityGroup, EC2Subnet, NetworkInterface, RDSInstance, S3Bucket)-[TAGGED]->(AWSTag)
        ```

## AccountAccessKey

Representation of an AWS [Access Key](https://docs.aws.amazon.com/IAM/latest/APIReference/API_AccessKey.html).

| Field | Description |
|-------|-------------|
| firstseen| Timestamp of when a sync job first discovered this node  |
| lastupdated |  Timestamp of the last time the node was updated
| createdate | Date when access key was created |
| status | Active: valid for API calls.  Inactive: not valid for API calls|
| **accesskeyid** | The ID for this access key|

### Relationships
- Account Access Keys may authenticate AWS Users and AWS Principal objects.

        ```
        (AWSUser, AWSPrincipal)-[AWS_ACCESS_KEY]->(AccountAccessKey)
        ```


## DBSubnetGroup

Representation of an RDS [DB Subnet Group](https://docs.aws.amazon.com/AmazonRDS/latest/APIReference/API_DBSubnetGroup.html).  For more information on how RDS instances interact with these, please see [this article](https://docs.aws.amazon.com/AmazonRDS/latest/UserGuide/USER_VPC.WorkingWithRDSInstanceinaVPC.html).

| Field | Description |
|-------|-------------|
|firstseen| Timestamp of when a sync job first discovered this node |
|id| The ARN of the DBSubnetGroup|
|name | The name of DBSubnetGroup |
|lastupdated| Timestamp of the last time the node was updated|
|description| Description of the DB Subnet Group|
|status| The status of the group |
|vpc\_id| The ID of the VPC (Virtual Private Cloud) that this DB Subnet Group is associated with.|
|value| The IP address that the DNSRecord points to|

### Relationships

- RDS Instances are part of DB Subnet Groups
    ```
    (RDSInstance)-[:MEMBER_OF_DB_SUBNET_GROUP]->(DBSubnetGroup)
    ```

- DB Subnet Groups consist of EC2 Subnets
    ```
    (DBSubnetGroup)-[:RESOURCE]->(EC2Subnet)
    ```

-  DB Subnet Groups can be tagged with AWSTags.

        ```
        (DBSubnetGroup)-[TAGGED]->(AWSTag)
        ```


## DNSRecord

Representation of a generic DNSRecord.

| Field | Description |
|-------|-------------|
|firstseen| Timestamp of when a sync job first discovered this node |
|name| The name of the DNSRecord|
|lastupdated| Timestamp of the last time the node was updated|
|**id**| The name of the DNSRecord concatenated with the record type|
|type| The record type of the DNS record|
|value| The IP address that the DNSRecord points to|

### Relationships

- DNSRecords can point to IP addresses.

        ```
        (DNSRecord)-[DNS_POINTS_TO]->(Ip)
        ```


- DNSRecords/AWSDNSRecords can point to each other.

        ```
        (AWSDNSRecord, DNSRecord)-[DNS_POINTS_TO]->(AWSDNSRecord, DNSRecord)
        ```


- DNSRecords can point to LoadBalancers.

        ```
        (DNSRecord)-[DNS_POINTS_TO]->(LoadBalancer)
        ```


- DNSRecords can be members of DNSZones.

        ```
        (DNSRecord)-[MEMBER_OF_DNS_ZONE]->(DNSZone)
        ```


## DNSRecord::AWSDNSRecord

Representation of an AWS DNS [ResourceRecordSet](https://docs.aws.amazon.com/Route53/latest/APIReference/API_ResourceRecordSet.html).

| Field | Description |
|-------|-------------|
|firstseen| Timestamp of when a sync job first discovered this node |
|name| The name of the DNSRecord|
|lastupdated| Timestamp of the last time the node was updated|
|**id**| The zoneid for the record, the value of the record, and the type concatenated together|
|type| The record type of the DNS record|
|value| The IP address that the DNSRecord points to|

### Relationships
- DNSRecords/AWSDNSRecords can point to each other.

        ```
        (AWSDNSRecord, DNSRecord)-[DNS_POINTS_TO]->(AWSDNSRecord, DNSRecord)
        ```


- AWSDNSRecords can point to LoadBalancers.

        ```
        (AWSDNSRecord)-[DNS_POINTS_TO]->(LoadBalancer, ESDomain)
        ```


- AWSDNSRecords can be members of AWSDNSZones.

        ```
        (AWSDNSRecord)-[MEMBER_OF_DNS_ZONE]->(AWSDNSZone)
        ```


## DNSZone
Representation of a generic DNS Zone.

| Field | Description |
|-------|-------------|
|firstseen| Timestamp of when a sync job first discovered this node  |
| lastupdated|  Timestamp of the last time the node was updated |
|**name**| the name of the DNS zone|
| comment | Comments about the zone |


### Relationships

- DNSRecords can be members of DNSZones.

        ```
        (DNSRecord)-[MEMBER_OF_DNS_ZONE]->(DNSZone)
        ```


## DNSZone::AWSDNSZone

Representation of an AWS DNS [HostedZone](https://docs.aws.amazon.com/Route53/latest/APIReference/API_HostedZone.html).

| Field | Description |
|-------|-------------|
|firstseen| Timestamp of when a sync job first discovered this node  |
|**name**| the name of the DNS zone|
| zoneid| The zoneid defined by Amazon Route53|
| lastupdated|  Timestamp of the last time the node was updated |
| comment| Comments about the zone |
| privatezone | Whether or not this is a private DNS zone |

### Relationships

- AWSDNSZones and DNSZones can be part of AWSAccounts.

        ```
        (AWSAccount)-[RESOURCE]->(AWSDNSZone)
        ```

- AWSDNSRecords can be members of AWSDNSZones.

        ```
        (AWSDNSRecord)-[MEMBER_OF_DNS_ZONE]->(AWSDNSZone)
        ```
- AWSDNSZone can have subzones hosted by another AWSDNSZone
        ```
        (AWSDNSZone)<-[SUBZONE]-(AWSDNSZone)
        ```


## DynamoDBTable

Representation of an AWS [DynamoDBTable](https://docs.aws.amazon.com/amazondynamodb/latest/APIReference/API_ListTables.html).

| Field | Description |
|-------|-------------|
| firstseen| Timestamp of when a sync job first discovered this node  |
| lastupdated |  Timestamp of the last time the node was updated |
| name | The name of the table |
| **id** | The ARN of the table |
| region | The AWS region of the table |
| **arn** | The AWS-unique identifier

### Relationships
- DynamoDBTables belong to AWS Accounts.

        ```
        (AWSAccount)-[RESOURCE]->(DynamoDBTable)
        ```


## EC2Instance

Our representation of an AWS [EC2 Instance](https://docs.aws.amazon.com/AWSEC2/latest/APIReference/API_Instance.html).

| Field | Description |
|-------|-------------|
| firstseen| Timestamp of when a sync job first discovered this node  |
| lastupdated |  Timestamp of the last time the node was updated |
| **id** | Same as `instanceid` below. |
| instanceid | The instance id provided by AWS.  This is [globally unique](https://forums.aws.amazon.com/thread.jspa?threadID=137203) |
| publicdnsname | The public DNS name assigned to the instance |
| publicipaddress | The public IPv4 address assigned to the instance if applicable |
| privateipaddress | The private IPv4 address assigned to the instance |
| imageid | The ID of the [Amazon Machine Image](https://docs.aws.amazon.com/AWSEC2/latest/UserGuide/AMIs.html) used to launch the instance |
| subnetid | The ID of the EC2Subnet associated with this instance |
| instancetype | The instance type.  See API docs linked above for specifics. |
| iaminstanceprofile | The IAM instance profile associated with the instance, if applicable. |
| launchtime | The time the instance was launched |
| monitoringstate | Whether monitoring is enabled.  Valid Values: disabled, disabling, enabled,  pending. |
| state | The [current state](https://docs.aws.amazon.com/AWSEC2/latest/APIReference/API_InstanceState.html) of the instance.
| launchtimeunix | The time the instance was launched in unix time |
| region | The AWS region this Instance is running in|
| exposed\_internet |  The `exposed_internet` flag on an EC2 instance is set to `True` when (1) the instance is part of an EC2 security group or is connected to a network interface connected to an EC2 security group that allows connectivity from the 0.0.0.0/0 subnet or (2) the instance is connected to an Elastic Load Balancer that has its own `exposed_internet` flag set to `True`. |
| availabilityzone | The Availability Zone of the instance.|
| tenancy | The tenancy of the instance.|
| hostresourcegrouparn | The ARN of the host resource group in which to launch the instances.|
| platform | The value is `Windows` for Windows instances; otherwise blank.|
| architecture | The architecture of the image.|
| ebsoptimized | Indicates whether the instance is optimized for Amazon EBS I/O. |
| bootmode | The boot mode of the instance.|
| instancelifecycle | Indicates whether this is a Spot Instance or a Scheduled Instance.|
| hibernationoptions | Indicates whether the instance is enabled for hibernation.|


### Relationships

- EC2 Instances can be part of subnets

        ```
        (EC2Instance)-[PART_OF_SUBNET]->(EC2Subnet)
        ```

- EC2 Instances can have NetworkInterfaces connected to them

        ```
        (EC2Instance)-[NETWORK_INTERFACE]->(NetworkInterface)
        ```

- EC2 Instances may be members of EC2 Reservations

        ```
        (EC2Instance)-[MEMBER_OF_EC2_RESERVATION]->(EC2Reservation)
        ```

- EC2 Instances can be part of EC2 Security Groups

        ```
        (EC2Instance)-[MEMBER_OF_EC2_SECURITY_GROUP]->(EC2SecurityGroup)
        ```

- Load Balancers can expose (be connected to) EC2 Instances

        ```
        (LoadBalancer)-[EXPOSE]->(EC2Instance)
        ```

- Package and Dependency nodes can be deployed in EC2 Instances.

        ```
        (Package, Dependency)-[DEPLOYED]->(EC2Instance)
        ```

- AWS Accounts contain EC2 Instances.

        ```
        (AWSAccount)-[RESOURCE]->(EC2Instance)
        ```

-  EC2 Instances can be tagged with AWSTags.

        ```
        (EC2Instance)-[TAGGED]->(AWSTag)
        ```

- AWS EBS Volumes are attached to an EC2 Instance

        ```
        (EBSVolume)-[ATTACHED_TO]->(EC2Instance)
        ```

-  EC2 Instances can assume IAM Roles.

        ```
        (EC2Instance)-[STS_ASSUMEROLE_ALLOW]->(AWSRole)
        ```


## EC2KeyPair

Representation of an AWS [EC2 Key Pair](https://docs.aws.amazon.com/AWSEC2/latest/APIReference/API_KeyPairInfo.html)

| Field | Description |
|-------|-------------|
| firstseen| Timestamp of when a sync job first discovered this node  |
| lastupdated |  Timestamp of the last time the node was updated |
| keyname | The name of the key pair |
| keyfingerprint | The fingerprint of the public key |
| region| The AWS region |
| **arn** | AWS-unique identifier for this object |
 id | same as `arn` |
| user_uploaded | `user_uploaded` is set to `True` if the the KeyPair was uploaded to AWS. Uploaded KeyPairs will have 128-bit MD5 hashed `keyfingerprint`, and KeyPiars from AWS will have 160-bit SHA-1 hashed `keyfingerprint`s.
| duplicate_keyfingerprint | `duplicate_keyfingerprint` is set to `True` if the KeyPair has the same `keyfingerprint` as another KeyPair.

### Relationships

- EC2 key pairs are contained in AWS Accounts.

        ```
        (AWSAccount)-[RESOURCE]->(EC2KeyPair)
        ```

- EC2 key pairs can be used to log in to AWS EC2 isntances.

        ```
        (EC2KeyPair)-[SSH_LOGIN_TO]->(EC2Instance)
        ```

- EC2 key pairs have matching `keyfingerprint`.

        ```
        (EC2KeyPair)-[MATCHING_FINGERPRINT]->(EC2KeyPair)
        ```
## EC2PrivateIp
Representation of an AWS EC2 [InstancePrivateIpAddress](https://docs.aws.amazon.com/AWSEC2/latest/APIReference/API_InstancePrivateIpAddress.html)

| Field | Description |
|-------|-------------|
| firstseen| Timestamp of when a sync job first discovered this node  |
| lastupdated |  Timestamp of the last time the node was updated |
| network_interface_id   | id of the network interface with which the IP is associated with  |
| primary   |  Indicates whether this IPv4 address is the primary private IP address of the network interface.  |
| private_ip_address   |  The private IPv4 address of the network interface. |
| public_ip   |  The public IP address or Elastic IP address bound to the network interface. |
| ip_owner_id  | Id of the owner, e.g. `amazon-elb` for ELBs  |

### Relationships

- EC2PrivateIps are connected with NetworkInterfaces.

        ```
        (NetworkInterface)-[PRIVATE_IP_ADDRESS]->(EC2PrivateIp)
        ```


## EC2Reservation
Representation of an AWS EC2 [Reservation](https://docs.aws.amazon.com/AWSEC2/latest/APIReference/API_Reservation.html).

| Field | Description |
|-------|-------------|
| firstseen| Timestamp of when a sync job first discovered this node  |
| lastupdated |  Timestamp of the last time the node was updated |
| requesterid | The ID of the requester that launched the instances on your behalf |
| **reservationid** | The ID of the reservation. |
| region| The AWS region |
| ownerid | The ID of the AWS account that owns the reservation. |

### Relationships

- EC2 reservations are contained in AWS Accounts.

        ```
        (AWSAccount)-[RESOURCE]->(EC2Reservation)
        ```

- EC2 Instances are members of EC2 reservations.

        ```
        (EC2Instance)-[MEMBER_OF_EC2_RESERVATION]->(EC2Reservation)
        ```


## EC2SecurityGroup
Representation of an AWS EC2 [Security Group](https://docs.aws.amazon.com/AWSEC2/latest/APIReference/API_SecurityGroup.html).

| Field | Description |
|-------|-------------|
| firstseen| Timestamp of when a sync job first discovered this node  |
| lastupdated |  Timestamp of the last time the node was updated |
| groupid | The ID of the security group|
| name | The name of the security group|
| description | A description of the security group|
| **id** | Same as `groupid` |
| region | The AWS region this security group is installed in|


### Relationships

- EC2 Instances, Network Interfaces, Load Balancers, Elastic Search Domains, IP Rules, IP Permission Inbound nodes, and RDS Instances can be members of EC2 Security Groups.

        ```
        (EC2Instance,
         NetworkInterface,
         LoadBalancer,
         ESDomain,
         IpRule,
         IpPermissionInbound,
         RDSInstance,
         AWSVpc)-[MEMBER_OF_EC2_SECURITY_GROUP]->(EC2SecurityGroup)
        ```

- Load balancers can define inbound [Source Security Groups](https://docs.aws.amazon.com/elasticloadbalancing/latest/classic/elb-security-groups.html).

        ```
        (LoadBalancer)-[SOURCE_SECURITY_GROUP]->(EC2SecurityGroup)
        ```

- AWS Accounts contain EC2 Security Groups.

        ```
        (AWSAccount)-[RESOURCE]->(EC2SecurityGroup)
        ```

-  EC2 SecurityGroups can be tagged with AWSTags.

        ```
        (EC2SecurityGroup)-[TAGGED]->(AWSTag)
        ```

- Redshift clusters can be members of EC2 Security Groups.

    ```
    (RedshiftCluster)-[MEMBER_OF_EC2_SECURITY_GROUP]->(EC2SecurityGroup)
    ```


## EC2Subnet

Representation of an AWS EC2 [Subnet](https://docs.aws.amazon.com/AWSEC2/latest/APIReference/API_Subnet.html).

| Field | Description |
|-------|-------------|
| firstseen| Timestamp of when a sync job first discovered this node  |
| lastupdated |  Timestamp of the last time the node was updated |
| **subnetid** | The ID of the subnet|
| **id** | same as subnetid |
| region| The AWS region the subnet is installed on|
| name | The IPv4 CIDR block assigned to the subnet|
| cidr_block | The IPv4 CIDR block assigned to the subnet|
| available_ip_address_count | The number of unused private IPv4 addresses in the subnet. The IPv4 addresses for any stopped instances are considered unavailable |
| default_for_az | Indicates whether this is the default subnet for the Availability Zone. |
| map_customer_owned_ip_on_launch | Indicates whether a network interface created in this subnet (including a network interface created by RunInstances ) receives a customer-owned IPv4 address |
| map_public_ip_on_launch | Indicates whether instances launched in this subnet receive a public IPv4 address |
| subnet_arn | The Amazon Resource Name (ARN) of the subnet |
| availability_zone | The Availability Zone of the subnet |
| availability_zone_id | The AZ ID of the subnet |
| state | The current state of the subnet. |
| assignipv6addressoncreation | Indicates whether a network interface created in this subnet (including a network interface created by RunInstances ) receives an IPv6 address. |


### Relationships

- A Network Interface can be part of an EC2 Subnet.

        ```
        (NetworkInterface)-[PART_OF_SUBNET]->(EC2Subnet)
        ```

- An EC2 Instance can be part of an EC2 Subnet.

        ```
        (EC2Instance)-[PART_OF_SUBNET]->(EC2Subnet)
        ```

- A LoadBalancer can be part of an EC2 Subnet.

        ```
        (LoadBalancer)-[SUBNET]->(EC2Subnet)

        ```

- A LoadBalancer can be part of an EC2 Subnet.

        ```
        (LoadBalancer)-[PART_OF_SUBNET]->(EC2Subnet)
        ```

- A LoadBalancerV2 can be part of an EC2 Subnet.

        ```
        (LoadBalancerV2)-[PART_OF_SUBNET]->(EC2Subnet)
        ```


- DB Subnet Groups consist of EC2 Subnets
    ```
    (DBSubnetGroup)-[RESOURCE]->(EC2Subnet)
    ```


-  EC2 Subnets can be tagged with AWSTags.

        ```
        (EC2Subnet)-[TAGGED]->(AWSTag)
        ```

-  EC2 Subnets are member of a VPC.

        ```
        (EC2Subnet)-[MEMBER_OF_AWS_VPC]->(AWSVpc)
        ```

-  EC2 Subnets belong to AWS Accounts

        ```
        (AWSAccount)-[RESOURCE]->(EC2Subnet)
        ```


## AWSInternetGateway

 Representation of an AWS [Interent Gateway](https://docs.aws.amazon.com/AWSEC2/latest/APIReference/API_InternetGateway.html).

 | Field | Description |
 |--------|-----------|
 | **id** | Internet gateway ID |
 | arn | Amazon Resource Name |
 | region | The region of the gateway |


 ### Relationships

 -  Internet Gateways are attached to a VPC.

         ```
         (AWSInternetGateway)-[ATTACHED_TO]->(AWSVpc)
         ```

 -  Internet Gateways belong to AWS Accounts

         ```
         (AWSAccount)-[RESOURCE]->(AWSInternetGateway)
         ```

## ECRRepository

Representation of an AWS Elastic Container Registry [Repository](https://docs.aws.amazon.com/AmazonECR/latest/APIReference/API_Repository.html).

| Field | Description |
|--------|-----------|
| **id** | Same as ARN |
| arn | The ARN of the repository |
| name | The name of the repository |
| region | The region of the repository |
| created_at | Date and time when the repository was created |

### Relationships

- An ECRRepository contains ECRRepositoryImages:
    ```
    (:ECRRepository)-[:REPO_IMAGE]->(:ECRRepositoryImage)
    ```


## ECRRepositoryImage

An ECR image may be referenced and tagged by more than one ECR Repository. To best represent this, we've created an
`ECRRepositoryImage` node as a layer of indirection between the repo and the image.

More concretely explained, we run
[`ecr.list_images()`](https://docs.aws.amazon.com/AmazonECR/latest/APIReference/API_ImageIdentifier.html), and then
store the image tag on an `ECRRepositoryImage` node and the image digest hash on a separate `ECRImage` node.

This way, more than one `ECRRepositoryImage` can reference/be connected to the same `ECRImage`.

| Field | Description |
|--------|-----------|
| tag | The tag applied to the repository image, e.g. "latest" |
| uri | The URI where the repository image is stored |
| **id** | same as uri |

### Relationships

- An ECRRepository contains ECRRepositoryImages:
    ```
    (:ECRRepository)-[:REPO_IMAGE]->(:ECRRepositoryImage)
    ```

- ECRRepositoryImages reference ECRImages
    ```
    (:ECRRepositoryImage)-[:IMAGE]->(:ECRImage)
    ```


## ECRImage

Representation of an ECR image identified by its digest (e.g. a SHA hash). Specifically, this is the "digest part" of
[`ecr.list_images()`](https://docs.aws.amazon.com/AmazonECR/latest/APIReference/API_ImageIdentifier.html). Also see
ECRRepositoryImage.

| Field | Description |
|--------|-----------|
| digest | The hash of this ECR image |
| **id** | Same as digest |

### Relationships

- ECRRepositoryImages reference ECRImages
    ```
    (:ECRRepositoryImage)-[:IMAGE]->(:ECRImage)
    ```

- Software packages are a part of ECR Images
    ```
    (:Package)-[:DEPLOYED]->(:ECRImage)
    ```


## Package

Representation of a software package, as found by an AWS ECR vulnerability scan.

| Field | Description |
|-------|-------------|
| **id** | Concatenation of `{version}|{name}` |
| version | The version of the package, includes the Linux distro that it was built for |
| name | The name of the package |

### Relationships

- Software packages are a part of ECR Images
    ```
    (:Package)-[:DEPLOYED]->(:ECRImage)
    ```

- AWS ECR scans yield ECRScanFindings that affect software packages
    ```
    (:ECRScanFindings)-[:AFFECTS]->(:Package)
    ```


## ECRScanFinding (:Risk:CVE)

Representation of a scan finding from AWS ECR. This is the result output of [`ecr.describe_image_scan_findings()`](https://docs.aws.amazon.com/AmazonECR/latest/APIReference/API_DescribeImageScanFindings.html).

| Field | Description |
|--------|-----------|
| name | The name of the ECR scan finding, e.g. a CVE name |
| **id** | Same as name |
| severity | The severity of the risk |
| uri | A URI link to a descriptive article on the risk |

### Relationships

- AWS ECR scans yield ECRScanFindings that affect software packages
    ```
    (:ECRScanFindings)-[:AFFECTS]->(:Package)
    ```



## EKSCluster

Representation of an AWS [EKS Cluster](https://docs.aws.amazon.com/eks/latest/APIReference/API_Cluster.html).

| Field            | Description                                                                                                 |
| ---------------- | ----------------------------------------------------------------------------------------------------------- |
| firstseen        | Timestamp of when a sync job first discovered this node                                                     |
| lastupdated      | Timestamp of the last time the node was updated                                                             |
| created_at       | The date and time the cluster was created                                                                   |
| region           | The AWS region                                                                                              |
| **arn**          | AWS-unique identifier for this object                                                                       |
| id               | same as `arn`                                                                                               |
| name             | Name of the EKS Cluster                                                                                     |
| endpoint         | The endpoint for the Kubernetes API server.                                                                 |
| endpoint_public_access | Indicates whether the Amazon EKS public API server endpoint is enabled                                |
| exposed_internet | Set to True if the EKS Cluster public API server endpoint is enabled                                        |
| rolearn          | The ARN of the IAM role that provides permissions for the Kubernetes control plane to make calls to AWS API |
| version          | Kubernetes version running                                                                                  |
| platform_version | Version of EKS                                                                                              |
| status           | Status of the cluster. Valid Values: creating, active, deleting, failed, updating                           |
| audit_logging    | Whether audit logging is enabled                                                                            |


### Relationships

- EKS Clusters belong to AWS Accounts.
      ```
      (AWSAccount)-[RESOURCE]->(EKSCluster)
      ```



## EMRCluster

Representation of an AWS [EMR Cluster](https://docs.aws.amazon.com/emr/latest/APIReference/API_Cluster.html).

| Field            | Description                                                                                                 |
| ---------------- | ----------------------------------------------------------------------------------------------------------- |
| firstseen        | Timestamp of when a sync job first discovered this node                                                     |
| lastupdated      | Timestamp of the last time the node was updated                                                             |
| region           | The AWS region                                                                                              |
| **arn**          | AWS-unique identifier for this object                                                                       |
| id               | The Id of the EMR Cluster.                                                                                  |
| servicerole      | Service Role of the EMR Cluster                                                                             |


### Relationships

- EMR Clusters belong to AWS Accounts.
      ```
      (AWSAccount)-[RESOURCE]->(EMRCluster)
      ```


## ESDomain

Representation of an AWS [ElasticSearch Domain](https://docs.aws.amazon.com/elasticsearch-service/latest/developerguide/es-configuration-api.html#es-configuration-api-datatypes) (see ElasticsearchDomainConfig).

| Field | Description |
|-------|-------------|
| firstseen| Timestamp of when a sync job first discovered this node  |
| lastupdated |  Timestamp of the last time the node was updated |
| elasticsearch\_cluster\_config\_instancetype | The instancetype |
| elasticsearch\_version | The version of elasticsearch |
| elasticsearch\_cluster\_config\_zoneawarenessenabled | Indicates whether multiple Availability Zones are enabled.  |
| elasticsearch\_cluster\_config\_dedicatedmasterenabled | Indicates whether dedicated master nodes are enabled for the cluster. True if the cluster will use a dedicated master node. False if the cluster will not.  |
| elasticsearch\_cluster\_config\_dedicatedmastercount |Number of dedicated master nodes in the cluster.|
| elasticsearch\_cluster\_config\_dedicatedmastertype | Amazon ES instance type of the dedicated master nodes in the cluster.|
| domainid | Unique identifier for an Amazon ES domain. |
| encryption\_at\_rest\_options\_enabled | Specify true to enable encryption at rest. |
| deleted | Status of the deletion of an Amazon ES domain. True if deletion of the domain is complete. False if domain deletion is still in progress. |
| **id** | same as `domainid` |
| **arn** |Amazon Resource Name (ARN) of an Amazon ES domain. |
| exposed\_internet | `exposed_internet` is set to `True` if the ElasticSearch domain has a policy applied to it that makes it internet-accessible.  This policy determination is made by using the [policyuniverse](https://github.com/Netflix-Skunkworks/policyuniverse) library.  The code for this augmentation is implemented at `cartography.intel.aws.elasticsearch._process_access_policy()`. |

### Relationships

- Elastic Search domains can be members of EC2 Security Groups.

        ```
        (ESDomain)-[MEMBER_OF_EC2_SECURITY_GROUP]->(EC2SecurityGroup)
        ```

-       Elastic Search domains belong to AWS Accounts.

        ```
        (AWSAccount)-[RESOURCE]->(ESDomain)
        ```

- DNS Records can point to Elastic Search domains.

        ```
        (DNSRecord)-[DNS_POINTS_TO]->(ESDomain)
        ```

## Endpoint

Representation of a generic network endpoint.

| Field | Description |
|-------|-------------|
| firstseen| Timestamp of when a sync job first discovered this node  |
| lastupdated |  Timestamp of the last time the node was updated |
| protocol | The protocol of this endpoint |
| port | The port of this endpoint |


### Relationships

- Endpoints can be installed load balancers, though more specifically we would refer to these Endpoint nodes as [ELBListeners](#endpoint::elblistener).

        ```
        (LoadBalancer)-[ELB_LISTENER]->(Endpoint)
        ```


## Endpoint::ELBListener

Representation of an AWS Elastic Load Balancer [Listener](https://docs.aws.amazon.com/elasticloadbalancing/latest/APIReference/API_LoadBalancer.html).  Here, an ELBListener is a more specific type of Endpoint.  Here'a [good introduction](https://docs.aws.amazon.com/elasticloadbalancing/2012-06-01/APIReference/Welcome.html).

| Field | Description |
|-------|-------------|
| firstseen| Timestamp of when a sync job first discovered this node  |
| lastupdated |  Timestamp of the last time the node was updated |
| protocol | The protocol of this endpoint |
| port | The port of this endpoint |
| policy\_names | A list of SSL policy names set on the listener.
| **id** | The ELB ID.  This is a concatenation of the DNS name, port, and protocol. |
| instance\_port | The port open on the EC2 instance that this listener is connected to |
| instance\_protocol | The protocol defined on the EC2 instance that this listener is connected to |


### Relationships

- A ELBListener is installed on a load balancer.

        ```
        (LoadBalancer)-[ELB_LISTENER]->(ELBListener)
        ```

## Endpoint::ELBV2Listener

Representation of an AWS Elastic Load Balancer V2 [Listener](https://docs.aws.amazon.com/elasticloadbalancing/latest/APIReference/API_Listener.html).

| Field | Description |
|-------|-------------|
| firstseen| Timestamp of when a sync job first discovered this node  |
| lastupdated |  Timestamp of the last time the node was updated |
| protocol | The protocol of this endpoint - One of `'HTTP''HTTPS''TCP''TLS''UDP''TCP_UDP'` |
| port | The port of this endpoint |
| ssl\_policy | Only set for HTTPS or TLS listener. The security policy that defines which protocols and ciphers are supported. |
| targetgrouparn | The ARN of the Target Group, if the Action type is `forward`. |


### Relationships

- A ELBV2Listener is installed on a LoadBalancerV2.

        ```
        (elbv2)-[r:ELBV2_LISTENER]->(ELBV2Listener)
        ```


## Ip

Represents a generic IP address.

| Field | Description |
|-------|-------------|
| firstseen| Timestamp of when a sync job first discovered this node  |
| lastupdated |  Timestamp of the last time the node was updated |
| **ip** | The IPv4 address |
| **id** | Same as `ip` |


### Relationships

- DNSRecords can point to IP addresses.

        ```
        (DNSRecord)-[DNS_POINTS_TO]->(Ip)
        ```


## IpRule

Represents a generic IP rule.  The creation of this node is currently derived from ingesting AWS [EC2 Security Group](#ec2securitygroup) rules.

| Field | Description |
|-------|-------------|
| **ruleid** | `{group_id}/{rule_type}/{from_port}{to_port}{protocol}` |
| groupid | The groupid of the EC2 Security Group that this was derived from |
| firstseen| Timestamp of when a sync job first discovered this node  |
| lastupdated |  Timestamp of the last time the node was updated |
| protocol | The protocol this rule applies to |
| fromport | Lowest port in the range defined by this rule|
| toport | Highest port in the range defined by this rule|


### Relationships

- IpRules are defined from EC2SecurityGroups.

        ```
        (IpRule, IpPermissionInbound)-[MEMBER_OF_EC2_SECURITY_GROUP]->(EC2SecurityGroup)
        ```


## IpRule::IpPermissionInbound

An IpPermissionInbound node is a specific type of IpRule.  It represents a generic inbound IP-based rules.  The creation of this node is currently derived from ingesting AWS [EC2 Security Group](#ec2securitygroup) rules.

| Field | Description |
|-------|-------------|
| **ruleid** | `{group_id}/{rule_type}/{from_port}{to_port}{protocol}` |
| groupid |  The groupid of the EC2 Security Group that this was derived from |
| firstseen| Timestamp of when a sync job first discovered this node  |
| lastupdated |  Timestamp of the last time the node was updated |
| protocol | The protocol this rule applies to |
| fromport | Lowest port in the range defined by this rule|
| toport | Highest port in the range defined by this rule|

### Relationships

- IpPermissionInbound rules are defined from EC2SecurityGroups.

        ```
        (IpRule, IpPermissionInbound)-[MEMBER_OF_EC2_SECURITY_GROUP]->(EC2SecurityGroup)
        ```


## LoadBalancer

Represents an AWS Elastic Load Balancer.  See [spec for details](https://docs.aws.amazon.com/elasticloadbalancing/2012-06-01/APIReference/API_LoadBalancerDescription.html).

| Field | Description |
|-------|-------------|
| firstseen| Timestamp of when a sync job first discovered this node  |
| lastupdated |  Timestamp of the last time the node was updated |
| scheme|  The type of load balancer. Valid only for load balancers in a VPC. If scheme is `internet-facing`, the load balancer has a public DNS name that resolves to a public IP address.  If scheme is `internal`, the load balancer has a public DNS name that resolves to a private IP address. |
| name| The name of the load balancer|
| **dnsname** | The DNS name of the load balancer. |
| canonicalhostedzonename| The DNS name of the load balancer |
| **id** |  Currently set to the `dnsname` of the load balancer. |
| region| The region of the load balancer |
|createdtime | The date and time the load balancer was created. |
|canonicalhostedzonenameid| The ID of the Amazon Route 53 hosted zone for the load balancer. |
| exposed\_internet | The `exposed_internet` flag is set to `True` when the load balancer's `scheme` field is set to `internet-facing`.  This indicates that the load balancer has a public DNS name that resolves to a public IP address. |


### Relationships

- LoadBalancers can be connected to EC2Instances and therefore expose them.

        ```
        (LoadBalancer)-[EXPOSE]->(EC2Instance)
        ```

- LoadBalancers can have [source security groups](https://docs.aws.amazon.com/elasticloadbalancing/latest/classic/elb-security-groups.html) configured.

        ```
        (LoadBalancer)-[SOURCE_SECURITY_GROUP]->(EC2SecurityGroup)
        ```

- LoadBalancers can be part of EC2SecurityGroups.

        ```
        (LoadBalancer)-[MEMBER_OF_EC2_SECURITY_GROUP]->(EC2SecurityGroup)
        ```

- LoadBalancers can be part of EC2 Subnets

        ```
        (LoadBalancer)-[SUBNET]->(EC2Subnet)
        ```


- LoadBalancers can be part of EC2 Subnets

        ```
        (LoadBalancer)-[PART_OF_SUBNET]->(EC2Subnet)
        ```

- LoadBalancers can have listeners configured to accept connections from clients ([good introduction](https://docs.aws.amazon.com/elasticloadbalancing/2012-06-01/APIReference/Welcome.html)).

        ```
        (LoadBalancer)-[ELB_LISTENER]->(Endpoint, ELBListener)
        ```

- LoadBalancers are part of AWSAccounts.

        ```
        (AWSAccount)-[RESOURCE]->(LoadBalancer)
        ```

- AWSDNSRecords and DNSRecords point to LoadBalancers.

        ```
        (AWSDNSRecord, DNSRecord)-[DNS_POINTS_TO]->(LoadBalancer)
        ```

## LoadBalancerV2

Represents an Elastic Load Balancer V2 ([Application Load Balancer](https://docs.aws.amazon.com/elasticloadbalancing/latest/application/introduction.html) or [Network Load Balancer](https://docs.aws.amazon.com/elasticloadbalancing/latest/network/introduction.html).)

| Field | Description |
|-------|-------------|
| firstseen| Timestamp of when a sync job first discovered this node  |
| lastupdated |  Timestamp of the last time the node was updated |
| scheme|  The type of load balancer.  If scheme is `internet-facing`, the load balancer has a public DNS name that resolves to a public IP address.  If scheme is `internal`, the load balancer has a public DNS name that resolves to a private IP address. |
| name| The name of the load balancer|
| **dnsname** | The DNS name of the load balancer. |
| exposed_internet | The `exposed_internet` flag is set to `True` when the load balancer's `scheme` field is set to `internet-facing`.  This indicates that the load balancer has a public DNS name that resolves to a public IP address. |
| **id** |  Currently set to the `dnsname` of the load balancer. |
| type | Can be `application` or `network` |
| region| The region of the load balancer |
|createdtime | The date and time the load balancer was created. |
|canonicalhostedzonenameid| The ID of the Amazon Route 53 hosted zone for the load balancer. |


### Relationships


- LoadBalancerV2's can be connected to EC2Instances and therefore expose them.

        ```
        (LoadBalancerV2)-[EXPOSE]->(EC2Instance)
        ```

- LoadBalancerV2's can be part of EC2SecurityGroups.

        ```
        (LoadBalancerV2)-[MEMBER_OF_EC2_SECURITY_GROUP]->(EC2SecurityGroup)
        ```

- LoadBalancerV2's can be part of EC2 Subnets

        ```
        (LoadBalancerV2)-[SUBNET]->(EC2Subnet)
        ```

- LoadBalancerV2's can be part of EC2 Subnets

        ```
        (LoadBalancerV2)-[PART_OF_SUBNET]->(EC2Subnet)
        ```

- LoadBalancerV2's have [listeners](https://docs.aws.amazon.com/elasticloadbalancing/latest/APIReference/API_Listener.html):

        ```
        (LoadBalancerV2)-[ELBV2_LISTENER]->(ELBV2Listener)
        ```
## Nameserver

Represents a DNS nameserver.
| Field | Description |
|-------|-------------|
| firstseen| Timestamp of when a sync job first discovered this node  |
| lastupdated |  Timestamp of the last time the node was updated |
| id | The address of the nameserver|
| name |  The name or address of the nameserver|

### Relationships

- Nameservers are nameservers for to DNSZone.

        ```
        (Nameserver)-[NAMESERVER]->(DNSZone)
        ```

## NetworkInterface

Representation of a generic Network Interface.  Currently however, we only create NetworkInterface nodes from AWS [EC2 Instances](#ec2instance).  The spec for an AWS EC2 network interface is [here](https://docs.aws.amazon.com/AWSEC2/latest/APIReference/API_InstanceNetworkInterface.html).

| Field | Description |
|-------|-------------|
| firstseen| Timestamp of when a sync job first discovered this node  |
| lastupdated |  Timestamp of the last time the node was updated |
| mac\_address| The MAC address of the network interface|
| description |  Description of the network interface|
| private\_ip\_address| The primary IPv4 address of the network interface within the subnet |
| **id** | The ID of the network interface.  (known as `networkInterfaceId` in EC2) |
| private\_dns\_name| The private DNS name |
| status | Status of the network interface.  Valid Values: `available | associated | attaching | in-use | detaching ` |
| subnetid | The ID of the subnet |
| interface_type  |  Describes the type of network interface. Valid values: ` interface | efa ` |
| requester_id  | Id of the requester, e.g. `amazon-elb` for ELBs |
| requester_managed  |  Indicates whether the interface is managed by the requester |
| source_dest_check   | Indicates whether to validate network traffic to or from this network interface.  |
| public_ip   | Public IPv4 address attached to the interface  |


### Relationships

-  EC2 Network Interfaces belong to AWS accounts.

        (NetworkInterface)<-[:RESOURCE]->(:AWSAccount)

- Network interfaces can be connected to EC2Subnets.

        ```
        (NetworkInterface)-[PART_OF_SUBNET]->(EC2Subnet)
        ```

- Network interfaces can be members of EC2SecurityGroups.

        ```
        (NetworkInterface)-[MEMBER_OF_EC2_SECURITY_GROUP]->(EC2SecurityGroup)
        ```

- EC2Instances can have NetworkInterfaces connected to them.

        ```
        (EC2Instance)-[NETWORK_INTERFACE]->(NetworkInterface)
        ```

- LoadBalancers can have NetworkInterfaces connected to them.

        ```
        (LoadBalancer)-[NETWORK_INTERFACE]->(NetworkInterface)
        ```

- LoadBalancerV2s can have NetworkInterfaces connected to them.

        ```
        (LoadBalancerV2)-[NETWORK_INTERFACE]->(NetworkInterface)
        ```
- EC2PrivateIps are connected to a NetworkInterface.

        ```
        (NetworkInterface)-[PRIVATE_IP_ADDRESS]->(EC2PrivateIp)
        ```
-  EC2 Network Interfaces can be tagged with AWSTags.

        ```
        (NetworkInterface)-[TAGGED]->(AWSTag)
        ```

## AWSPeeringConnection

Representation of an AWS [PeeringConnection](https://docs.aws.amazon.com/vpc/latest/peering/what-is-vpc-peering.html) implementing an AWS [VpcPeeringConnection](https://docs.aws.amazon.com/AWSEC2/latest/APIReference/API_VpcPeeringConnection.html) object.

| Field | Description |
|-------|-------------|
| firstseen| Timestamp of when a sync job first discovered this node  |
| lastupdated |  Timestamp of the last time the node was updated |
| **id** | vpcPeeringConnectionId, The ID of the VPC peering connection. |
| allow_dns_resolution_from_remote_vpc | Indicates whether a local VPC can resolve public DNS hostnames to private IP addresses when queried from instances in a peer VPC. |
| allow_egress_from_local_classic_link_to_remote_vpc | Indicates whether a local ClassicLink connection can communicate with the peer VPC over the VPC peering connection.  |
| allow_egress_from_local_vpc_to_remote_classic_link | Indicates whether a local VPC can communicate with a ClassicLink connection in the peer VPC over the VPC peering connection. |
| requester_region | Peering requester region |
| accepter_region | Peering accepter region |
| status_code | The status of the VPC peering connection. |
| status_message | A message that provides more information about the status, if applicable. |

- `AWSVpc` is an accepter or requester vpc.
  ```
  (AWSVpc)<-[REQUESTER_VPC]-(AWSPeeringConnection)
  (AWSVpc)<-[ACCEPTER_VPC]-(AWSPeeringConnection)
  ```

- `AWSCidrBlock` is an accepter or requester cidr.
  ```
  (AWSCidrBlock)<-[REQUESTER_CIDR]-(AWSPeeringConnection)
  (AWSCidrBlock)<-[ACCEPTER_CIDR]-(AWSPeeringConnection)
  ```


## RedshiftCluster

Representation of an AWS [RedshiftCluster](https://docs.aws.amazon.com/redshift/latest/APIReference/API_Cluster.html).

| Field | Description |
|-------|-------------|
| firstseen| Timestamp of when a sync job first discovered this node  |
| lastupdated |  Timestamp of the last time the node was updated |
| **arn** | The Amazon Resource Name (ARN) for the Redshift cluster |
| **id** | Same as arn |
| availability\_zone | Specifies the name of the Availability Zone the cluster is located in |
| cluster\_create\_time | Provides the date and time the cluster was created |
| cluster\_identifier | The unique identifier of the cluster. |
| cluster_revision_number | The specific revision number of the database in the cluster. |
| db_name | The name of the initial database that was created when the cluster was created. This same name is returned for the life of the cluster. If an initial database was not specified, a database named devdev was created by default. |
| encrypted | Specifies whether the cluster has encryption enabled |
| cluster\_status | The current state of the cluster. |
| endpoint\_address | DNS name of the Redshift cluster endpoint |
| endpoint\_port | The port that the Redshift cluster's endpoint is listening on  |
| master\_username | The master user name for the cluster. This name is used to connect to the database that is specified in the DBName parameter. |
| node_type | The node type for the nodes in the cluster. |
| number\_of\_nodes | The number of compute nodes in the cluster. |
| publicly_accessible | A boolean value that, if true, indicates that the cluster can be accessed from a public network. |
| vpc_id | The identifier of the VPC the cluster is in, if the cluster is in a VPC. |


### Relationships

- Redshift clusters are part of AWS Accounts.

        ```
        (AWSAccount)-[RESOURCE]->(RedshiftCluster)
        ```

- Redshift clusters can be members of EC2 Security Groups.

    ```
    (RedshiftCluster)-[MEMBER_OF_EC2_SECURITY_GROUP]->(EC2SecurityGroup)
    ```

- Redshift clusters may assume IAM roles. See [this article](https://docs.aws.amazon.com/redshift/latest/mgmt/authorizing-redshift-service.html).

    ```
    (RedshiftCluster)-[STS_ASSUMEROLE_ALLOW]->(AWSPrincipal)
    ```

- Redshift clusters can be members of AWSVpcs.

    ```
    (RedshiftCluster)-[MEMBER_OF_AWS_VPC]->(AWSVpc)
    ```

## RDSCluster

Representation of an AWS Relational Database Service [DBCluster](https://docs.aws.amazon.com/AmazonRDS/latest/APIReference/API_DBCluster.html)

| Field | Description |
|-------|-------------|
| firstseen| Timestamp of when a sync job first discovered this node  |
| lastupdated |  Timestamp of the last time the node was updated |
| **id** | Same as ARN |
| **arn** | The Amazon Resource Name (ARN) for the DB cluster. |
| **allocated\_storage** | For all database engines except Amazon Aurora, AllocatedStorage specifies the allocated storage size in gibibytes (GiB). For Aurora, AllocatedStorage always returns 1, because Aurora DB cluster storage size isn't fixed, but instead automatically adjusts as needed. |
| **availability\_zones** | Provides the list of Availability Zones (AZs) where instances in the DB cluster can be created. |
| **backup\_retention\_period** | Specifies the number of days for which automatic DB snapshots are retained. |
| **character\_set\_name** | If present, specifies the name of the character set that this cluster is associated with. |
| **database\_name** | Contains the name of the initial database of this DB cluster that was provided at create time, if one was specified when the DB cluster was created. This same name is returned for the life of the DB cluster. |
| **db\_cluster\_identifier** | Contains a user-supplied DB cluster identifier. This identifier is the unique key that identifies a DB cluster. |
| **db\_parameter\_group** | Specifies the name of the DB cluster parameter group for the DB cluster. |
| **status** | Specifies the current state of this DB cluster. |
| **earliest\_restorable\_time** | The earliest time to which a database can be restored with point-in-time restore. |
| **endpoint** | Specifies the connection endpoint for the primary instance of the DB cluster. |
| **reader\_endpoint** | The reader endpoint for the DB cluster. The reader endpoint for a DB cluster load-balances connections across the Aurora Replicas that are available in a DB cluster. As clients request new connections to the reader endpoint, Aurora distributes the connection requests among the Aurora Replicas in the DB cluster. This functionality can help balance your read workload across multiple Aurora Replicas in your DB cluster. If a failover occurs, and the Aurora Replica that you are connected to is promoted to be the primary instance, your connection is dropped. To continue sending your read workload to other Aurora Replicas in the cluster, you can then reconnect to the reader endpoint. |
| **multi\_az** | Specifies whether the DB cluster has instances in multiple Availability Zones. |
| **engine** | The name of the database engine to be used for this DB cluster. |
| **engine\_version** | Indicates the database engine version. |
| **latest\_restorable\_time** | Specifies the latest time to which a database can be restored with point-in-time restore. |
| **port** | Specifies the port that the database engine is listening on. |
| **master\_username** | Contains the master username for the DB cluster. |
| **preferred\_backup\_window** | Specifies the daily time range during which automated backups are created if automated backups are enabled, as determined by the BackupRetentionPeriod. |
| **preferred\_maintenance\_window** | Specifies the weekly time range during which system maintenance can occur, in Universal Coordinated Time (UTC). |
| **hosted\_zone\_id** | Specifies the ID that Amazon Route 53 assigns when you create a hosted zone. |
| **storage\_encrypted** | Specifies whether the DB cluster is encrypted. |
| **kms\_key\_id** | If StorageEncrypted is enabled, the AWS KMS key identifier for the encrypted DB cluster. The AWS KMS key identifier is the key ARN, key ID, alias ARN, or alias name for the AWS KMS customer master key (CMK). |
| **db\_cluster\_resource\_id** | The AWS Region-unique, immutable identifier for the DB cluster. This identifier is found in AWS CloudTrail log entries whenever the AWS KMS CMK for the DB cluster is accessed. |
| **clone\_group\_id** | Identifies the clone group to which the DB cluster is associated. |
| **cluster\_create\_time** | Specifies the time when the DB cluster was created, in Universal Coordinated Time (UTC). |
| **earliest\_backtrack\_time** | The earliest time to which a DB cluster can be backtracked. |
| **backtrack\_window** | The target backtrack window, in seconds. If this value is set to 0, backtracking is disabled for the DB cluster. Otherwise, backtracking is enabled. |
| **backtrack\_consumed\_change\_records** | The number of change records stored for Backtrack. |
| **capacity** | The current capacity of an Aurora Serverless DB cluster. The capacity is 0 (zero) when the cluster is paused. |
| **engine\_mode** | The DB engine mode of the DB cluster, either provisioned, serverless, parallelquery, global, or multimaster. |
| **scaling\_configuration\_info\_min\_capacity** | The minimum capacity for the Aurora DB cluster in serverless DB engine mode. |
| **scaling\_configuration\_info\_max\_capacity** | The maximum capacity for an Aurora DB cluster in serverless DB engine mode. |
| **scaling\_configuration\_info\_auto\_pause** | A value that indicates whether automatic pause is allowed for the Aurora DB cluster in serverless DB engine mode. |
| **deletion\_protection** | Indicates if the DB cluster has deletion protection enabled. The database can't be deleted when deletion protection is enabled. |

### Relationships

- RDS Clusters are part of AWS Accounts.

        ```
        (AWSAccount)-[RESOURCE]->(RDSCluster)
        ```

- Some RDS instances are cluster members.

    ```
    (replica:RDSInstance)-[IS_CLUSTER_MEMBER_OF]->(source:RDSCluster)
    ```

## RDSInstance

Representation of an AWS Relational Database Service [DBInstance](https://docs.aws.amazon.com/AmazonRDS/latest/APIReference/API_DBInstance.html).

| Field | Description |
|-------|-------------|
| firstseen| Timestamp of when a sync job first discovered this node  |
| lastupdated |  Timestamp of the last time the node was updated |
| **id** | Same as ARN |
| **arn** | The Amazon Resource Name (ARN) for the DB instance. |
| **db\_instance_identifier**           | Contains a user-supplied database identifier. This identifier is the unique key that identifies a DB instance.                                                                                                                                                                                                                                                                                                                                                                                                                                                                                                                                                                       |
| availability\_zone                | Specifies the name of the Availability Zone the DB instance is located in.                                                                                                                                                                                                                                                                                                                                                                                                                                                                                                                                                                                                           |
| backup\_retention\_period          | Specifies the number of days for which automatic DB snapshots are retained.                                                                                                                                                                                                                                                                                                                                                                                                                                                                                                                                                                                                          |
| preferred\_backup\_window          | Specifies the daily time range during which automated backups are created if automated backups are enabled, as determined by the BackupRetentionPeriod.                                                                                                                                                                                                                                                                                                                                                                                                                                                                                                                              |
| ca\_certificate\_identifier        | The identifier of the CA certificate for this DB instance.                                                                                                                                                                                                                                                                                                                                                                                                                                                                                                                                                                                                                           |
| db\_cluster\_identifier            | If the DB instance is a member of a DB cluster, contains the name of the DB cluster that the DB instance is a member of.                                                                                                                                                                                                                                                                                                                                                                                                                                                                                                                                                             |
| db\_instance\_class                | Contains the name of the compute and memory capacity class of the DB instance.                                                                                                                                                                                                                                                                                                                                                                                                                                                                                                                                                                                                       |
| db\_instance\_port                 | Specifies the port that the DB instance listens on.                                                                                                                                                                                                                                                                                                                                                                                                                                                                                                                                                                                                                                  |
| dbi\_resource\_id                  | The AWS Region-unique, immutable identifier for the DB instance. This identifier is found in AWS CloudTrail log entries whenever the AWS KMS key for the DB instance is accessed.                                                                                                                                                                                                                                                                                                                                                                                                                                                                                                    |
| db\_name                          | The meaning of this parameter differs according to the database engine you use. For example, this value returns MySQL, MariaDB, or PostgreSQL information when returning values from CreateDBInstanceReadReplica since Read Replicas are only supported for these engines.<br><br>**MySQL, MariaDB, SQL Server, PostgreSQL:** Contains the name of the initial database of this instance that was provided at create time, if one was specified when the DB instance was created. This same name is returned for the life of the DB instance.<br><br>**Oracle:** Contains the Oracle System ID (SID) of the created DB instance. Not shown when the returned parameters do not apply to an Oracle DB instance. |
| engine                           | Provides the name of the database engine to be used for this DB instance.                                                                                                                                                                                                                                                                                                                                                                                                                                                                                                                                                                                                            |
| engine\_version                   | Indicates the database engine version.                                                                                                                                                                                                                                                                                                                                                                                                                                                                                                                                                                                                                                               |
| enhanced\_monitoring\_resource\_arn | The Amazon Resource Name (ARN) of the Amazon CloudWatch Logs log stream that receives the Enhanced Monitoring metrics data for the DB instance.                                                                                                                                                                                                                                                                                                                                                                                                                                                                                                                                      |
| instance\_create\_time             | Provides the date and time the DB instance was created.                                                                                                                                                                                                                                                                                                                                                                                                                                                                                                                                                                                                                              |
| kms\_key\_id                       | If StorageEncrypted is true, the AWS KMS key identifier for the encrypted DB instance.                                                                                                                                                                                                                                                                                                                                                                                                                                                                                                                                                                                               |
| master\_username                  | Contains the master username for the DB instance.                                                                                                                                                                                                                                                                                                                                                                                                                                                                                                                                                                                                                                    |
| monitoring\_role\_arn              | The ARN for the IAM role that permits RDS to send Enhanced Monitoring metrics to Amazon CloudWatch Logs.                                                                                                                                                                                                                                                                                                                                                                                                                                                                                                                                                                             |
| multi\_az                         | Specifies if the DB instance is a Multi-AZ deployment.                                                                                                                                                                                                                                                                                                                                                                                                                                                                                                                                                                                                                               |
| performance\_insights\_enabled     | True if Performance Insights is enabled for the DB instance, and otherwise false.                                                                                                                                                                                                                                                                                                                                                                                                                                                                                                                                                                                                    |
| preferred\_maintenance\_window     | Specifies the weekly time range during which system maintenance can occur, in Universal Coordinated Time (UTC).                                                                                                                                                                                                                                                                                                                                                                                                                                                                                                                                                                      |
| publicly\_accessible              | Specifies the accessibility options for the DB instance. A value of true specifies an Internet-facing instance with a publicly resolvable DNS name, which resolves to a public IP address. A value of false specifies an internal instance with a DNS name that resolves to a private IP address.                                                                                                                                                                                                                                                                                                                                                                                    |
| storage\_encrypted                | Specifies whether the DB instance is encrypted.                                                                                                                                                                                                                                                                                                                                                                                                                                                                                                                                                                                                                                      |
| endpoint\_address                 | DNS name of the RDS instance|
| endpoint\_port                    | The port that the RDS instance is listening on |
| endpoint\_hostedzoneid            | The AWS DNS Zone ID that is associated with the RDS instance's DNS entry |
| auto\_minor\_version\_upgrade       | Specifies whether minor version upgrades are applied automatically to the DB instance during the maintenance window |
| iam\_database\_authentication\_enabled       | Specifies if mapping of AWS Identity and Access Management (IAM) accounts to database accounts is enabled |



### Relationships

- RDS Instances are part of AWS Accounts.

        ```
        (AWSAccount)-[RESOURCE]->(RDSInstance)
        ```

- Some RDS instances are Read Replicas.

    ```
    (replica:RDSInstance)-[IS_READ_REPLICA_OF]->(source:RDSInstance)
    ```

- RDS Instances can be members of EC2 Security Groups.

    ```
    (RDSInstance)-[m:MEMBER_OF_EC2_SECURITY_GROUP]->(EC2SecurityGroup)
    ```

- RDS Instances are connected to DB Subnet Groups.

    ```
    (RDSInstance)-[:MEMBER_OF_DB_SUBNET_GROUP]->(DBSubnetGroup)
    ```

-  RDS Instances can be tagged with AWSTags.

        ```
        (RDSInstance)-[TAGGED]->(AWSTag)
        ```

## S3Acl

Representation of an AWS S3 [Access Control List](https://docs.aws.amazon.com/AmazonS3/latest/API/API_control_S3AccessControlList.html).

| Field | Description |
|-------|-------------|
| firstseen| Timestamp of when a sync job first discovered this node  |
| lastupdated |  Timestamp of the last time the node was updated |
| granteeid | The ID of the grantee as defined [here](https://docs.aws.amazon.com/AmazonS3/latest/API/API_control_S3Grantee.html) |
| displayname | Optional display name for the ACL |
| permission | Valid values: `FULL_CONTROL | READ | WRITE | READ_ACP | WRITE_ACP` (ACP = Access Control Policy)|
| **id** | The ID of this ACL|
| type |  The type of the [grantee](https://docs.aws.amazon.com/AmazonS3/latest/API/API_Grantee.html).  Either `CanonicalUser | AmazonCustomerByEmail | Group`. |
| ownerid| The ACL's owner ID as defined [here](https://docs.aws.amazon.com/AmazonS3/latest/API/API_control_S3ObjectOwner.html)|


### Relationships


- S3 Access Control Lists apply to S3 buckets.

        ```
        (S3Acl)-[APPLIES_TO]->(S3Bucket)
        ```

## S3Bucket

Representation of an AWS S3 [Bucket](https://docs.aws.amazon.com/AmazonS3/latest/API/API_Bucket.html).

| Field | Description |
|-------|-------------|
| firstseen| Timestamp of when a sync job first discovered this node  |
| lastupdated |  Timestamp of the last time the node was updated |
| creationdate | Date-time when the bucket was created |
| **id** | Same as `name`, as seen below |
| name | The name of the bucket.  This is guaranteed to be [globally unique](https://boto3.amazonaws.com/v1/documentation/api/latest/reference/services/s3.html#S3.Client.list_buckets) |
| anonymous\_actions |  List of anonymous internet accessible actions that may be run on the bucket.  This list is taken by running [policyuniverse](https://github.com/Netflix-Skunkworks/policyuniverse#internet-accessible-policy) on the policy that applies to the bucket.   |
| anonymous\_access | True if this bucket has a policy applied to it that allows anonymous access or if it is open to the internet.  These policy determinations are made by using the [policyuniverse](https://github.com/Netflix-Skunkworks/policyuniverse) library.  |
| region | The region that the bucket is in. Only defined if the S3 bucket has a [location constraint](https://docs.aws.amazon.com/AmazonS3/latest/dev/UsingBucket.html#access-bucket-intro) |
| default\_encryption | True if this bucket has [default encryption](https://docs.aws.amazon.com/AmazonS3/latest/userguide/bucket-encryption.html) enabled. |
| encryption\_algorithm | The encryption algorithm used for default encryption. Only defined if the S3 bucket has default encryption enabled. |
| encryption\_key\_id | The KMS key ID used for default encryption. Only defined if the S3 bucket has SSE-KMS enabled as the default encryption method. |
| bucket\_key\_enabled | True if a bucket key is enabled, when using SSE-KMS as the default encryption method. |

### Relationships

- S3Buckets are resources in an AWS Account.

        ```
        (AWSAccount)-[RESOURCE]->(S3Bucket)
        ```

- S3 Access Control Lists apply to S3 buckets.

        ```
        (S3Acl)-[APPLIES_TO]->(S3Bucket)
        ```

-  S3 Buckets can be tagged with AWSTags.

        ```
        (S3Bucket)-[TAGGED]->(AWSTag)
        ```

## KMSKey

Representation of an AWS [KMS Key](https://docs.aws.amazon.com/kms/latest/APIReference/API_KeyListEntry.html).

| Field | Description |
|-------|-------------|
| firstseen| Timestamp of when a sync job first discovered this node  |
| lastupdated |  Timestamp of the last time the node was updated |
| **id** | The id of the key|
| name |  The name of the key |
| description |  The description of the key |
| enabled |  Whether the key is enabled |
| region | The region where key is created|
| anonymous\_actions |  List of anonymous internet accessible actions that may be run on the key. |
| anonymous\_access | True if this key has a policy applied to it that allows anonymous access or if it is open to the internet. |

### Relationships

- AWS KMS Keys are resources in an AWS Account.

        ```
        (AWSAccount)-[RESOURCE]->(KMSKey)
        ```

- AWS KMS Key may also be refered as KMSAlias via aliases.

        ```
        (KMSKey)-[KNOWN_AS]->(KMSAlias)
        ```

- AWS KMS Key may also have KMSGrant based on grants.

        ```
        (KMSGrant)-[APPLIED_ON]->(KMSKey)
        ```

## KMSAlias

Representation of an AWS [KMS Key Alias](https://docs.aws.amazon.com/kms/latest/APIReference/API_AliasListEntry.html).

| Field | Description |
|-------|-------------|
| firstseen| Timestamp of when a sync job first discovered this node  |
| lastupdated |  Timestamp of the last time the node was updated |
| **id** | The arn of the alias|
| aliasname |  The name of the alias |
| targetkeyid |  The kms key id associated via this alias |

### Relationships

- AWS KMS Key may also be refered as KMSAlias via aliases.

        ```
        (KMSKey)-[KNOWN_AS]->(KMSAlias)
        ```

## KMSGrant

Representation of an AWS [KMS Key Grant](https://docs.aws.amazon.com/kms/latest/APIReference/API_GrantListEntry.html).

| Field | Description |
|-------|-------------|
| firstseen| Timestamp of when a sync job first discovered this node  |
| lastupdated |  Timestamp of the last time the node was updated |
| **id** | The id of the key grant|
| name |  The name of the key grant |
| granteeprincipal |  The principal associated with the key grant |
| creationdate | ISO 8601 date-time string when the grant was created |

### Relationships

- AWS KMS Key may also have KMSGrant based on grants.

        ```
        (KMSGrant)-[APPLIED_ON]->(KMSKey)
        ```

## APIGatewayRestAPI

Representation of an AWS [API Gateway REST API](https://docs.aws.amazon.com/apigateway/latest/developerguide/apigateway-rest-api.html).

| Field | Description |
|-------|-------------|
| firstseen| Timestamp of when a sync job first discovered this node  |
| lastupdated |  Timestamp of the last time the node was updated |
| **id** | The id of the REST API|
| createddate |  The timestamp when the REST API was created |
| version |  The version identifier for the API |
| minimumcompressionsize | A nullable integer that is used to enable or disable the compression of the REST API |
| disableexecuteapiendpoint | Specifies whether clients can invoke your API by using the default `execute-api` endpoint |
| region | The region where the REST API is created |
| anonymous\_actions |  List of anonymous internet accessible actions that may be run on the API. |
| anonymous\_access | True if this API has a policy applied to it that allows anonymous access or if it is open to the internet. |

### Relationships

- AWS API Gateway REST APIs are resources in an AWS Account.

        ```
        (AWSAccount)-[RESOURCE]->(APIGatewayRestAPI)
        ```

- AWS API Gateway REST APIs may be associated with an API Gateway Stage.

        ```
        (APIGatewayRestAPI)-[ASSOCIATED_WITH]->(APIGatewayStage)
        ```

- AWS API Gateway REST APIs may also have API Gateway Resource resources.

        ```
        (APIGatewayRestAPI)-[RESOURCE]->(APIGatewayResource)
        ```

## APIGatewayStage

Representation of an AWS [API Gateway Stage](https://docs.aws.amazon.com/apigateway/latest/developerguide/set-up-stages.html).

| Field | Description |
|-------|-------------|
| firstseen| Timestamp of when a sync job first discovered this node  |
| lastupdated |  Timestamp of the last time the node was updated |
| **id** | The name of the API Gateway Stage|
| createddate |  The timestamp when the stage was created |
| deploymentid |  The identifier of the Deployment that the stage points to. |
| clientcertificateid | The identifier of a client certificate for an API stage. |
| cacheclusterenabled | Specifies whether a cache cluster is enabled for the stage. |
| cacheclusterstatus | The status of the cache cluster for the stage, if enabled. |
| tracingenabled | Specifies whether active tracing with X-ray is enabled for the Stage |
| webaclarn | The ARN of the WebAcl associated with the Stage |

### Relationships

- AWS API Gateway REST APIs may be associated with an API Gateway Stage.

        ```
        (APIGatewayRestAPI)-[ASSOCIATED_WITH]->(APIGatewayStage)
        ```

- AWS API Gateway Stage may also contain a Client Certificate.

        ```
        (APIGatewayStage)-[HAS_CERTIFICATE]->(APIGatewayClientCertificate)
        ```

## APIGatewayClientCertificate

Representation of an AWS [API Gateway Client Certificate](https://docs.aws.amazon.com/apigateway/api-reference/resource/client-certificate/).

| Field | Description |
|-------|-------------|
| firstseen| Timestamp of when a sync job first discovered this node  |
| lastupdated |  Timestamp of the last time the node was updated |
| **id** | The identifier of the client certificate |
| createddate |  The timestamp when the client certificate was created |
| expirationdate |  The timestamp when the client certificate will expire |

### Relationships

- AWS API Gateway Stage may also contain a Client Certificate.

        ```
        (APIGatewayStage)-[HAS_CERTIFICATE]->(APIGatewayClientCertificate)
        ```

## APIGatewayResource

Representation of an AWS [API Gateway Resource](https://docs.aws.amazon.com/apigateway/api-reference/resource/resource/).

| Field | Description |
|-------|-------------|
| firstseen| Timestamp of when a sync job first discovered this node  |
| lastupdated |  Timestamp of the last time the node was updated |
| **id** | The id of the REST API|
| path |  The timestamp when the REST API was created |
| pathpart |  The version identifier for the API |
| parentid | A nullable integer that is used to enable or disable the compression of the REST API |

### Relationships

- AWS API Gateway REST APIs may also have API Gateway Resource resources.

        ```
        (APIGatewayRestAPI)-[RESOURCE]->(APIGatewayResource)
        ```

## AutoScalingGroup

Representation of an AWS [Auto Scaling Group Resource](https://docs.aws.amazon.com/autoscaling/ec2/userguide/AutoScalingGroup.html).

| Field | Description |
|-------|-------------|
| firstseen| Timestamp of when a sync job first discovered this node  |
| lastupdated |  Timestamp of the last time the node was updated |
| **arn** | The ARN of the Auto Scaling Group|
| name |  The name of the Auto Scaling group. |
| createdtime | The date and time the group was created. |
| launchconfigurationname | The name of the associated launch configuration. |
| maxsize | The maximum size of the group.|
| minsize | The minimum size of the group.|
| defaultcooldown | The duration of the default cooldown period, in seconds. |
| desiredcapacity | The desired size of the group. |
| healthchecktype | The service to use for the health checks. |
| healthcheckgraceperiod | The amount of time, in seconds, that Amazon EC2 Auto Scaling waits before checking the health status of an EC2 instance that has come into service.|
| status | The current state of the group when the DeleteAutoScalingGroup operation is in progress. |
| newinstancesprotectedfromscalein | Indicates whether newly launched instances are protected from termination by Amazon EC2 Auto Scaling when scaling in.|
| maxinstancelifetime | The maximum amount of time, in seconds, that an instance can be in service. |
| capacityrebalance | Indicates whether Capacity Rebalancing is enabled. |
| region | The region of the auto scaling group. |


[Link to API Documentation](https://docs.aws.amazon.com/autoscaling/ec2/APIReference/API_AutoScalingGroup.html) of AWS Auto Scaling Groups

### Relationships

- AWS Auto Scaling Groups are a resource under the AWS Account.

        ```
        (AWSAccount)-[RESOURCE]->(AutoScalingGroup)
        ```
- AWS Auto Scaling Groups has one or more subnets/vpc identifiers.

        ```
        (AutoScalingGroup)-[VPC_IDENTIFIER]->(EC2Subnet)
        ```
- AWS EC2 Instances are members of one or more AWS Auto Scaling Groups.

        ```
        (EC2Instance)-[MEMBER_AUTO_SCALE_GROUP]->(AutoScalingGroup)
        ```

## EC2Image

Representation of an AWS [EC2 Images (AMIs)](https://docs.aws.amazon.com/AWSEC2/latest/UserGuide/AMIs.html).

| Field | Description |
|-------|-------------|
| firstseen| Timestamp of when a sync job first discovered this node  |
| lastupdated |  Timestamp of the last time the node was updated |
| **id** | The ID of the AMI.|
| name | The name of the AMI that was provided during image creation. |
| creationdate | The date and time the image was created. |
| architecture | The architecture of the image. |
| location | The location of the AMI.|
| type | The type of image.|
| ispublic | Indicates whether the image has public launch permissions. |
| platform | This value is set to `windows` for Windows AMIs; otherwise, it is blank. |
| usageoperation | The operation of the Amazon EC2 instance and the billing code that is associated with the AMI.  |
| state | The current state of the AMI.|
| description | The description of the AMI that was provided during image creation.|
| enasupport | Specifies whether enhanced networking with ENA is enabled.|
| hypervisor | The hypervisor type of the image.|
| rootdevicename | The device name of the root device volume (for example, `/dev/sda1` ). |
| rootdevicetype | The type of root device used by the AMI. |
| virtualizationtype | The type of virtualization of the AMI. |
| bootmode | The boot mode of the image. |
| region | The region of the image. |


[Link to API Documentation](https://docs.aws.amazon.com/AWSEC2/latest/APIReference/API_Image.html) of EC2 Images

### Relationships

- AWS EC2 Images (AMIs) are a resource under the AWS Account.

        ```
        (AWSAccount)-[RESOURCE]->(EC2Image)
        ```

## EC2ReservedInstance

Representation of an AWS [EC2 Reserved Instance](https://docs.aws.amazon.com/AWSEC2/latest/UserGuide/ec2-reserved-instances.html).

| Field | Description |
|-------|-------------|
| firstseen| Timestamp of when a sync job first discovered this node  |
| lastupdated |  Timestamp of the last time the node was updated |
| **id** | The ID of the Reserved Instance.|
| availabilityzone | The Availability Zone in which the Reserved Instance can be used. |
| duration | The duration of the Reserved Instance, in seconds. |
| end | The time when the Reserved Instance expires. |
| start | The date and time the Reserved Instance started.|
| count | The number of reservations purchased.|
| type | The instance type on which the Reserved Instance can be used. |
| productdescription | The Reserved Instance product platform description. |
| state | The state of the Reserved Instance purchase.  |
| currencycode | The currency of the Reserved Instance. It's specified using ISO 4217 standard currency codes.|
| instancetenancy | The tenancy of the instance.|
| offeringclass | The offering class of the Reserved Instance.|
| offeringtype | The Reserved Instance offering type.|
| scope | The scope of the Reserved Instance.|
| fixedprice | The purchase price of the Reserved Instance. |
| region | The region of the reserved instance. |

### Relationships

- AWS EC2 Reserved Instances are a resource under the AWS Account.

        ```
        (AWSAccount)-[RESOURCE]->(EC2ReservedInstance)
        ```

<<<<<<< HEAD
## SecretsManagerSecret

Representation of an AWS [Secrets Manager Secret](https://docs.aws.amazon.com/secretsmanager/latest/apireference/API_SecretListEntry.html)
=======
## EBSVolume

Representation of an AWS [EBS Volume](https://docs.aws.amazon.com/AWSEC2/latest/UserGuide/ebs-volumes.html).
>>>>>>> de7a9092

| Field | Description |
|-------|-------------|
| firstseen| Timestamp of when a sync job first discovered this node  |
| lastupdated |  Timestamp of the last time the node was updated |
<<<<<<< HEAD
| **id** | The arn of the secret. |
| created\_date | The date and time when a secret was created. |
| deleted\_date | The date and time the deletion of the secret occurred. Not present on active secrets. The secret can be recovered until the number of days in the recovery window has passed, as specified in the RecoveryWindowInDays parameter of the DeleteSecret operation. |
| description | The user-provided description of the secret. |
| kms\_key\_id | The ARN or alias of the AWS KMS customer master key (CMK) used to encrypt the SecretString and SecretBinary fields in each version of the secret. If you don't provide a key, then Secrets Manager defaults to encrypting the secret fields with the default KMS CMK, the key named awssecretsmanager, for this account. |
| last\_accessed\_date | The last date that this secret was accessed. This value is truncated to midnight of the date and therefore shows only the date, not the time. |
| last\_changed\_date | The last date and time that this secret was modified in any way. |
| last\_rotated\_date | The most recent date and time that the Secrets Manager rotation process was successfully completed. This value is null if the secret hasn't ever rotated. |
| name | The friendly name of the secret. You can use forward slashes in the name to represent a path hierarchy. For example, /prod/databases/dbserver1 could represent the secret for a server named dbserver1 in the folder databases in the folder prod. |
| owning\_service | Returns the name of the service that created the secret. |
| primary\_region | The Region where Secrets Manager originated the secret. |
| rotation\_enabled | Indicates whether automatic, scheduled rotation is enabled for this secret. |
| rotation\_lambda\_arn | The ARN of an AWS Lambda function invoked by Secrets Manager to rotate and expire the secret either automatically per the schedule or manually by a call to RotateSecret. |
| rotation\_rules\_automatically\_after\_days | Specifies the number of days between automatic scheduled rotations of the secret. |

### Relationships

- AWS Secrets Manager Secrets are a resource under the AWS Account.

        ```
        (AWSAccount)-[RESOURCE]->(SecretsManagerSecret)
=======
| **id** | The ID of the EBS Volume.|
| availabilityzone | The Availability Zone for the volume. |
| createtime | The time stamp when volume creation was initiated. |
| encrypted | Indicates whether the volume is encrypted. |
| size | The size of the volume, in GiBs.|
| state | The volume state.|
| outpostarn | The Amazon Resource Name (ARN) of the Outpost. |
| snapshotid | The snapshot ID. |
| iops | The number of I/O operations per second (IOPS).  |
| type | The volume type.|
| fastrestored | Indicates whether the volume was created using fast snapshot restore.|
| multiattachenabled |Indicates whether Amazon EBS Multi-Attach is enabled.|
| throughput | The throughput that the volume supports, in MiB/s.|
| kmskeyid | The Amazon Resource Name (ARN) of the AWS Key Management Service (AWS KMS) customer master key (CMK) that was used to protect the volume encryption key for the volume.|
| deleteontermination | Indicates whether the volume is deleted on instance termination. |
| region | The region of the volume. |

### Relationships

- AWS EBS Volumes are a resource under the AWS Account.

        ```
        (AWSAccount)-[RESOURCE]->(EBSVolume)
        ```

- AWS EBS Snapshots are created using EBS Volumes

        ```
        (EBSSnapshot)-[CREATED_FROM]->(EBSVolume)
        ```

- AWS EBS Volumes are attached to an EC2 Instance

        ```
        (EBSVolume)-[ATTACHED_TO]->(EC2Instance)
        ```

## EBSSnapshot

Representation of an AWS [EBS Snapshot](https://docs.aws.amazon.com/AWSEC2/latest/UserGuide/EBSSnapshots.html).

| Field | Description |
|-------|-------------|
| firstseen| Timestamp of when a sync job first discovered this node  |
| lastupdated |  Timestamp of the last time the node was updated |
| **id** | The ID of the EBS Snapshot.|
| description | The description of the snapshot. |
| progress | The progress of the snapshot, as a percentage. |
| encrypted |Indicates whether the snapshot is encrypted. |
| starttime | The time stamp when the snapshot was initiated.|
| state | The snapshot state.|
| statemessage | Encrypted Amazon EBS snapshots are copied asynchronously. If a snapshot copy operation fails (for example, if the proper AWS Key Management Service (AWS KMS) permissions are not obtained) this field displays error state details to help you diagnose why the error occurred. This parameter is only returned by DescribeSnapshots .|
| volumeid | The volume ID. |
| volumesize | The size of the volume, in GiB.|
| outpostarn | The ARN of the AWS Outpost on which the snapshot is stored. |
| dataencryptionkeyid | The data encryption key identifier for the snapshot.|
| kmskeyid | The Amazon Resource Name (ARN) of the AWS Key Management Service (AWS KMS) customer master key (CMK) that was used to protect the volume encryption key for the parent volume.|
| region | The region of the snapshot. |

### Relationships

- AWS EBS Snapshots are a resource under the AWS Account.

        ```
        (AWSAccount)-[RESOURCE]->(EBSSnapshot)
        ```

- AWS EBS Snapshots are created using EBS Volumes

        ```
        (EBSSnapshot)-[CREATED_FROM]->(EBSVolume)
>>>>>>> de7a9092
        ```<|MERGE_RESOLUTION|>--- conflicted
+++ resolved
@@ -133,15 +133,12 @@
   - [Relationships](#relationships-61)
 - [EC2ReservedInstance](#ec2reservedinstance)
   - [Relationships](#relationships-62)
-<<<<<<< HEAD
 - [SecretsManagerSecret](#secretsmanagersecret)
   - [Relationships](#relationships-63)
-=======
 - [EBSVolume](#ebsvolume)
-  - [Relationships](#relationships-63)
+  - [Relationships](#relationships-64)
 - [EBSSnapshot](#ebssnapshot)
-  - [Relationships](#relationships-64)
->>>>>>> de7a9092
+  - [Relationships](#relationships-65)
 
 <!-- END doctoc generated TOC please keep comment here to allow auto update -->
 
@@ -2388,21 +2385,14 @@
         (AWSAccount)-[RESOURCE]->(EC2ReservedInstance)
         ```
 
-<<<<<<< HEAD
 ## SecretsManagerSecret
 
 Representation of an AWS [Secrets Manager Secret](https://docs.aws.amazon.com/secretsmanager/latest/apireference/API_SecretListEntry.html)
-=======
-## EBSVolume
-
-Representation of an AWS [EBS Volume](https://docs.aws.amazon.com/AWSEC2/latest/UserGuide/ebs-volumes.html).
->>>>>>> de7a9092
-
-| Field | Description |
-|-------|-------------|
-| firstseen| Timestamp of when a sync job first discovered this node  |
-| lastupdated |  Timestamp of the last time the node was updated |
-<<<<<<< HEAD
+
+| Field | Description |
+|-------|-------------|
+| firstseen| Timestamp of when a sync job first discovered this node  |
+| lastupdated |  Timestamp of the last time the node was updated |
 | **id** | The arn of the secret. |
 | created\_date | The date and time when a secret was created. |
 | deleted\_date | The date and time the deletion of the secret occurred. Not present on active secrets. The secret can be recovered until the number of days in the recovery window has passed, as specified in the RecoveryWindowInDays parameter of the DeleteSecret operation. |
@@ -2424,7 +2414,15 @@
 
         ```
         (AWSAccount)-[RESOURCE]->(SecretsManagerSecret)
-=======
+
+## EBSVolume
+
+Representation of an AWS [EBS Volume](https://docs.aws.amazon.com/AWSEC2/latest/UserGuide/ebs-volumes.html).
+
+| Field | Description |
+|-------|-------------|
+| firstseen| Timestamp of when a sync job first discovered this node  |
+| lastupdated |  Timestamp of the last time the node was updated |
 | **id** | The ID of the EBS Volume.|
 | availabilityzone | The Availability Zone for the volume. |
 | createtime | The time stamp when volume creation was initiated. |
@@ -2496,5 +2494,4 @@
 
         ```
         (EBSSnapshot)-[CREATED_FROM]->(EBSVolume)
->>>>>>> de7a9092
         ```