# Cartography - Amazon Web Services Schema

<!-- START doctoc generated TOC please keep comment here to allow auto update -->
<!-- DON'T EDIT THIS SECTION, INSTEAD RE-RUN doctoc TO UPDATE -->
**Table of Contents**  *generated with [DocToc](https://github.com/thlorenz/doctoc)*

- [AWSAccount](#awsaccount)
  - [Relationships](#relationships)
- [AWSCidrBlock](#awscidrblock)
  - [AWSIpv4CidrBlock](#awsipv4cidrblock)
  - [AWSIpv6CidrBlock](#awsipv6cidrblock)
  - [Relationships](#relationships-1)
- [AWSGroup](#awsgroup)
  - [Relationships](#relationships-2)
- [AWSLambda](#awslambda)
  - [Relationships](#relationships-3)
- [AWSPolicy](#awspolicy)
  - [Relationships](#relationships-4)
- [AWSPolicyStatement](#awspolicystatement)
  - [Relationships](#relationships-5)
- [AWSPrincipal](#awsprincipal)
  - [Relationships](#relationships-6)
- [AWSPrincipal::AWSUser](#awsprincipalawsuser)
  - [Relationships](#relationships-7)
- [AWSPrincipal::AWSRole](#awsprincipalawsrole)
  - [Relationships](#relationships-8)
- [AWSTransitGateway](#awstransitgateway)
  - [Relationships](#relationships-9)
- [AWSTransitGatewayAttachment](#awstransitgatewayattachment)
  - [Relationships](#relationships-10)
- [AWSVpc](#awsvpc)
  - [Relationships](#relationships-11)
- [Tag::AWSTag](#tagawstag)
  - [Relationships](#relationships-12)
- [AccountAccessKey](#accountaccesskey)
  - [Relationships](#relationships-13)
- [DBSubnetGroup](#dbsubnetgroup)
  - [Relationships](#relationships-14)
- [DNSRecord](#dnsrecord)
  - [Relationships](#relationships-15)
- [DNSRecord::AWSDNSRecord](#dnsrecordawsdnsrecord)
  - [Relationships](#relationships-16)
- [DNSZone](#dnszone)
  - [Relationships](#relationships-17)
- [DNSZone::AWSDNSZone](#dnszoneawsdnszone)
  - [Relationships](#relationships-18)
- [DynamoDBTable](#dynamodbtable)
  - [Relationships](#relationships-19)
- [EC2Instance](#ec2instance)
  - [Relationships](#relationships-20)
- [EC2KeyPair](#ec2keypair)
  - [Relationships](#relationships-21)
- [EC2PrivateIp](#ec2privateip)
  - [Relationships](#relationships-22)
- [EC2Reservation](#ec2reservation)
  - [Relationships](#relationships-23)
- [EC2SecurityGroup](#ec2securitygroup)
  - [Relationships](#relationships-24)
- [EC2Subnet](#ec2subnet)
  - [Relationships](#relationships-25)
- [ECRRepository](#ecrrepository)
  - [Relationships](#relationships-26)
- [ECRRepositoryImage](#ecrrepositoryimage)
  - [Relationships](#relationships-27)
- [ECRImage](#ecrimage)
  - [Relationships](#relationships-28)
- [Package](#package)
  - [Relationships](#relationships-29)
- [ECRScanFinding (:Risk:CVE)](#ecrscanfinding-riskcve)
  - [Relationships](#relationships-30)
- [EKSCluster](#ekscluster)
  - [Relationships](#relationships-31)
- [EMRCluster](#emrcluster)
  - [Relationships](#relationships-32)
- [ESDomain](#esdomain)
  - [Relationships](#relationships-33)
- [Endpoint](#endpoint)
  - [Relationships](#relationships-34)
- [Endpoint::ELBListener](#endpointelblistener)
  - [Relationships](#relationships-35)
- [Endpoint::ELBV2Listener](#endpointelbv2listener)
  - [Relationships](#relationships-36)
- [Ip](#ip)
  - [Relationships](#relationships-37)
- [IpRule](#iprule)
  - [Relationships](#relationships-38)
- [IpRule::IpPermissionInbound](#ipruleippermissioninbound)
  - [Relationships](#relationships-39)
- [LoadBalancer](#loadbalancer)
  - [Relationships](#relationships-40)
- [LoadBalancerV2](#loadbalancerv2)
  - [Relationships](#relationships-41)
- [Nameserver](#nameserver)
  - [Relationships](#relationships-42)
- [NetworkInterface](#networkinterface)
  - [Relationships](#relationships-43)
- [RedshiftCluster](#redshiftcluster)
  - [Relationships](#relationships-44)
- [RDSInstance](#rdsinstance)
  - [Relationships](#relationships-45)
- [S3Acl](#s3acl)
  - [Relationships](#relationships-46)
- [S3Bucket](#s3bucket)
  - [Relationships](#relationships-47)
- [KMSKey](#kmskey)
  - [Relationships](#relationships-48)
- [KMSAlias](#kmsalias)
  - [Relationships](#relationships-49)
<<<<<<< HEAD
- [APIGatewayRestAPI](#apigatewayrestapi)
  - [Relationships](#relationships-50)
- [APIGatewayStage](#apigatewaystage)
  - [Relationships](#relationships-51)
- [APIGatewayClientCertificate](#apigatewayclientcertificate)
  - [Relationships](#relationships-52)
- [APIGatewayResource](#apigatewayresource)
  - [Relationships](#relationships-53)
=======
- [KMSGrant](#kmsgrant)
  - [Relationships](#relationships-50)
>>>>>>> fc322cbe

<!-- END doctoc generated TOC please keep comment here to allow auto update -->


## AWSAccount

Representation of an AWS Account.

| Field | Description |
|-------|-------------|
|firstseen| Timestamp of when a sync job discovered this node|
|name| The name of the account|
|lastupdated| Timestamp of the last time the node was updated|
|**id**| The AWS Account ID number|

### Relationships
- Many node types belong to an `AWSAccount`.

        ```
        (AWSAccount)-[RESOURCE]->(AWSDNSZone,
                              AWSGroup,
                              AWSPrincipal,
                              AWSUser,
                              AutoScalingGroup,
                              DNSZone,
                              DynamoDBTable,
                              EC2Instance,
                              EC2Reservation,
                              EC2SecurityGroup,
                              ESDomain,
                              LoadBalancer,
                              AWSVpc)
        ```

- An `AWSPolicy` node is defined for an `AWSAccount`.

        ```
        (AWSAccount)-[RESOURCE]->(AWSPolicy)
        ```

- `AWSRole` nodes are defined in `AWSAccount` nodes.

        ```
        (AWSAccount)-[RESOURCE]->(AWSRole)
        ```

## AWSCidrBlock
### AWSIpv4CidrBlock
### AWSIpv6CidrBlock
Representation of an [AWS CidrBlock used in VPC configuration](https://docs.aws.amazon.com/AWSEC2/latest/APIReference/API_VpcCidrBlockAssociation.html).
The `AWSCidrBlock` defines the base label
type for `AWSIpv4CidrBlock` and `AWSIpv6CidrBlock`

| Field | Description |
|-------|-------------|
|firstseen| Timestamp of when a sync job discovered this node|
|cidr\_block| The CIDR block|
|block\_state| The state of the block|
|association\_id| the association id if the block is associated to a VPC
|lastupdated| Timestamp of the last time the node was updated|
|**id**| Unique identifier defined with the VPC association and the cidr\_block

### Relationships
- `AWSVpc` association
  ```
  (AWSVpc)-[BLOCK_ASSOCIATION]->(AWSCidrBlock)
  ```
- VPC peering where two `AWSCidrBlock` have peering between them
  ```
  (AWSCidrBlock)<-[VPC_PEERING]-(AWSCidrBlock)
  ```
  Example of high level view of peering (without security group permissions)
  ```
  MATCH p=(:AWSAccount)-[:RESOURCE|BLOCK_ASSOCIATION*..]->(:AWSCidrBlock)<-[r:VPC_PEERING]->(:AWSCidrBlock)<-[:RESOURCE|BLOCK_ASSOCIATION*..]-(:AWSAccount)
  RETURN p
  ```

  Exploring detailed inbound peering rules
  ```
  MATCH (outbound_account:AWSAccount)-[:RESOURCE|BLOCK_ASSOCIATION*..]->(:AWSCidrBlock)<-[r:VPC_PEERING]->(inbound_block:AWSCidrBlock)<-[:BLOCK_ASSOCIATION]-(inbound_vpc:AWSVpc)<-[:RESOURCE]-(inbound_account:AWSAccount)
  WITH inbound_vpc, inbound_block, outbound_account, inbound_account
  MATCH (inbound_range:IpRange{id: inbound_block.cidr_block})-[:MEMBER_OF_IP_RULE]->(inbound_rule:IpPermissionInbound)-[:MEMBER_OF_EC2_SECURITY_GROUP]->(inbound_group:EC2SecurityGroup)<-[:MEMBER_OF_EC2_SECURITY_GROUP]-(inbound_vpc)
  RETURN outbound_account.name, inbound_account.name, inbound_range.range, inbound_rule.fromport, inbound_rule.toport, inbound_rule.protocol, inbound_group.name, inbound_vpc.id
  ```

## AWSGroup

Representation of AWS [IAM Groups](https://docs.aws.amazon.com/IAM/latest/APIReference/API_Group.html).

| Field | Description |
|-------|-------------|
|firstseen| Timestamp of when a sync job first discovered this node  |
| lastupdated|  Timestamp of the last time the node was updated |
|path | The path to the group (IAM identifier, see linked docs above for details)|
| groupid| Unique string identifying the group |
|name | The friendly name that identifies the group|
| createdate| ISO 8601 date-time string when the group was created|
|**arn** | The AWS-global identifier for this group|

### Relationships
- Objects part of an AWSGroup may assume AWSRoles.

        ```
        (AWSGroup)-[STS_ASSUMEROLE_ALLOW]->(AWSRole)
        ```

- AWSUsers and AWSPrincipals can be members of AWSGroups.

        ```
        (AWSUser, AWSPrincipal)-[MEMBER_AWS_GROUP]->(AWSGroup)
        ```

- AWSGroups belong to AWSAccounts.

        ```
        (AWSAccount)-[RESOURCE]->(AWSGroup)
        ```

## AWSLambda

Representation of an AWS [Lambda Function](https://docs.aws.amazon.com/lambda/latest/dg/API_FunctionConfiguration.html).

| Field | Description |
|-------|-------------|
| firstseen| Timestamp of when a sync job first discovered this node  |
| lastupdated |  Timestamp of the last time the node was updated |
| **id** | The arn of the lambda function|
| name |  The name of the lambda function |
| modifieddate |  Timestamp of the last time the function was last updated |
| runtime |  The runtime environment for the Lambda function |
| description |  The description of the Lambda function |
| timeout |  The amount of time in seconds that Lambda allows a function to run before stopping it |
| memory |  The memory that's allocated to the function |

### Relationships

- AWSLambda function are resources in an AWS Account.

        ```
        (AWSAccount)-[RESOURCE]->(AWSLambda)
        ```

- AWSLambda functions may act as AWSPrincipals via role assumption.

        ```
        (AWSLambda)-[STS_ASSUME_ROLE_ALLOW]->(AWSPrincipal)
        ```

## AWSPolicy

Representation of an [AWS Policy](https://docs.aws.amazon.com/IAM/latest/APIReference/API_Policy.html).

| Field | Description |
|-------|-------------|
| firstseen| Timestamp of when a sync job first discovered this node  |
| lastupdated |  Timestamp of the last time the node was updated |
| name | The friendly name (not ARN) identifying the policy |
| createdate | ISO 8601 date-time when the policy was created|
| type | "inline" or "managed" - the type of policy it is|
| arn | The arn for this object |
| **id** | The unique identifer for a policy. If the policy is managed this will be the Arn. If the policy is inline this will calculated as _AWSPrincipal_/inline_policy/_PolicyName_|


### Relationships

- `AWSPrincipal` contains `AWSPolicy`

        ```
        (AWSPrincipal)-[POLICY]->(AWSPolicy)
        ```

- `AWSPolicy` contains `AWSPolicyStatement`

        ```
        (AWSPolicy)-[STATEMENTS]->(AWSPolicyStatement)
        ```

## AWSPolicyStatement

Representation of an [AWS Policy Statement](https://docs.aws.amazon.com/IAM/latest/APIReference/API_Statement.html).

| Field | Description |
|-------|-------------|
| firstseen| Timestamp of when a sync job first discovered this node  |
| lastupdated | Timestamp of the last time the node was updated |
| resources | (array) The resources the statement is applied to. Can contain wildcards |
| actions | (array) The permissions allowed or denied by the statement. Can contain wildcards |
| notactions | (array) The permission explicitly not matched by the statement |
| effect | "Allow" or "Deny" - the effect of this statement |
| **id** | The unique identifier for a statement. <br>If the statement has an Sid the id will be calculated as _AWSPolicy.id_/statements/_Sid_. <br>If the statement has no Sid the id will be calculated as  _AWSPolicy.id_/statements/_index of statement in statement list_ |


### Relationships

- `AWSPolicy` contains `AWSPolicyStatement`

        ```
        (AWSPolicy)-[STATEMENTS]->(AWSPolicyStatement)
        ```


## AWSPrincipal
Representation of an [AWSPrincipal](https://docs.aws.amazon.com/IAM/latest/APIReference/API_User.html).

| Field | Description |
|-------|-------------|
| firstseen| Timestamp of when a sync job first discovered this node  |
| lastupdated |  Timestamp of the last time the node was updated |
| path | The path to the principal |
| name | The friendly name of the principal |
| createdate | ISO 8601 date-time when the principal was created |
| **arn** | AWS-unique identifier for this object |
| userid | The stable and unique string identifying the principal.  |
| passwordlastused | Datetime when this principal's password was last used


### Relationships

- AWS Principals can be members of AWS Groups.

        ```
        (AWSPrincipal)-[MEMBER_AWS_GROUP]->(AWSGroup)
        ```

- This AccountAccessKey is used to authenticate to this AWSPrincipal.

        ```
        (AWSPrincipal)-[AWS_ACCESS_KEY]->(AccountAccessKey)
        ```

- AWS Roles can trust AWS Principals.

    ```
    (AWSRole)-[TRUSTS_AWS_PRINCIPAL]->(AWSPrincipal)
    ```

- AWS Accounts contain AWS Principals.

        ```
        (AWSAccount)-[RESOURCE]->(AWSPrincipal)
        ```

- Redshift clusters may assume IAM roles. See [this article](https://docs.aws.amazon.com/redshift/latest/mgmt/authorizing-redshift-service.html).

    ```
    (RedshiftCluster)-[STS_ASSUMEROLE_ALLOW]->(AWSPrincipal)
    ```

## AWSPrincipal::AWSUser
Representation of an [AWSUser](https://docs.aws.amazon.com/IAM/latest/APIReference/API_User.html).  An AWS User is a type of AWS Principal.

| Field | Description |
|-------|-------------|
| firstseen| Timestamp of when a sync job first discovered this node  |
| lastupdated |  Timestamp of the last time the node was updated |
| path | The path to the user |
| name | The friendly name of the user |
| createdate | ISO 8601 date-time when the user was created |
| **arn** | AWS-unique identifier for this object |
| userid | The stable and unique string identifying the user.  |
| passwordlastused | Datetime when this user's password was last used

### Relationships
- AWS Users can be members of AWS Groups.

        ```
        (AWSUser)-[MEMBER_AWS_GROUP]->(AWSGroup)
        ```

- AWS Users can assume AWS Roles.

        ```
        (AWSUser)-[STS_ASSUMEROLE_ALLOW]->(AWSRole)
        ```

- This AccountAccessKey is used to authenticate to this AWSUser

        ```
        (AWSUser)-[AWS_ACCESS_KEY]->(AccountAccessKey)
        ```

- AWS Accounts contain AWS Users.

        ```
        (AWSAccount)-[RESOURCE]->(AWSUser)
        ```


## AWSPrincipal::AWSRole

Representation of an AWS [IAM Role](https://docs.aws.amazon.com/IAM/latest/APIReference/API_Role.html). An AWS Role is a type of AWS Principal.

| Field | Description |
|-------|-------------|
| firstseen| Timestamp of when a sync job first discovered this node  |
| lastupdated |  Timestamp of the last time the node was updated |
| roleid | The stable and unique string identifying the role.  |
| name | The friendly name that identifies the role.|
| createdate| The date and time, in ISO 8601 date-time format, when the role was created. |
| **arn** | AWS-unique identifier for this object |


### Relationships

- Some AWS Groups, Users, and Principals can assume AWS Roles.

    ```
    (AWSGroup, AWSUser)-[STS_ASSUMEROLE_ALLOW]->(AWSRole)
    ```

- Some AWS Roles can assume other AWS Roles.

    ```
    (AWSRole)-[STS_ASSUMEROLE_ALLOW]->(AWSRole)
    ```

- Some AWS Roles trust AWS Principals.

    ```
    (AWSRole)-[TRUSTS_AWS_PRINCIPAL]->(AWSPrincipal)
    ```

- AWS Roles are defined in AWS Accounts.

    ```
    (AWSAccount)-[RESOURCE]->(AWSRole)
    ```

## AWSTransitGateway
Representation of an [AWS Transit Gateway](https://docs.aws.amazon.com/AWSEC2/latest/APIReference/API_TransitGateway.html).

| Field | Description |
|-------|-------------|
|firstseen| Timestamp of when a sync job discovered this node|
|lastupdated| Timestamp of the last time the node was updated|
|owner\_id| The ID of the AWS account that owns the transit gateway|
|description| Transit Gateway description|
|state| Can be one of `pending | available | modifying | deleting | deleted`|
|tgw_id| Unique identifier of the Transit Gateway|
|**id**| Unique identifier of the Transit Gateway|
| **arn** | AWS-unique identifier for this object (same as `id`) |

### Relationships
- Transit Gateways belong to one `AWSAccount`...
```
(AWSAccount)-[RESOURCE]->(AWSTransitGateway)
```

- ... and can be shared with other accounts
```
(AWSAccount)<-[SHARED_WITH]-(AWSTransitGateway)
```

- `AWSTag`
```
(AWSTransitGateway)-[TAGGED]->(AWSTag)
```

## AWSTransitGatewayAttachment
Representation of an [AWS Transit Gateway Attachment](https://docs.aws.amazon.com/AWSEC2/latest/APIReference/API_TransitGatewayAttachment.html).

| Field | Description |
|-------|-------------|
|firstseen| Timestamp of when a sync job discovered this node|
|lastupdated| Timestamp of the last time the node was updated|
|resource\_type| Can be one of `vpc | vpn | direct-connect-gateway | tgw-peering`
|state| Can be one of `initiating | pendingAcceptance | rollingBack | pending | available | modifying | deleting | deleted | failed | rejected | rejecting | failing`
|**id**| Unique identifier of the Transit Gateway Attachment

### Relationships
- `AWSAccount`
```
(AWSAccount)-[RESOURCE]->(AWSTransitGatewayAttachment)
```
- `AWSVpc` (for VPC attachments)
```
(AWSVpc)-[RESOURCE]->(AWSTransitGatewayAttachment {resource_type: 'vpc'})
```
- `AWSTransitGateway` attachment
```
(AWSTransitGateway)<-[ATTACHED_TO]-(AWSTransitGatewayAttachment)
```
- `AWSTag`
```
(AWSTransitGatewayAttachment)-[TAGGED]->(AWSTag)
```

## AWSVpc
Representation of an [AWS CidrBlock used in VPC configuration](https://docs.aws.amazon.com/AWSEC2/latest/APIReference/API_VpcCidrBlockAssociation.html).
More information on https://docs.aws.amazon.com/cli/latest/reference/ec2/describe-vpcs.html

| Field | Description |
|-------|-------------|
|firstseen| Timestamp of when a sync job discovered this node|
|vpcid| The VPC unique identifier|
|primary\_cidr\_block|The primary IPv4 CIDR block for the VPC.|
|instance\_tenancy| The allowed tenancy of instances launched into the VPC.|
|state| The current state of the VPC.|
|region| (optional) the region of this VPC.  This field is only available on VPCs in your account.  It is not available on VPCs that are external to your account and linked via a VPC peering relationship.
|**id**| Unique identifier defined VPC node (vpcid)

### Relationships
- `AWSAccount` resource
  ```
  (AWSAccount)-[RESOURCE]->(AWSVpc)
  ```
- `AWSVpc` and `AWSCidrBlock` association
  ```
  (AWSVpc)-[BLOCK_ASSOCIATION]->(AWSCidrBlock)
  ```
- `AWSVpc` and `EC2SecurityGroup` membership association
  ```
  (AWSVpc)<-[MEMBER_OF_EC2_SECURITY_GROUP]-(EC2SecurityGroup)
  ```
-  AWS VPCs can be tagged with AWSTags.
    ```
        (AWSVpc)-[TAGGED]->(AWSTag)
        ```
- Redshift clusters can be members of AWSVpcs.
    ```
    (RedshiftCluster)-[MEMBER_OF_AWS_VPC]->(AWSVpc)
    ```


## Tag::AWSTag

Representation of an AWS [Tag](https://docs.aws.amazon.com/resourcegroupstagging/latest/APIReference/API_Tag.html). AWS Tags can be applied to many objects.

| Field | Description |
|-------|-------------|
| firstseen| Timestamp of when a sync job first discovered this node  |
| lastupdated |  Timestamp of the last time the node was updated |
| **id** | This tag's unique identifier of the format `{TagKey}:{TagValue}`. We fabricated this ID. |
| key | One part of a key-value pair that makes up a tag.|
| value | One part of a key-value pair that makes up a tag. |
| region | The region where this tag was discovered.|

### Relationships
-  AWS VPCs, DB Subnet Groups, EC2 Instances, EC2 SecurityGroups, EC2 Subnets, EC2 Network Interfaces, RDS Instances, and S3 Buckets can be tagged with AWSTags.
    ```
        (AWSVpc, DBSubnetGroup, EC2Instance, EC2SecurityGroup, EC2Subnet, NetworkInterface, RDSInstance, S3Bucket)-[TAGGED]->(AWSTag)
        ```

## AccountAccessKey

Representation of an AWS [Access Key](https://docs.aws.amazon.com/IAM/latest/APIReference/API_AccessKey.html).

| Field | Description |
|-------|-------------|
| firstseen| Timestamp of when a sync job first discovered this node  |
| lastupdated |  Timestamp of the last time the node was updated
| createdate | Date when access key was created |
| status | Active: valid for API calls.  Inactive: not valid for API calls|
| **accesskeyid** | The ID for this access key|

### Relationships
- Account Access Keys may authenticate AWS Users and AWS Principal objects.

        ```
        (AWSUser, AWSPrincipal)-[AWS_ACCESS_KEY]->(AccountAccessKey)
        ```


## DBSubnetGroup

Representation of an RDS [DB Subnet Group](https://docs.aws.amazon.com/AmazonRDS/latest/APIReference/API_DBSubnetGroup.html).  For more information on how RDS instances interact with these, please see [this article](https://docs.aws.amazon.com/AmazonRDS/latest/UserGuide/USER_VPC.WorkingWithRDSInstanceinaVPC.html).

| Field | Description |
|-------|-------------|
|firstseen| Timestamp of when a sync job first discovered this node |
|id| The ARN of the DBSubnetGroup|
|name | The name of DBSubnetGroup |
|lastupdated| Timestamp of the last time the node was updated|
|description| Description of the DB Subnet Group|
|status| The status of the group |
|vpc\_id| The ID of the VPC (Virtual Private Cloud) that this DB Subnet Group is associated with.|
|value| The IP address that the DNSRecord points to|

### Relationships

- RDS Instances are part of DB Subnet Groups
    ```
    (RDSInstance)-[:MEMBER_OF_DB_SUBNET_GROUP]->(DBSubnetGroup)
    ```

- DB Subnet Groups consist of EC2 Subnets
    ```
    (DBSubnetGroup)-[:RESOURCE]->(EC2Subnet)
    ```

-  DB Subnet Groups can be tagged with AWSTags.

        ```
        (DBSubnetGroup)-[TAGGED]->(AWSTag)
        ```


## DNSRecord

Representation of a generic DNSRecord.

| Field | Description |
|-------|-------------|
|firstseen| Timestamp of when a sync job first discovered this node |
|name| The name of the DNSRecord|
|lastupdated| Timestamp of the last time the node was updated|
|**id**| The name of the DNSRecord concatenated with the record type|
|type| The record type of the DNS record|
|value| The IP address that the DNSRecord points to|

### Relationships

- DNSRecords can point to IP addresses.

        ```
        (DNSRecord)-[DNS_POINTS_TO]->(Ip)
        ```


- DNSRecords/AWSDNSRecords can point to each other.

        ```
        (AWSDNSRecord, DNSRecord)-[DNS_POINTS_TO]->(AWSDNSRecord, DNSRecord)
        ```


- DNSRecords can point to LoadBalancers.

        ```
        (DNSRecord)-[DNS_POINTS_TO]->(LoadBalancer)
        ```


- DNSRecords can be members of DNSZones.

        ```
        (DNSRecord)-[MEMBER_OF_DNS_ZONE]->(DNSZone)
        ```


## DNSRecord::AWSDNSRecord

Representation of an AWS DNS [ResourceRecordSet](https://docs.aws.amazon.com/Route53/latest/APIReference/API_ResourceRecordSet.html).

| Field | Description |
|-------|-------------|
|firstseen| Timestamp of when a sync job first discovered this node |
|name| The name of the DNSRecord|
|lastupdated| Timestamp of the last time the node was updated|
|**id**| The zoneid for the record, the value of the record, and the type concatenated together|
|type| The record type of the DNS record|
|value| The IP address that the DNSRecord points to|

### Relationships
- DNSRecords/AWSDNSRecords can point to each other.

        ```
        (AWSDNSRecord, DNSRecord)-[DNS_POINTS_TO]->(AWSDNSRecord, DNSRecord)
        ```


- AWSDNSRecords can point to LoadBalancers.

        ```
        (AWSDNSRecord)-[DNS_POINTS_TO]->(LoadBalancer, ESDomain)
        ```


- AWSDNSRecords can be members of AWSDNSZones.

        ```
        (AWSDNSRecord)-[MEMBER_OF_DNS_ZONE]->(AWSDNSZone)
        ```


## DNSZone
Representation of a generic DNS Zone.

| Field | Description |
|-------|-------------|
|firstseen| Timestamp of when a sync job first discovered this node  |
| lastupdated|  Timestamp of the last time the node was updated |
|**name**| the name of the DNS zone|
| comment | Comments about the zone |


### Relationships

- DNSRecords can be members of DNSZones.

        ```
        (DNSRecord)-[MEMBER_OF_DNS_ZONE]->(DNSZone)
        ```


## DNSZone::AWSDNSZone

Representation of an AWS DNS [HostedZone](https://docs.aws.amazon.com/Route53/latest/APIReference/API_HostedZone.html).

| Field | Description |
|-------|-------------|
|firstseen| Timestamp of when a sync job first discovered this node  |
|**name**| the name of the DNS zone|
| zoneid| The zoneid defined by Amazon Route53|
| lastupdated|  Timestamp of the last time the node was updated |
| comment| Comments about the zone |
| privatezone | Whether or not this is a private DNS zone |

### Relationships

- AWSDNSZones and DNSZones can be part of AWSAccounts.

        ```
        (AWSAccount)-[RESOURCE]->(AWSDNSZone)
        ```

- AWSDNSRecords can be members of AWSDNSZones.

        ```
        (AWSDNSRecord)-[MEMBER_OF_DNS_ZONE]->(AWSDNSZone)
        ```
- AWSDNSZone can have subzones hosted by another AWSDNSZone
        ```
        (AWSDNSZone)<-[SUBZONE]-(AWSDNSZone)
        ```


## DynamoDBTable

Representation of an AWS [DynamoDBTable](https://docs.aws.amazon.com/amazondynamodb/latest/APIReference/API_ListTables.html).

| Field | Description |
|-------|-------------|
| firstseen| Timestamp of when a sync job first discovered this node  |
| lastupdated |  Timestamp of the last time the node was updated |
| name | The name of the table |
| **id** | The ARN of the table |
| region | The AWS region of the table |
| **arn** | The AWS-unique identifier

### Relationships
- DynamoDBTables belong to AWS Accounts.

        ```
        (AWSAccount)-[RESOURCE]->(DynamoDBTable)
        ```


## EC2Instance

Our representation of an AWS [EC2 Instance](https://docs.aws.amazon.com/AWSEC2/latest/APIReference/API_Instance.html).

| Field | Description |
|-------|-------------|
| firstseen| Timestamp of when a sync job first discovered this node  |
| lastupdated |  Timestamp of the last time the node was updated |
| **id** | Same as `instanceid` below. |
| instanceid | The instance id provided by AWS.  This is [globally unique](https://forums.aws.amazon.com/thread.jspa?threadID=137203) |
| publicdnsname | The public DNS name assigned to the instance |
| publicipaddress | The public IPv4 address assigned to the instance if applicable |
| privateipaddress | The private IPv4 address assigned to the instance |
| imageid | The ID of the [Amazon Machine Image](https://docs.aws.amazon.com/AWSEC2/latest/UserGuide/AMIs.html) used to launch the instance |
| subnetid | The ID of the EC2Subnet associated with this instance |
| instancetype | The instance type.  See API docs linked above for specifics. |
| iaminstanceprofile | The IAM instance profile associated with the instance, if applicable. |
| launchtime | The time the instance was launched |
| monitoringstate | Whether monitoring is enabled.  Valid Values: disabled, disabling, enabled,  pending. |
| state | The [current state](https://docs.aws.amazon.com/AWSEC2/latest/APIReference/API_InstanceState.html) of the instance.
| launchtimeunix | The time the instance was launched in unix time |
| region | The AWS region this Instance is running in|
| exposed\_internet |  The `exposed_internet` flag on an EC2 instance is set to `True` when (1) the instance is part of an EC2 security group or is connected to a network interface connected to an EC2 security group that allows connectivity from the 0.0.0.0/0 subnet or (2) the instance is connected to an Elastic Load Balancer that has its own `exposed_internet` flag set to `True`. |


### Relationships

- EC2 Instances can be part of subnets

        ```
        (EC2Instance)-[PART_OF_SUBNET]->(EC2Subnet)
        ```

- EC2 Instances can have NetworkInterfaces connected to them

        ```
        (EC2Instance)-[NETWORK_INTERFACE]->(NetworkInterface)
        ```

- EC2 Instances may be members of EC2 Reservations

        ```
        (EC2Instance)-[MEMBER_OF_EC2_RESERVATION]->(EC2Reservation)
        ```

- EC2 Instances can be part of EC2 Security Groups

        ```
        (EC2Instance)-[MEMBER_OF_EC2_SECURITY_GROUP]->(EC2SecurityGroup)
        ```

- Load Balancers can expose (be connected to) EC2 Instances

        ```
        (LoadBalancer)-[EXPOSE]->(EC2Instance)
        ```

- Package and Dependency nodes can be deployed in EC2 Instances.

        ```
        (Package, Dependency)-[DEPLOYED]->(EC2Instance)
        ```

- AWS Accounts contain EC2 Instances.

        ```
        (AWSAccount)-[RESOURCE]->(EC2Instance)
        ```

-  EC2 Instances can be tagged with AWSTags.

        ```
        (EC2Instance)-[TAGGED]->(AWSTag)
        ```


## EC2KeyPair

Representation of an AWS [EC2 Key Pair](https://docs.aws.amazon.com/AWSEC2/latest/APIReference/API_KeyPairInfo.html)

| Field | Description |
|-------|-------------|
| firstseen| Timestamp of when a sync job first discovered this node  |
| lastupdated |  Timestamp of the last time the node was updated |
| keyname | The name of the key pair |
| keyfingerprint | The fingerprint of the public key |
| region| The AWS region |
| **arn** | AWS-unique identifier for this object |
 id | same as `arn` |
| user_uploaded | `user_uploaded` is set to `True` if the the KeyPair was uploaded to AWS. Uploaded KeyPairs will have 128-bit MD5 hashed `keyfingerprint`, and KeyPiars from AWS will have 160-bit SHA-1 hashed `keyfingerprint`s.
| duplicate_keyfingerprint | `duplicate_keyfingerprint` is set to `True` if the KeyPair has the same `keyfingerprint` as another KeyPair.

### Relationships

- EC2 key pairs are contained in AWS Accounts.

        ```
        (AWSAccount)-[RESOURCE]->(EC2KeyPair)
        ```

- EC2 key pairs can be used to log in to AWS EC2 isntances.

        ```
        (EC2KeyPair)-[SSH_LOGIN_TO]->(EC2Instance)
        ```

- EC2 key pairs have matching `keyfingerprint`.

        ```
        (EC2KeyPair)-[MATCHING_FINGERPRINT]->(EC2KeyPair)
        ```
## EC2PrivateIp
Representation of an AWS EC2 [InstancePrivateIpAddress](https://docs.aws.amazon.com/AWSEC2/latest/APIReference/API_InstancePrivateIpAddress.html)

| Field | Description |
|-------|-------------|
| firstseen| Timestamp of when a sync job first discovered this node  |
| lastupdated |  Timestamp of the last time the node was updated |
| network_interface_id   | id of the network interface with which the IP is associated with  |
| primary   |  Indicates whether this IPv4 address is the primary private IP address of the network interface.  |
| private_ip_address   |  The private IPv4 address of the network interface. |
| public_ip   |  The public IP address or Elastic IP address bound to the network interface. |
| ip_owner_id  | Id of the owner, e.g. `amazon-elb` for ELBs  |

### Relationships

- EC2PrivateIps are connected with NetworkInterfaces.

        ```
        (NetworkInterface)-[PRIVATE_IP_ADDRESS]->(EC2PrivateIp)
        ```


## EC2Reservation
Representation of an AWS EC2 [Reservation](https://docs.aws.amazon.com/AWSEC2/latest/APIReference/API_Reservation.html).

| Field | Description |
|-------|-------------|
| firstseen| Timestamp of when a sync job first discovered this node  |
| lastupdated |  Timestamp of the last time the node was updated |
| requesterid | The ID of the requester that launched the instances on your behalf |
| **reservationid** | The ID of the reservation. |
| region| The AWS region |
| ownerid | The ID of the AWS account that owns the reservation. |

### Relationships

- EC2 reservations are contained in AWS Accounts.

        ```
        (AWSAccount)-[RESOURCE]->(EC2Reservation)
        ```

- EC2 Instances are members of EC2 reservations.

        ```
        (EC2Instance)-[MEMBER_OF_EC2_RESERVATION]->(EC2Reservation)
        ```


## EC2SecurityGroup
Representation of an AWS EC2 [Security Group](https://docs.aws.amazon.com/AWSEC2/latest/APIReference/API_SecurityGroup.html).

| Field | Description |
|-------|-------------|
| firstseen| Timestamp of when a sync job first discovered this node  |
| lastupdated |  Timestamp of the last time the node was updated |
| groupid | The ID of the security group|
| name | The name of the security group|
| description | A description of the security group|
| **id** | Same as `groupid` |
| region | The AWS region this security group is installed in|


### Relationships

- EC2 Instances, Network Interfaces, Load Balancers, Elastic Search Domains, IP Rules, IP Permission Inbound nodes, and RDS Instances can be members of EC2 Security Groups.

        ```
        (EC2Instance,
         NetworkInterface,
         LoadBalancer,
         ESDomain,
         IpRule,
         IpPermissionInbound,
         RDSInstance,
         AWSVpc)-[MEMBER_OF_EC2_SECURITY_GROUP]->(EC2SecurityGroup)
        ```

- Load balancers can define inbound [Source Security Groups](https://docs.aws.amazon.com/elasticloadbalancing/latest/classic/elb-security-groups.html).

        ```
        (LoadBalancer)-[SOURCE_SECURITY_GROUP]->(EC2SecurityGroup)
        ```

- AWS Accounts contain EC2 Security Groups.

        ```
        (AWSAccount)-[RESOURCE]->(EC2SecurityGroup)
        ```

-  EC2 SecurityGroups can be tagged with AWSTags.

        ```
        (EC2SecurityGroup)-[TAGGED]->(AWSTag)
        ```

- Redshift clusters can be members of EC2 Security Groups.

    ```
    (RedshiftCluster)-[MEMBER_OF_EC2_SECURITY_GROUP]->(EC2SecurityGroup)
    ```


## EC2Subnet

Representation of an AWS EC2 [Subnet](https://docs.aws.amazon.com/AWSEC2/latest/APIReference/API_Subnet.html).

| Field | Description |
|-------|-------------|
| firstseen| Timestamp of when a sync job first discovered this node  |
| lastupdated |  Timestamp of the last time the node was updated |
| **subnetid** | The ID of the subnet|
| **id** | same as subnetid |
| region| The AWS region the subnet is installed on|
| name | The IPv4 CIDR block assigned to the subnet|
| cidr_block | The IPv4 CIDR block assigned to the subnet|
| available_ip_address_count | The number of unused private IPv4 addresses in the subnet. The IPv4 addresses for any stopped instances are considered unavailable |
| default_for_az | Indicates whether this is the default subnet for the Availability Zone. |
| map_customer_owned_ip_on_launch | Indicates whether a network interface created in this subnet (including a network interface created by RunInstances ) receives a customer-owned IPv4 address |
| map_public_ip_on_launch | Indicates whether instances launched in this subnet receive a public IPv4 address |
| subnet_arn | The Amazon Resource Name (ARN) of the subnet |
| availability_zone | The Availability Zone of the subnet |
| availability_zone_id | The AZ ID of the subnet |


### Relationships

- A Network Interface can be part of an EC2 Subnet.

        ```
        (NetworkInterface)-[PART_OF_SUBNET]->(EC2Subnet)
        ```

- An EC2 Instance can be part of an EC2 Subnet.

        ```
        (EC2Instance)-[PART_OF_SUBNET]->(EC2Subnet)
        ```

- A LoadBalancer can be part of an EC2 Subnet.

        ```
        (LoadBalancer)-[SUBNET]->(EC2Subnet)

        ```

- A LoadBalancer can be part of an EC2 Subnet.

        ```
        (LoadBalancer)-[PART_OF_SUBNET]->(EC2Subnet)
        ```

- A LoadBalancerV2 can be part of an EC2 Subnet.

        ```
        (LoadBalancerV2)-[PART_OF_SUBNET]->(EC2Subnet)
        ```


- DB Subnet Groups consist of EC2 Subnets
    ```
    (DBSubnetGroup)-[RESOURCE]->(EC2Subnet)
    ```


-  EC2 Subnets can be tagged with AWSTags.

        ```
        (EC2Subnet)-[TAGGED]->(AWSTag)
        ```

-  EC2 Subnets are member of a VPC.

        ```
        (EC2Subnet)-[MEMBER_OF_AWS_VPC]->(AWSVpc)
        ```

-  EC2 Subnets belong to AWS Accounts

        ```
        (AWSAccount)-[RESOURCE]->(EC2Subnet)
        ```



## ECRRepository

Representation of an AWS Elastic Container Registry [Repository](https://docs.aws.amazon.com/AmazonECR/latest/APIReference/API_Repository.html).

| Field | Description |
|--------|-----------|
| **id** | Same as ARN |
| arn | The ARN of the repository |
| name | The name of the repository |
| region | The region of the repository |
| created_at | Date and time when the repository was created |

### Relationships

- An ECRRepository contains ECRRepositoryImages:
    ```
    (:ECRRepository)-[:REPO_IMAGE]->(:ECRRepositoryImage)
    ```


## ECRRepositoryImage

An ECR image may be referenced and tagged by more than one ECR Repository. To best represent this, we've created an
`ECRRepositoryImage` node as a layer of indirection between the repo and the image.

More concretely explained, we run
[`ecr.list_images()`](https://docs.aws.amazon.com/AmazonECR/latest/APIReference/API_ImageIdentifier.html), and then
store the image tag on an `ECRRepositoryImage` node and the image digest hash on a separate `ECRImage` node.

This way, more than one `ECRRepositoryImage` can reference/be connected to the same `ECRImage`.

| Field | Description |
|--------|-----------|
| tag | The tag applied to the repository image, e.g. "latest" |
| uri | The URI where the repository image is stored |
| **id** | same as uri |

### Relationships

- An ECRRepository contains ECRRepositoryImages:
    ```
    (:ECRRepository)-[:REPO_IMAGE]->(:ECRRepositoryImage)
    ```

- ECRRepositoryImages reference ECRImages
    ```
    (:ECRRepositoryImage)-[:IMAGE]->(:ECRImage)
    ```


## ECRImage

Representation of an ECR image identified by its digest (e.g. a SHA hash). Specifically, this is the "digest part" of
[`ecr.list_images()`](https://docs.aws.amazon.com/AmazonECR/latest/APIReference/API_ImageIdentifier.html). Also see
ECRRepositoryImage.

| Field | Description |
|--------|-----------|
| digest | The hash of this ECR image |
| **id** | Same as digest |

### Relationships

- ECRRepositoryImages reference ECRImages
    ```
    (:ECRRepositoryImage)-[:IMAGE]->(:ECRImage)
    ```

- Software packages are a part of ECR Images
    ```
    (:Package)-[:DEPLOYED]->(:ECRImage)
    ```


## Package

Representation of a software package, as found by an AWS ECR vulnerability scan.

| Field | Description |
|-------|-------------|
| **id** | Concatenation of `{version}|{name}` |
| version | The version of the package, includes the Linux distro that it was built for |
| name | The name of the package |

### Relationships

- Software packages are a part of ECR Images
    ```
    (:Package)-[:DEPLOYED]->(:ECRImage)
    ```

- AWS ECR scans yield ECRScanFindings that affect software packages
    ```
    (:ECRScanFindings)-[:AFFECTS]->(:Package)
    ```


## ECRScanFinding (:Risk:CVE)

Representation of a scan finding from AWS ECR. This is the result output of [`ecr.describe_image_scan_findings()`](https://docs.aws.amazon.com/AmazonECR/latest/APIReference/API_DescribeImageScanFindings.html).

| Field | Description |
|--------|-----------|
| name | The name of the ECR scan finding, e.g. a CVE name |
| **id** | Same as name |
| severity | The severity of the risk |
| uri | A URI link to a descriptive article on the risk |

### Relationships

- AWS ECR scans yield ECRScanFindings that affect software packages
    ```
    (:ECRScanFindings)-[:AFFECTS]->(:Package)
    ```



## EKSCluster

Representation of an AWS [EKS Cluster](https://docs.aws.amazon.com/eks/latest/APIReference/API_Cluster.html).

| Field            | Description                                                                                                 |
| ---------------- | ----------------------------------------------------------------------------------------------------------- |
| firstseen        | Timestamp of when a sync job first discovered this node                                                     |
| lastupdated      | Timestamp of the last time the node was updated                                                             |
| created_at       | The date and time the cluster was created                                                                   |
| region           | The AWS region                                                                                              |
| **arn**          | AWS-unique identifier for this object                                                                       |
| id               | same as `arn`                                                                                               |
| name             | Name of the EKS Cluster                                                                                     |
| endpoint         | The endpoint for the Kubernetes API server.                                                                 |
| endpoint_public_access | Indicates whether the Amazon EKS public API server endpoint is enabled                                |
| exposed_internet | Set to True if the EKS Cluster public API server endpoint is enabled                                        |
| rolearn          | The ARN of the IAM role that provides permissions for the Kubernetes control plane to make calls to AWS API |
| version          | Kubernetes version running                                                                                  |
| platform_version | Version of EKS                                                                                              |
| status           | Status of the cluster. Valid Values: creating, active, deleting, failed, updating                           |
| audit_logging    | Whether audit logging is enabled                                                                            |


### Relationships

- EKS Clusters belong to AWS Accounts.
      ```
      (AWSAccount)-[RESOURCE]->(EKSCluster)
      ```



## EMRCluster

Representation of an AWS [EMR Cluster](https://docs.aws.amazon.com/emr/latest/APIReference/API_Cluster.html).

| Field            | Description                                                                                                 |
| ---------------- | ----------------------------------------------------------------------------------------------------------- |
| firstseen        | Timestamp of when a sync job first discovered this node                                                     |
| lastupdated      | Timestamp of the last time the node was updated                                                             |
| region           | The AWS region                                                                                              |
| **arn**          | AWS-unique identifier for this object                                                                       |
| id               | The Id of the EMR Cluster.                                                                                  |
| servicerole      | Service Role of the EMR Cluster                                                                             |


### Relationships

- EMR Clusters belong to AWS Accounts.
      ```
      (AWSAccount)-[RESOURCE]->(EMRCluster)
      ```


## ESDomain

Representation of an AWS [ElasticSearch Domain](https://docs.aws.amazon.com/elasticsearch-service/latest/developerguide/es-configuration-api.html#es-configuration-api-datatypes) (see ElasticsearchDomainConfig).

| Field | Description |
|-------|-------------|
| firstseen| Timestamp of when a sync job first discovered this node  |
| lastupdated |  Timestamp of the last time the node was updated |
| elasticsearch\_cluster\_config\_instancetype | The instancetype |
| elasticsearch\_version | The version of elasticsearch |
| elasticsearch\_cluster\_config\_zoneawarenessenabled | Indicates whether multiple Availability Zones are enabled.  |
| elasticsearch\_cluster\_config\_dedicatedmasterenabled | Indicates whether dedicated master nodes are enabled for the cluster. True if the cluster will use a dedicated master node. False if the cluster will not.  |
| elasticsearch\_cluster\_config\_dedicatedmastercount |Number of dedicated master nodes in the cluster.|
| elasticsearch\_cluster\_config\_dedicatedmastertype | Amazon ES instance type of the dedicated master nodes in the cluster.|
| domainid | Unique identifier for an Amazon ES domain. |
| encryption\_at\_rest\_options\_enabled | Specify true to enable encryption at rest. |
| deleted | Status of the deletion of an Amazon ES domain. True if deletion of the domain is complete. False if domain deletion is still in progress. |
| **id** | same as `domainid` |
| **arn** |Amazon Resource Name (ARN) of an Amazon ES domain. |
| exposed\_internet | `exposed_internet` is set to `True` if the ElasticSearch domain has a policy applied to it that makes it internet-accessible.  This policy determination is made by using the [policyuniverse](https://github.com/Netflix-Skunkworks/policyuniverse) library.  The code for this augmentation is implemented at `cartography.intel.aws.elasticsearch._process_access_policy()`. |

### Relationships

- Elastic Search domains can be members of EC2 Security Groups.

        ```
        (ESDomain)-[MEMBER_OF_EC2_SECURITY_GROUP]->(EC2SecurityGroup)
        ```

-       Elastic Search domains belong to AWS Accounts.

        ```
        (AWSAccount)-[RESOURCE]->(ESDomain)
        ```

- DNS Records can point to Elastic Search domains.

        ```
        (DNSRecord)-[DNS_POINTS_TO]->(ESDomain)
        ```

## Endpoint

Representation of a generic network endpoint.

| Field | Description |
|-------|-------------|
| firstseen| Timestamp of when a sync job first discovered this node  |
| lastupdated |  Timestamp of the last time the node was updated |
| protocol | The protocol of this endpoint |
| port | The port of this endpoint |


### Relationships

- Endpoints can be installed load balancers, though more specifically we would refer to these Endpoint nodes as [ELBListeners](#endpoint::elblistener).

        ```
        (LoadBalancer)-[ELB_LISTENER]->(Endpoint)
        ```


## Endpoint::ELBListener

Representation of an AWS Elastic Load Balancer [Listener](https://docs.aws.amazon.com/elasticloadbalancing/latest/APIReference/API_LoadBalancer.html).  Here, an ELBListener is a more specific type of Endpoint.  Here'a [good introduction](https://docs.aws.amazon.com/elasticloadbalancing/2012-06-01/APIReference/Welcome.html).

| Field | Description |
|-------|-------------|
| firstseen| Timestamp of when a sync job first discovered this node  |
| lastupdated |  Timestamp of the last time the node was updated |
| protocol | The protocol of this endpoint |
| port | The port of this endpoint |
| **id** | The ELB ID.  This is a concatenation of the DNS name, port, and protocol. |
| instance\_port | The port open on the EC2 instance that this listener is connected to |
| instance\_protocol | The protocol defined on the EC2 instance that this listener is connected to |


### Relationships

- A ELBListener is installed on a load balancer.

        ```
        (LoadBalancer)-[ELB_LISTENER]->(ELBListener)
        ```

## Endpoint::ELBV2Listener

Representation of an AWS Elastic Load Balancer V2 [Listener](https://docs.aws.amazon.com/elasticloadbalancing/latest/APIReference/API_Listener.html).

| Field | Description |
|-------|-------------|
| firstseen| Timestamp of when a sync job first discovered this node  |
| lastupdated |  Timestamp of the last time the node was updated |
| protocol | The protocol of this endpoint - One of `'HTTP''HTTPS''TCP''TLS''UDP''TCP_UDP'` |
| port | The port of this endpoint |
| targetgrouparn | The ARN of the Target Group, if the Action type is `forward`. |


### Relationships

- A ELBV2Listener is installed on a LoadBalancerV2.

        ```
        (elbv2)-[r:ELBV2_LISTENER]->(ELBV2Listener)
        ```


## Ip

Represents a generic IP address.

| Field | Description |
|-------|-------------|
| firstseen| Timestamp of when a sync job first discovered this node  |
| lastupdated |  Timestamp of the last time the node was updated |
| **ip** | The IPv4 address |
| **id** | Same as `ip` |


### Relationships

- DNSRecords can point to IP addresses.

        ```
        (DNSRecord)-[DNS_POINTS_TO]->(Ip)
        ```


## IpRule

Represents a generic IP rule.  The creation of this node is currently derived from ingesting AWS [EC2 Security Group](#ec2securitygroup) rules.

| Field | Description |
|-------|-------------|
| **ruleid** | `{group_id}/{rule_type}/{from_port}{to_port}{protocol}` |
| groupid | The groupid of the EC2 Security Group that this was derived from |
| firstseen| Timestamp of when a sync job first discovered this node  |
| lastupdated |  Timestamp of the last time the node was updated |
| protocol | The protocol this rule applies to |
| fromport | Lowest port in the range defined by this rule|
| toport | Highest port in the range defined by this rule|


### Relationships

- IpRules are defined from EC2SecurityGroups.

        ```
        (IpRule, IpPermissionInbound)-[MEMBER_OF_EC2_SECURITY_GROUP]->(EC2SecurityGroup)
        ```


## IpRule::IpPermissionInbound

An IpPermissionInbound node is a specific type of IpRule.  It represents a generic inbound IP-based rules.  The creation of this node is currently derived from ingesting AWS [EC2 Security Group](#ec2securitygroup) rules.

| Field | Description |
|-------|-------------|
| **ruleid** | `{group_id}/{rule_type}/{from_port}{to_port}{protocol}` |
| groupid |  The groupid of the EC2 Security Group that this was derived from |
| firstseen| Timestamp of when a sync job first discovered this node  |
| lastupdated |  Timestamp of the last time the node was updated |
| protocol | The protocol this rule applies to |
| fromport | Lowest port in the range defined by this rule|
| toport | Highest port in the range defined by this rule|

### Relationships

- IpPermissionInbound rules are defined from EC2SecurityGroups.

        ```
        (IpRule, IpPermissionInbound)-[MEMBER_OF_EC2_SECURITY_GROUP]->(EC2SecurityGroup)
        ```


## LoadBalancer

Represents an AWS Elastic Load Balancer.  See [spec for details](https://docs.aws.amazon.com/elasticloadbalancing/2012-06-01/APIReference/API_LoadBalancerDescription.html).

| Field | Description |
|-------|-------------|
| firstseen| Timestamp of when a sync job first discovered this node  |
| lastupdated |  Timestamp of the last time the node was updated |
| scheme|  The type of load balancer. Valid only for load balancers in a VPC. If scheme is `internet-facing`, the load balancer has a public DNS name that resolves to a public IP address.  If scheme is `internal`, the load balancer has a public DNS name that resolves to a private IP address. |
| name| The name of the load balancer|
| **dnsname** | The DNS name of the load balancer. |
| canonicalhostedzonename| The DNS name of the load balancer |
| **id** |  Currently set to the `dnsname` of the load balancer. |
| region| The region of the load balancer |
|createdtime | The date and time the load balancer was created. |
|canonicalhostedzonenameid| The ID of the Amazon Route 53 hosted zone for the load balancer. |
| exposed\_internet | The `exposed_internet` flag is set to `True` when the load balancer's `scheme` field is set to `internet-facing`.  This indicates that the load balancer has a public DNS name that resolves to a public IP address. |


### Relationships

- LoadBalancers can be connected to EC2Instances and therefore expose them.

        ```
        (LoadBalancer)-[EXPOSE]->(EC2Instance)
        ```

- LoadBalancers can have [source security groups](https://docs.aws.amazon.com/elasticloadbalancing/latest/classic/elb-security-groups.html) configured.

        ```
        (LoadBalancer)-[SOURCE_SECURITY_GROUP]->(EC2SecurityGroup)
        ```

- LoadBalancers can be part of EC2SecurityGroups.

        ```
        (LoadBalancer)-[MEMBER_OF_EC2_SECURITY_GROUP]->(EC2SecurityGroup)
        ```

- LoadBalancers can be part of EC2 Subnets

        ```
        (LoadBalancer)-[SUBNET]->(EC2Subnet)
        ```


- LoadBalancers can be part of EC2 Subnets

        ```
        (LoadBalancer)-[PART_OF_SUBNET]->(EC2Subnet)
        ```

- LoadBalancers can have listeners configured to accept connections from clients ([good introduction](https://docs.aws.amazon.com/elasticloadbalancing/2012-06-01/APIReference/Welcome.html)).

        ```
        (LoadBalancer)-[ELB_LISTENER]->(Endpoint, ELBListener)
        ```

- LoadBalancers are part of AWSAccounts.

        ```
        (AWSAccount)-[RESOURCE]->(LoadBalancer)
        ```

- AWSDNSRecords and DNSRecords point to LoadBalancers.

        ```
        (AWSDNSRecord, DNSRecord)-[DNS_POINTS_TO]->(LoadBalancer)
        ```

## LoadBalancerV2

Represents an Elastic Load Balancer V2 ([Application Load Balancer](https://docs.aws.amazon.com/elasticloadbalancing/latest/application/introduction.html) or [Network Load Balancer](https://docs.aws.amazon.com/elasticloadbalancing/latest/network/introduction.html).)

| Field | Description |
|-------|-------------|
| firstseen| Timestamp of when a sync job first discovered this node  |
| lastupdated |  Timestamp of the last time the node was updated |
| scheme|  The type of load balancer.  If scheme is `internet-facing`, the load balancer has a public DNS name that resolves to a public IP address.  If scheme is `internal`, the load balancer has a public DNS name that resolves to a private IP address. |
| name| The name of the load balancer|
| **dnsname** | The DNS name of the load balancer. |
| exposed_internet | The `exposed_internet` flag is set to `True` when the load balancer's `scheme` field is set to `internet-facing`.  This indicates that the load balancer has a public DNS name that resolves to a public IP address. |
| **id** |  Currently set to the `dnsname` of the load balancer. |
| type | Can be `application` or `network` |
| region| The region of the load balancer |
|createdtime | The date and time the load balancer was created. |
|canonicalhostedzonenameid| The ID of the Amazon Route 53 hosted zone for the load balancer. |


### Relationships


- LoadBalancerV2's can be connected to EC2Instances and therefore expose them.

        ```
        (LoadBalancerV2)-[EXPOSE]->(EC2Instance)
        ```

- LoadBalancerV2's can be part of EC2SecurityGroups.

        ```
        (LoadBalancerV2)-[MEMBER_OF_EC2_SECURITY_GROUP]->(EC2SecurityGroup)
        ```

- LoadBalancerV2's can be part of EC2 Subnets

        ```
        (LoadBalancerV2)-[SUBNET]->(EC2Subnet)
        ```

- LoadBalancerV2's can be part of EC2 Subnets

        ```
        (LoadBalancerV2)-[PART_OF_SUBNET]->(EC2Subnet)
        ```

- LoadBalancerV2's have [listeners](https://docs.aws.amazon.com/elasticloadbalancing/latest/APIReference/API_Listener.html):

        ```
        (LoadBalancerV2)-[ELBV2_LISTENER]->(ELBV2Listener)
        ```
## Nameserver

Represents a DNS nameserver.
| Field | Description |
|-------|-------------|
| firstseen| Timestamp of when a sync job first discovered this node  |
| lastupdated |  Timestamp of the last time the node was updated |
| id | The address of the nameserver|
| name |  The name or address of the nameserver|

### Relationships

- Nameservers are nameservers for to DNSZone.

        ```
        (Nameserver)-[NAMESERVER]->(DNSZone)
        ```

## NetworkInterface

Representation of a generic Network Interface.  Currently however, we only create NetworkInterface nodes from AWS [EC2 Instances](#ec2instance).  The spec for an AWS EC2 network interface is [here](https://docs.aws.amazon.com/AWSEC2/latest/APIReference/API_InstanceNetworkInterface.html).

| Field | Description |
|-------|-------------|
| firstseen| Timestamp of when a sync job first discovered this node  |
| lastupdated |  Timestamp of the last time the node was updated |
| mac\_address| The MAC address of the network interface|
| description |  Description of the network interface|
| private\_ip\_address| The primary IPv4 address of the network interface within the subnet |
| **id** | The ID of the network interface.  (known as `networkInterfaceId` in EC2) |
| private\_dns\_name| The private DNS name |
| status | Status of the network interface.  Valid Values: `available | associated | attaching | in-use | detaching ` |
| subnetid | The ID of the subnet |
| interface_type  |  Describes the type of network interface. Valid values: ` interface | efa ` |
| requester_id  | Id of the requester, e.g. `amazon-elb` for ELBs |
| requester_managed  |  Indicates whether the interface is managed by the requester |
| source_dest_check   | Indicates whether to validate network traffic to or from this network interface.  |
| public_ip   | Public IPv4 address attached to the interface  |


### Relationships

-  EC2 Network Interfaces belong to AWS accounts.

        (NetworkInterface)<-[:RESOURCE]->(:AWSAccount)

- Network interfaces can be connected to EC2Subnets.

        ```
        (NetworkInterface)-[PART_OF_SUBNET]->(EC2Subnet)
        ```

- Network interfaces can be members of EC2SecurityGroups.

        ```
        (NetworkInterface)-[MEMBER_OF_EC2_SECURITY_GROUP]->(EC2SecurityGroup)
        ```

- EC2Instances can have NetworkInterfaces connected to them.

        ```
        (EC2Instance)-[NETWORK_INTERFACE]->(NetworkInterface)
        ```

- LoadBalancers can have NetworkInterfaces connected to them.

        ```
        (LoadBalancer)-[NETWORK_INTERFACE]->(NetworkInterface)
        ```

- LoadBalancerV2s can have NetworkInterfaces connected to them.

        ```
        (LoadBalancerV2)-[NETWORK_INTERFACE]->(NetworkInterface)
        ```
- EC2PrivateIps are connected to a NetworkInterface.

        ```
        (NetworkInterface)-[PRIVATE_IP_ADDRESS]->(EC2PrivateIp)
        ```
-  EC2 Network Interfaces can be tagged with AWSTags.

        ```
        (NetworkInterface)-[TAGGED]->(AWSTag)
        ```


## RedshiftCluster

Representation of an AWS [RedshiftCluster](https://docs.aws.amazon.com/redshift/latest/APIReference/API_Cluster.html).

| Field | Description |
|-------|-------------|
| firstseen| Timestamp of when a sync job first discovered this node  |
| lastupdated |  Timestamp of the last time the node was updated |
| **arn** | The Amazon Resource Name (ARN) for the Redshift cluster |
| **id** | Same as arn |
| availability\_zone | Specifies the name of the Availability Zone the cluster is located in |
| cluster\_create\_time | Provides the date and time the cluster was created |
| cluster\_identifier | The unique identifier of the cluster. |
| cluster_revision_number | The specific revision number of the database in the cluster. |
| db_name | The name of the initial database that was created when the cluster was created. This same name is returned for the life of the cluster. If an initial database was not specified, a database named devdev was created by default. |
| encrypted | Specifies whether the cluster has encryption enabled |
| cluster\_status | The current state of the cluster. |
| endpoint\_address | DNS name of the Redshift cluster endpoint |
| endpoint\_port | The port that the Redshift cluster's endpoint is listening on  |
| master\_username | The master user name for the cluster. This name is used to connect to the database that is specified in the DBName parameter. |
| node_type | The node type for the nodes in the cluster. |
| number\_of\_nodes | The number of compute nodes in the cluster. |
| publicly_accessible | A boolean value that, if true, indicates that the cluster can be accessed from a public network. |
| vpc_id | The identifier of the VPC the cluster is in, if the cluster is in a VPC. |


### Relationships

- Redshift clusters are part of AWS Accounts.

        ```
        (AWSAccount)-[RESOURCE]->(RedshiftCluster)
        ```

- Redshift clusters can be members of EC2 Security Groups.

    ```
    (RedshiftCluster)-[MEMBER_OF_EC2_SECURITY_GROUP]->(EC2SecurityGroup)
    ```

- Redshift clusters may assume IAM roles. See [this article](https://docs.aws.amazon.com/redshift/latest/mgmt/authorizing-redshift-service.html).

    ```
    (RedshiftCluster)-[STS_ASSUMEROLE_ALLOW]->(AWSPrincipal)
    ```

- Redshift clusters can be members of AWSVpcs.

    ```
    (RedshiftCluster)-[MEMBER_OF_AWS_VPC]->(AWSVpc)
    ```

## RDSInstance

Representation of an AWS Relational Database Service [DBInstance](https://docs.aws.amazon.com/AmazonRDS/latest/APIReference/API_DBInstance.html).

| Field | Description |
|-------|-------------|
| firstseen| Timestamp of when a sync job first discovered this node  |
| lastupdated |  Timestamp of the last time the node was updated |
| **id** | Same as ARN |
| **arn** | The Amazon Resource Name (ARN) for the DB instance. |
| **db\_instance_identifier**           | Contains a user-supplied database identifier. This identifier is the unique key that identifies a DB instance.                                                                                                                                                                                                                                                                                                                                                                                                                                                                                                                                                                       |
| availability\_zone                | Specifies the name of the Availability Zone the DB instance is located in.                                                                                                                                                                                                                                                                                                                                                                                                                                                                                                                                                                                                           |
| backup\_retention\_period          | Specifies the number of days for which automatic DB snapshots are retained.                                                                                                                                                                                                                                                                                                                                                                                                                                                                                                                                                                                                          |
| preferred\_backup\_window          | Specifies the daily time range during which automated backups are created if automated backups are enabled, as determined by the BackupRetentionPeriod.                                                                                                                                                                                                                                                                                                                                                                                                                                                                                                                              |
| ca\_certificate\_identifier        | The identifier of the CA certificate for this DB instance.                                                                                                                                                                                                                                                                                                                                                                                                                                                                                                                                                                                                                           |
| db\_cluster\_identifier            | If the DB instance is a member of a DB cluster, contains the name of the DB cluster that the DB instance is a member of.                                                                                                                                                                                                                                                                                                                                                                                                                                                                                                                                                             |
| db\_instance\_class                | Contains the name of the compute and memory capacity class of the DB instance.                                                                                                                                                                                                                                                                                                                                                                                                                                                                                                                                                                                                       |
| db\_instance\_port                 | Specifies the port that the DB instance listens on.                                                                                                                                                                                                                                                                                                                                                                                                                                                                                                                                                                                                                                  |
| dbi\_resource\_id                  | The AWS Region-unique, immutable identifier for the DB instance. This identifier is found in AWS CloudTrail log entries whenever the AWS KMS key for the DB instance is accessed.                                                                                                                                                                                                                                                                                                                                                                                                                                                                                                    |
| db\_name                          | The meaning of this parameter differs according to the database engine you use. For example, this value returns MySQL, MariaDB, or PostgreSQL information when returning values from CreateDBInstanceReadReplica since Read Replicas are only supported for these engines.<br><br>**MySQL, MariaDB, SQL Server, PostgreSQL:** Contains the name of the initial database of this instance that was provided at create time, if one was specified when the DB instance was created. This same name is returned for the life of the DB instance.<br><br>**Oracle:** Contains the Oracle System ID (SID) of the created DB instance. Not shown when the returned parameters do not apply to an Oracle DB instance. |
| engine                           | Provides the name of the database engine to be used for this DB instance.                                                                                                                                                                                                                                                                                                                                                                                                                                                                                                                                                                                                            |
| engine\_version                   | Indicates the database engine version.                                                                                                                                                                                                                                                                                                                                                                                                                                                                                                                                                                                                                                               |
| enhanced\_monitoring\_resource\_arn | The Amazon Resource Name (ARN) of the Amazon CloudWatch Logs log stream that receives the Enhanced Monitoring metrics data for the DB instance.                                                                                                                                                                                                                                                                                                                                                                                                                                                                                                                                      |
| instance\_create\_time             | Provides the date and time the DB instance was created.                                                                                                                                                                                                                                                                                                                                                                                                                                                                                                                                                                                                                              |
| kms\_key\_id                       | If StorageEncrypted is true, the AWS KMS key identifier for the encrypted DB instance.                                                                                                                                                                                                                                                                                                                                                                                                                                                                                                                                                                                               |
| master\_username                  | Contains the master username for the DB instance.                                                                                                                                                                                                                                                                                                                                                                                                                                                                                                                                                                                                                                    |
| monitoring\_role\_arn              | The ARN for the IAM role that permits RDS to send Enhanced Monitoring metrics to Amazon CloudWatch Logs.                                                                                                                                                                                                                                                                                                                                                                                                                                                                                                                                                                             |
| multi\_az                         | Specifies if the DB instance is a Multi-AZ deployment.                                                                                                                                                                                                                                                                                                                                                                                                                                                                                                                                                                                                                               |
| performance\_insights\_enabled     | True if Performance Insights is enabled for the DB instance, and otherwise false.                                                                                                                                                                                                                                                                                                                                                                                                                                                                                                                                                                                                    |
| preferred\_maintenance\_window     | Specifies the weekly time range during which system maintenance can occur, in Universal Coordinated Time (UTC).                                                                                                                                                                                                                                                                                                                                                                                                                                                                                                                                                                      |
| publicly\_accessible              | Specifies the accessibility options for the DB instance. A value of true specifies an Internet-facing instance with a publicly resolvable DNS name, which resolves to a public IP address. A value of false specifies an internal instance with a DNS name that resolves to a private IP address.                                                                                                                                                                                                                                                                                                                                                                                    |
| storage\_encrypted                | Specifies whether the DB instance is encrypted.                                                                                                                                                                                                                                                                                                                                                                                                                                                                                                                                                                                                                                      |
| endpoint\_address                 | DNS name of the RDS instance|
| endpoint\_port                    | The port that the RDS instance is listening on |
| endpoint\_hostedzoneid            | The AWS DNS Zone ID that is associated with the RDS instance's DNS entry |
| auto\_minor\_version\_upgrade       | Specifies whether minor version upgrades are applied automatically to the DB instance during the maintenance window |
| iam\_database\_authentication\_enabled       | Specifies if mapping of AWS Identity and Access Management (IAM) accounts to database accounts is enabled |



### Relationships

- RDS Instances are part of AWS Accounts.

        ```
        (AWSAccount)-[RESOURCE]->(RDSInstance)
        ```

- Some RDS instances are Read Replicas.

    ```
    (replica:RDSInstance)-[IS_READ_REPLICA_OF]->(source:RDSInstance)
    ```

- RDS Instances can be members of EC2 Security Groups.

    ```
    (RDSInstance)-[m:MEMBER_OF_EC2_SECURITY_GROUP]->(EC2SecurityGroup)
    ```

- RDS Instances are connected to DB Subnet Groups.

    ```
    (RDSInstance)-[:MEMBER_OF_DB_SUBNET_GROUP]->(DBSubnetGroup)
    ```

-  RDS Instances can be tagged with AWSTags.

        ```
        (RDSInstance)-[TAGGED]->(AWSTag)
        ```

## S3Acl

Representation of an AWS S3 [Access Control List](https://docs.aws.amazon.com/AmazonS3/latest/API/API_control_S3AccessControlList.html).

| Field | Description |
|-------|-------------|
| firstseen| Timestamp of when a sync job first discovered this node  |
| lastupdated |  Timestamp of the last time the node was updated |
| granteeid | The ID of the grantee as defined [here](https://docs.aws.amazon.com/AmazonS3/latest/API/API_control_S3Grantee.html) |
| displayname | Optional display name for the ACL |
| permission | Valid values: `FULL_CONTROL | READ | WRITE | READ_ACP | WRITE_ACP` (ACP = Access Control Policy)|
| **id** | The ID of this ACL|
| type |  The type of the [grantee](https://docs.aws.amazon.com/AmazonS3/latest/API/API_Grantee.html).  Either `CanonicalUser | AmazonCustomerByEmail | Group`. |
| ownerid| The ACL's owner ID as defined [here](https://docs.aws.amazon.com/AmazonS3/latest/API/API_control_S3ObjectOwner.html)|


### Relationships


- S3 Access Control Lists apply to S3 buckets.

        ```
        (S3Acl)-[APPLIES_TO]->(S3Bucket)
        ```

## S3Bucket

Representation of an AWS S3 [Bucket](https://docs.aws.amazon.com/AmazonS3/latest/API/API_Bucket.html).

| Field | Description |
|-------|-------------|
| firstseen| Timestamp of when a sync job first discovered this node  |
| lastupdated |  Timestamp of the last time the node was updated |
| creationdate | Date-time when the bucket was created |
| **id** | Same as `name`, as seen below |
| name | The name of the bucket.  This is guaranteed to be [globally unique](https://boto3.amazonaws.com/v1/documentation/api/latest/reference/services/s3.html#S3.Client.list_buckets) |
| anonymous\_actions |  List of anonymous internet accessible actions that may be run on the bucket.  This list is taken by running [policyuniverse](https://github.com/Netflix-Skunkworks/policyuniverse#internet-accessible-policy) on the policy that applies to the bucket.   |
| anonymous\_access | True if this bucket has a policy applied to it that allows anonymous access or if it is open to the internet.  These policy determinations are made by using the [policyuniverse](https://github.com/Netflix-Skunkworks/policyuniverse) library.  |
| region | The region that the bucket is in. Only defined if the S3 bucket has a [location constraint](https://docs.aws.amazon.com/AmazonS3/latest/dev/UsingBucket.html#access-bucket-intro) |

### Relationships

- S3Buckets are resources in an AWS Account.

        ```
        (AWSAccount)-[RESOURCE]->(S3Bucket)
        ```

- S3 Access Control Lists apply to S3 buckets.

        ```
        (S3Acl)-[APPLIES_TO]->(S3Bucket)
        ```

-  S3 Buckets can be tagged with AWSTags.

        ```
        (S3Bucket)-[TAGGED]->(AWSTag)
        ```

## KMSKey

Representation of an AWS [KMS Key](https://docs.aws.amazon.com/kms/latest/APIReference/API_KeyListEntry.html).

| Field | Description |
|-------|-------------|
| firstseen| Timestamp of when a sync job first discovered this node  |
| lastupdated |  Timestamp of the last time the node was updated |
| **id** | The id of the key|
| name |  The name of the key |
| description |  The description of the key |
| enabled |  Whether the key is enabled |
| region | The region where key is created|
| anonymous\_actions |  List of anonymous internet accessible actions that may be run on the key. |
| anonymous\_access | True if this key has a policy applied to it that allows anonymous access or if it is open to the internet. |

### Relationships

- AWS KMS Keys are resources in an AWS Account.

        ```
        (AWSAccount)-[RESOURCE]->(KMSKey)
        ```

- AWS KMS Key may also be refered as KMSAlias via aliases.

        ```
        (KMSKey)-[KNOWN_AS]->(KMSAlias)
        ```

- AWS KMS Key may also have KMSGrant based on grants.

        ```
        (KMSGrant)-[APPLIED_ON]->(KMSKey)
        ```

## KMSAlias

Representation of an AWS [KMS Key Alias](https://docs.aws.amazon.com/kms/latest/APIReference/API_AliasListEntry.html).

| Field | Description |
|-------|-------------|
| firstseen| Timestamp of when a sync job first discovered this node  |
| lastupdated |  Timestamp of the last time the node was updated |
| **id** | The arn of the alias|
| aliasname |  The name of the alias |
| targetkeyid |  The kms key id associated via this alias |

### Relationships

- AWS KMS Key may also be refered as KMSAlias via aliases.

        ```
        (KMSKey)-[KNOWN_AS]->(KMSAlias)
        ```

## KMSGrant

Representation of an AWS [KMS Key Grant](https://docs.aws.amazon.com/kms/latest/APIReference/API_GrantListEntry.html).

| Field | Description |
|-------|-------------|
| firstseen| Timestamp of when a sync job first discovered this node  |
| lastupdated |  Timestamp of the last time the node was updated |
| **id** | The id of the key grant|
| name |  The name of the key grant |
| granteeprincipal |  The principal associated with the key grant |
| creationdate | ISO 8601 date-time string when the grant was created |

### Relationships

- AWS KMS Key may also have KMSGrant based on grants.

        ```
        (KMSGrant)-[APPLIED_ON]->(KMSKey)
        ```

## APIGatewayRestAPI

Representation of an AWS [API Gateway REST API](https://docs.aws.amazon.com/apigateway/latest/developerguide/apigateway-rest-api.html).

| Field | Description |
|-------|-------------|
| firstseen| Timestamp of when a sync job first discovered this node  |
| lastupdated |  Timestamp of the last time the node was updated |
| **id** | The id of the REST API|
| createddate |  The timestamp when the REST API was created |
| version |  The version identifier for the API |
| minimumcompressionsize | A nullable integer that is used to enable or disable the compression of the REST API |
| disableexecuteapiendpoint | Specifies whether clients can invoke your API by using the default `execute-api` endpoint |
| region | The region where the REST API is created |
| anonymous\_actions |  List of anonymous internet accessible actions that may be run on the API. |
| anonymous\_access | True if this API has a policy applied to it that allows anonymous access or if it is open to the internet. |

### Relationships

- AWS API Gateway REST APIs are resources in an AWS Account.

        ```
        (AWSAccount)-[RESOURCE]->(APIGatewayRestAPI)
        ```

- AWS API Gateway REST APIs may be associated with an API Gateway Stage.

        ```
        (APIGatewayRestAPI)-[ASSOCIATED_WITH]->(APIGatewayStage)
        ```

- AWS API Gateway REST APIs may also have API Gateway Resource resources.

        ```
        (APIGatewayRestAPI)-[RESOURCE]->(APIGatewayResource)
        ```

## APIGatewayStage

Representation of an AWS [API Gateway Stage](https://docs.aws.amazon.com/apigateway/latest/developerguide/set-up-stages.html).

| Field | Description |
|-------|-------------|
| firstseen| Timestamp of when a sync job first discovered this node  |
| lastupdated |  Timestamp of the last time the node was updated |
| **id** | The name of the API Gateway Stage|
| createddate |  The timestamp when the stage was created |
| deploymentid |  The identifier of the Deployment that the stage points to. |
| clientcertificateid | The identifier of a client certificate for an API stage. |
| cacheclusterenabled | Specifies whether a cache cluster is enabled for the stage. |
| cacheclusterstatus | The status of the cache cluster for the stage, if enabled. |
| tracingenabled | Specifies whether active tracing with X-ray is enabled for the Stage |
| webaclarn | The ARN of the WebAcl associated with the Stage |

### Relationships

- AWS API Gateway REST APIs may be associated with an API Gateway Stage.

        ```
        (APIGatewayRestAPI)-[ASSOCIATED_WITH]->(APIGatewayStage)
        ```

- AWS API Gateway Stage may also contain a Client Certificate.

        ```
        (APIGatewayStage)-[HAS_CERTIFICATE]->(APIGatewayClientCertificate)
        ```

## APIGatewayClientCertificate

Representation of an AWS [API Gateway Client Certificate](https://docs.aws.amazon.com/apigateway/api-reference/resource/client-certificate/).

| Field | Description |
|-------|-------------|
| firstseen| Timestamp of when a sync job first discovered this node  |
| lastupdated |  Timestamp of the last time the node was updated |
| **id** | The identifier of the client certificate |
| createddate |  The timestamp when the client certificate was created |
| expirationdate |  The timestamp when the client certificate will expire |

### Relationships

- AWS API Gateway Stage may also contain a Client Certificate.

        ```
        (APIGatewayStage)-[HAS_CERTIFICATE]->(APIGatewayClientCertificate)
        ```

## APIGatewayResource

Representation of an AWS [API Gateway Resource](https://docs.aws.amazon.com/apigateway/api-reference/resource/resource/).

| Field | Description |
|-------|-------------|
| firstseen| Timestamp of when a sync job first discovered this node  |
| lastupdated |  Timestamp of the last time the node was updated |
| **id** | The id of the REST API|
| path |  The timestamp when the REST API was created |
| pathpart |  The version identifier for the API |
| parentid | A nullable integer that is used to enable or disable the compression of the REST API |

### Relationships

- AWS API Gateway REST APIs may also have API Gateway Resource resources.

        ```
        (APIGatewayRestAPI)-[RESOURCE]->(APIGatewayResource)
        ```<|MERGE_RESOLUTION|>--- conflicted
+++ resolved
@@ -106,7 +106,8 @@
   - [Relationships](#relationships-48)
 - [KMSAlias](#kmsalias)
   - [Relationships](#relationships-49)
-<<<<<<< HEAD
+- [KMSGrant](#kmsgrant)
+  - [Relationships](#relationships-50)
 - [APIGatewayRestAPI](#apigatewayrestapi)
   - [Relationships](#relationships-50)
 - [APIGatewayStage](#apigatewaystage)
@@ -115,10 +116,6 @@
   - [Relationships](#relationships-52)
 - [APIGatewayResource](#apigatewayresource)
   - [Relationships](#relationships-53)
-=======
-- [KMSGrant](#kmsgrant)
-  - [Relationships](#relationships-50)
->>>>>>> fc322cbe
 
 <!-- END doctoc generated TOC please keep comment here to allow auto update -->
 
