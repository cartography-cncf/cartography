--- conflicted
+++ resolved
@@ -126,13 +126,9 @@
 - [APIGatewayResource](#apigatewayresource)
   - [Relationships](#relationships-58)
 - [AutoScalingGroup](#autoscalinggroup)
-<<<<<<< HEAD
-  - [Relationships](#relationships-56)
+  - [Relationships](#relationships-59)
 - [EC2Images](#ec2images)
-  - [Relationships](#relationships-57)
-=======
-  - [Relationships](#relationships-59)
->>>>>>> 660ec375
+  - [Relationships](#relationships-60)
 
 <!-- END doctoc generated TOC please keep comment here to allow auto update -->
 
