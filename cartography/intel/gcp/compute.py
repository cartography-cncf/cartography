--- conflicted
+++ resolved
@@ -40,11 +40,8 @@
                 res = req.execute()
                 if res.get('items'):
                     for disk in res['items']:
-<<<<<<< HEAD
                         disk['consolelink'] = gcp_console_link.get_console_link(project_id=project_id,
                                                                                 zone=zone['name'], disk_name=disk['name'], resource_name="compute_instance_disk")
-=======
->>>>>>> 256ca972
                         disk['project_id'] = project_id
                         disk['id'] = f"projects/{project_id}/disks/{disk['name']}"
                         x = zone['name'].split('-')
@@ -63,11 +60,7 @@
                 logger.info(f'pages process for compute disks {pageNo}/{totalPages} pageSize is {pageSize}')
             page_start = (
                 common_job_parameters.get('pagination', {}).get('compute', None)[
-<<<<<<< HEAD
                     'pageNo'
-=======
-                'pageNo'
->>>>>>> 256ca972
                 ] - 1
             ) * common_job_parameters.get('pagination', {}).get('compute', None)['pageSize']
             page_end = page_start + common_job_parameters.get('pagination', {}).get('compute', None)['pageSize']
@@ -104,20 +97,12 @@
 ) -> None:
 
     query = """
-<<<<<<< HEAD
     UNWIND $Records as record
-=======
-    UNWIND {Records} as record
->>>>>>> 256ca972
     MERGE (disk:GCPComputeDisk{id:record.id})
     ON CREATE SET
         disk.firstseen = timestamp()
     SET
-<<<<<<< HEAD
         disk.lastupdated = $gcp_update_tag,
-=======
-        disk.lastupdated = {gcp_update_tag},
->>>>>>> 256ca972
         disk.region = record.region,
         disk.name = record.name,
         disk.creation_timestamp = record.creationTimestamp,
@@ -135,7 +120,6 @@
         disk.physical_block_size_bytes = record.physicalBlockSizeBytes,
         disk.source_disk = record.sourceDisk,
         disk.source_disk_id = record.sourceDiskId,
-<<<<<<< HEAD
         disk.consolelink = record.consolelink,
         disk.source_image_id = record.sourceImageId
     WITH disk
@@ -144,15 +128,6 @@
     ON CREATE SET
         r.firstseen = timestamp()
     SET r.lastupdated = $gcp_update_tag
-=======
-        disk.source_image_id = record.sourceImageId
-    WITH disk
-    MATCH (owner:GCPProject{id:{ProjectId}})
-    MERGE (owner)-[r:RESOURCE]->(disk)
-    ON CREATE SET
-        r.firstseen = timestamp()
-    SET r.lastupdated = {gcp_update_tag}
->>>>>>> 256ca972
     """
     tx.run(
         query,
@@ -178,10 +153,6 @@
     load_compute_disks(neo4j_session, disks, project_id, gcp_update_tag)
     cleanup_compute_disks(neo4j_session, common_job_parameters)
 
-<<<<<<< HEAD
-
-=======
->>>>>>> 256ca972
 @timeit
 def get_https_proxies(compute: Resource, project_id: str, common_job_parameters) -> List[Dict]:
     https_proxies = []
@@ -226,28 +197,17 @@
         else:
             raise
 
-<<<<<<< HEAD
-
-=======
->>>>>>> 256ca972
 @timeit
 def transform_https_proxies(proxies: List, project_id: str) -> List[Resource]:
     list_proxies = []
     for proxy in proxies:
-<<<<<<< HEAD
         proxy['consolelink'] = gcp_console_link.get_console_link(project_id=project_id, resource_name='vpc_console')
-=======
->>>>>>> 256ca972
         proxy['id'] = f"projects/{project_id}/global/targetHttpsProxies/{proxy['name']}"
         proxy['type'] = 'https'
         list_proxies.append(proxy)
 
     return list_proxies
 
-<<<<<<< HEAD
-
-=======
->>>>>>> 256ca972
 @timeit
 def get_ssl_proxies(compute: Resource, project_id: str, common_job_parameters) -> List[Dict]:
     ssl_proxies = []
@@ -292,36 +252,21 @@
         else:
             raise
 
-<<<<<<< HEAD
-
-=======
->>>>>>> 256ca972
 @timeit
 def transform_ssl_proxies(proxies: List, project_id: str) -> List[Resource]:
     list_proxies = []
     for proxy in proxies:
-<<<<<<< HEAD
         proxy['consolelink'] = gcp_console_link.get_console_link(project_id=project_id, resource_name='vpc_console')
-=======
->>>>>>> 256ca972
         proxy['id'] = f"projects/{project_id}/global/targetSslProxies/{proxy['name']}"
         proxy['type'] = 'ssl'
         list_proxies.append(proxy)
 
     return list_proxies
 
-<<<<<<< HEAD
-
-=======
->>>>>>> 256ca972
 @timeit
 def load_proxies(session: neo4j.Session, proxies: List[Dict], project_id: str, update_tag: int) -> None:
     session.write_transaction(load_proxies_tx, proxies, project_id, update_tag)
 
-<<<<<<< HEAD
-
-=======
->>>>>>> 256ca972
 @timeit
 def load_proxies_tx(
     tx: neo4j.Transaction, proxies: List[Dict],
@@ -329,41 +274,24 @@
 ) -> None:
 
     query = """
-<<<<<<< HEAD
     UNWIND $Proxies as p
-=======
-    UNWIND {Proxies} as p
->>>>>>> 256ca972
     MERGE (proxy:GCPProxy{id:p.id})
     ON CREATE SET
         proxy.firstseen = timestamp()
     SET
-<<<<<<< HEAD
         proxy.lastupdated = $gcp_update_tag,
         proxy.uniqueId = p.id,
         proxy.consolelink = p.consolelink,
-=======
-        proxy.lastupdated = {gcp_update_tag},
-        proxy.uniqueId = p.id,
->>>>>>> 256ca972
         proxy.type = p.type,
         proxy.name = p.name,
         proxy.certificateMap = p.certificateMap,
         proxy.sslPolicy = p.sslPolicy
     WITH proxy
-<<<<<<< HEAD
     MATCH (owner:GCPProject{id: $ProjectId})
     MERGE (owner)-[r:RESOURCE]->(proxy)
     ON CREATE SET
         r.firstseen = timestamp()
     SET r.lastupdated = $gcp_update_tag
-=======
-    MATCH (owner:GCPProject{id:{ProjectId}})
-    MERGE (owner)-[r:RESOURCE]->(proxy)
-    ON CREATE SET
-        r.firstseen = timestamp()
-    SET r.lastupdated = {gcp_update_tag}
->>>>>>> 256ca972
     """
 
     tx.run(
@@ -373,10 +301,6 @@
         gcp_update_tag=gcp_update_tag,
     )
 
-<<<<<<< HEAD
-
-=======
->>>>>>> 256ca972
 @timeit
 def attach_compute_disks_to_inastance(session: neo4j.Session, data_list: List[Dict], instance_id: str, update_tag: int) -> None:
     session.write_transaction(attach_compute_disks_to_inastance_tx, data_list, instance_id, update_tag)
@@ -389,16 +313,11 @@
 ) -> None:
 
     query = """
-<<<<<<< HEAD
     UNWIND $Records as record
-=======
-    UNWIND {Records} as record
->>>>>>> 256ca972
     MERGE (disk:GCPComputeDisk{id:record.id})
     ON CREATE SET
         disk.firstseen = timestamp()
     SET
-<<<<<<< HEAD
         disk.lastupdated = $gcp_update_tag
     WITH disk
     MATCH (i:GCPInstance{id: $InstanceId})
@@ -406,15 +325,6 @@
     ON CREATE SET
         r.firstseen = timestamp()
     SET r.lastupdated = $gcp_update_tag
-=======
-        disk.lastupdated = {gcp_update_tag}
-    WITH disk
-    MATCH (i:GCPInstance{id:{InstanceId}})
-    MERGE (i)-[r:USES]->(disk)
-    ON CREATE SET
-        r.firstseen = timestamp()
-    SET r.lastupdated = {gcp_update_tag}
->>>>>>> 256ca972
     """
     tx.run(
         query,
@@ -655,15 +565,11 @@
         for nic in res.get('networkInterfaces', []):
             nic['subnet_partial_uri'] = _parse_compute_full_uri_to_partial_uri(nic['subnetwork'])
             nic['vpc_partial_uri'] = _parse_compute_full_uri_to_partial_uri(nic['network'])
-<<<<<<< HEAD
             nic['consolelink'] = gcp_console_link.get_console_link(project_id=prefix_fields.project_id,
                                                                    network_name=nic['network'], resource_name='compute_instance_vpc_network')
             for accessconfig in nic.get('accessConfigs', []):
                 accessconfig['consolelink'] = gcp_console_link.get_console_link(project_id=prefix_fields.project_id,
                                                                                 network_name=nic['network'], resource_name='compute_instance_vpc_network')
-=======
-            for accessconfig in nic.get('accessConfigs', []):
->>>>>>> 256ca972
                 if not res.get('natIP', None):
                     res['natIP'] = accessconfig.get('natIP', None)
                 else:
@@ -1029,11 +935,7 @@
     :return: Nothing
     """
     ingest_instances = """
-<<<<<<< HEAD
     UNWIND $instances as instance
-=======
-    UNWIND {instances} as instance
->>>>>>> 256ca972
     MERGE (p:GCPProject{id:instance.project_id})
     ON CREATE SET p.firstseen = timestamp()
     SET p.lastupdated = $gcp_update_tag
@@ -1052,11 +954,7 @@
     i.accessConfig = instance.accessConfig,
     i.status = instance.status,
     i.consolelink = instance.consolelink,
-<<<<<<< HEAD
     i.lastupdated = $gcp_update_tag
-=======
-    i.lastupdated = {gcp_update_tag}
->>>>>>> 256ca972
     WITH i, p
 
     MERGE (p)-[r:RESOURCE]->(i)
@@ -1095,7 +993,6 @@
         :return: Nothing
     """
     ingest_entities = """
-<<<<<<< HEAD
     UNWIND $entities AS entity
     MATCH (principal:GCPPrincipal{email:entity.email})
     WITH principal
@@ -1103,15 +1000,6 @@
     MERGE (principal)-[r:USES]->(i)
     ON CREATE SET r.firstseen = timestamp()
     SET r.lastupdated = $gcp_update_tag    """
-=======
-    UNWIND {entities} AS entity
-    MATCH (principal:GCPPrincipal{email:entity.email})
-    WITH principal
-    MATCH (i:GCPInstance{id: {instance_id}})
-    MERGE (principal)-[r:USES]->(i)
-    ON CREATE SET r.firstseen = timestamp()
-    SET r.lastupdated = {gcp_update_tag}    """
->>>>>>> 256ca972
     tx.run(
         ingest_entities,
         instance_id=instance.get('name', None),
@@ -1136,7 +1024,6 @@
 
     MERGE (vpc:GCPVpc{id: $PartialUri})
     ON CREATE SET vpc.firstseen = timestamp(),
-<<<<<<< HEAD
     vpc.partial_uri = $PartialUri
     SET vpc.self_link = $SelfLink,
     vpc.region = $region,
@@ -1147,18 +1034,6 @@
     vpc.description = $Description,
     vpc.consolelink = $consolelink,
     vpc.lastupdated = $gcp_update_tag
-=======
-    vpc.partial_uri = {PartialUri}
-    SET vpc.self_link = {SelfLink},
-    vpc.region = {region},
-    vpc.name = {VpcName},
-    vpc.project_id = {ProjectId},
-    vpc.auto_create_subnetworks = {AutoCreateSubnetworks},
-    vpc.routing_config_routing_mode = {RoutingMode},
-    vpc.description = {Description},
-    vpc.consolelink = {consolelink},
-    vpc.lastupdated = {gcp_update_tag}
->>>>>>> 256ca972
 
     MERGE (p)-[r:RESOURCE]->(vpc)
     ON CREATE SET r.firstseen = timestamp()
@@ -1192,17 +1067,11 @@
     query = """
     MERGE (vpc:GCPVpc{id: $VpcPartialUri})
     ON CREATE SET vpc.firstseen = timestamp(),
-<<<<<<< HEAD
     vpc.partial_uri = $VpcPartialUri
     SET vpc.lastupdated = $gcp_update_tag
-=======
-    vpc.partial_uri = {VpcPartialUri}
-    SET vpc.lastupdated = {gcp_update_tag}
->>>>>>> 256ca972
 
     MERGE (subnet:GCPSubnet{id: $PartialUri})
     ON CREATE SET subnet.firstseen = timestamp(),
-<<<<<<< HEAD
     subnet.partial_uri = $PartialUri
     SET subnet.self_link = $SubnetSelfLink,
     subnet.project_id = $ProjectId,
@@ -1214,19 +1083,6 @@
     subnet.vpc_partial_uri = $VpcPartialUri,
     subnet.consolelink = $consolelink,
     subnet.lastupdated = $gcp_update_tag
-=======
-    subnet.partial_uri = {PartialUri}
-    SET subnet.self_link = {SubnetSelfLink},
-    subnet.project_id = {ProjectId},
-    subnet.name = {SubnetName},
-    subnet.region = {Region},
-    subnet.gateway_address = {GatewayAddress},
-    subnet.ip_cidr_range = {IpCidrRange},
-    subnet.private_ip_google_access = {PrivateIpGoogleAccess},
-    subnet.vpc_partial_uri = {VpcPartialUri},
-    subnet.consolelink = {consolelink},
-    subnet.lastupdated = {gcp_update_tag}
->>>>>>> 256ca972
 
     MERGE (vpc)-[r:RESOURCE]->(subnet)
     ON CREATE SET r.firstseen = timestamp()
@@ -1263,7 +1119,6 @@
     query = """
         MERGE (fwd:GCPForwardingRule{id: $PartialUri})
         ON CREATE SET fwd.firstseen = timestamp(),
-<<<<<<< HEAD
         fwd.partial_uri = $PartialUri
         SET fwd.ip_address = $IPAddress,
         fwd.ip_protocol = $IPProtocol,
@@ -1279,23 +1134,6 @@
         fwd.target = $TargetPartialUri,
         fwd.consolelink = $consolelink,
         fwd.lastupdated = $gcp_update_tag
-=======
-        fwd.partial_uri = {PartialUri}
-        SET fwd.ip_address = {IPAddress},
-        fwd.ip_protocol = {IPProtocol},
-        fwd.load_balancing_scheme = {LoadBalancingScheme},
-        fwd.name = {Name},
-        fwd.network = {NetworkPartialUri},
-        fwd.port_range = {PortRange},
-        fwd.ports = {Ports},
-        fwd.project_id = {ProjectId},
-        fwd.region = {Region},
-        fwd.self_link = {SelfLink},
-        fwd.subnetwork = {SubNetworkPartialUri},
-        fwd.target = {TargetPartialUri},
-        fwd.consolelink = {consolelink},
-        fwd.lastupdated = {gcp_update_tag}
->>>>>>> 256ca972
     """
 
     for fwd in fwd_rules:
@@ -1358,13 +1196,8 @@
     query = """
         MERGE (vpc:GCPVpc{id: $NetworkPartialUri})
         ON CREATE SET vpc.firstseen = timestamp(),
-<<<<<<< HEAD
         vpc.partial_uri = $NetworkPartialUri
         SET vpc.lastupdated = $gcp_update_tag
-=======
-        vpc.partial_uri = {NetworkPartialUri}
-        SET vpc.lastupdated = {gcp_update_tag}
->>>>>>> 256ca972
 
         WITH vpc
         MATCH (fwd:GCPForwardingRule{id: $PartialUri})
@@ -1435,13 +1268,8 @@
     :return: Nothing
     """
     query = """
-<<<<<<< HEAD
     MATCH (i:GCPInstance{id: $InstanceId})
     MERGE (nic:GCPNetworkInterface{id: $NicId})
-=======
-    MATCH (i:GCPInstance{id:{InstanceId}})
-    MERGE (nic:GCPNetworkInterface{id:{NicId}})
->>>>>>> 256ca972
     ON CREATE SET nic.firstseen = timestamp(),
     nic.nic_id = $NicId
     SET nic.private_ip = $NetworkIP,
@@ -1555,19 +1383,11 @@
     :return: Nothing
     """
     query = """
-<<<<<<< HEAD
     MATCH (i:GCPInstance{id: $InstanceId})
     MERGE (sa:GCPServiceAccount{email: $AccountEmail})
     MERGE (sa)-[r:USED_BY]->(i)
     ON CREATE SET r.firstseen = timestamp()
     SET r.lastupdated = $gcp_update_tag
-=======
-    MATCH (i:GCPInstance{id:{InstanceId}})
-    MERGE (sa:GCPServiceAccount{email:{AccountEmail}})
-    MERGE (sa)-[r:USED_BY]->(i)
-    ON CREATE SET r.firstseen = timestamp()
-    SET r.lastupdated = {gcp_update_tag}
->>>>>>> 256ca972
     """
     for account in instance.get('serviceAccounts', []):
         neo4j_session.run(
@@ -1588,7 +1408,6 @@
     query = """
     MERGE (fw:GCPFirewall{id: $FwPartialUri})
     ON CREATE SET fw.firstseen = timestamp(),
-<<<<<<< HEAD
     fw.partial_uri = $FwPartialUri
     SET fw.direction = $Direction,
     fw.disabled = $Disabled,
@@ -1601,20 +1420,6 @@
     fw.lastupdated = $gcp_update_tag
 
     MERGE (vpc:GCPVpc{id: $VpcPartialUri})
-=======
-    fw.partial_uri = {FwPartialUri}
-    SET fw.direction = {Direction},
-    fw.disabled = {Disabled},
-    fw.name = {Name},
-    fw.region = {region},
-    fw.priority = {Priority},
-    fw.self_link = {SelfLink},
-    fw.has_target_service_accounts = {HasTargetServiceAccounts},
-    fw.consolelink = {consolelink},
-    fw.lastupdated = {gcp_update_tag}
-
-    MERGE (vpc:GCPVpc{id:{VpcPartialUri}})
->>>>>>> 256ca972
     ON CREATE SET vpc.firstseen = timestamp(),
     vpc.partial_uri = $VpcPartialUri
     SET vpc.lastupdated = $gcp_update_tag
@@ -1788,10 +1593,7 @@
     except ClientError as ex:
         logger.error("error while syncing gcp firewall rules", ex)
 
-<<<<<<< HEAD
-
-=======
->>>>>>> 256ca972
+
 @timeit
 def cleanup_gcp_proxies(neo4j_session: neo4j.Session, common_job_parameters: Dict) -> None:
     """
@@ -1806,10 +1608,7 @@
     except ClientError as ex:
         logger.error("error while syncing gcp proxies", ex)
 
-<<<<<<< HEAD
-
-=======
->>>>>>> 256ca972
+
 @timeit
 def sync_gcp_https_proxies(
     neo4j_session: neo4j.Session, compute: Resource, project_id: str, gcp_update_tag: int,
@@ -1832,10 +1631,7 @@
     cleanup_gcp_proxies(neo4j_session, common_job_parameters)
     label.sync_labels(neo4j_session, https_proxies, gcp_update_tag, common_job_parameters, 'proxies', 'GCPProxy')
 
-<<<<<<< HEAD
-
-=======
->>>>>>> 256ca972
+
 @timeit
 def sync_gcp_ssl_proxies(
     neo4j_session: neo4j.Session, compute: Resource, project_id: str, gcp_update_tag: int,
@@ -1853,13 +1649,67 @@
     s_proxies = get_ssl_proxies(compute, project_id, common_job_parameters)
     ssl_proxies = transform_ssl_proxies(s_proxies, project_id)
     load_proxies(neo4j_session, ssl_proxies, project_id, gcp_update_tag)
-<<<<<<< HEAD
 
     # TODO scope the cleanup to the current project - https://github.com/lyft/cartography/issues/381
     cleanup_gcp_proxies(neo4j_session, common_job_parameters)
     label.sync_labels(neo4j_session, ssl_proxies, gcp_update_tag, common_job_parameters, 'proxies', 'GCPProxy')
-=======
->>>>>>> 256ca972
+
+    except ClientError as ex:
+        logger.error("error while syncing gcp firewall rules", ex)
+
+@timeit
+def cleanup_gcp_proxies(neo4j_session: neo4j.Session, common_job_parameters: Dict) -> None:
+    """
+    Delete out of date GCP Proxies and their relationships
+    :param neo4j_session: The Neo4j session
+    :param common_job_parameters: dict of other job parameters to pass to Neo4j
+    :return: Nothing
+    """
+    try:
+        run_cleanup_job('gcp_compute_proxies_cleanup.json', neo4j_session, common_job_parameters)
+
+    except ClientError as ex:
+        logger.error("error while syncing gcp proxies", ex)
+
+@timeit
+def sync_gcp_https_proxies(
+    neo4j_session: neo4j.Session, compute: Resource, project_id: str, gcp_update_tag: int,
+    common_job_parameters: Dict,
+) -> None:
+    """
+    Get GCP Https Proxies, ingest to Neo4j, and clean up old data.
+    :param neo4j_session: The Neo4j session
+    :param compute: The GCP Compute resource object
+    :param project_id: The project ID to sync
+    :param gcp_update_tag: The timestamp value to set our new Neo4j nodes with
+    :param common_job_parameters: dict of other job parameters to pass to Neo4j
+    :return: Nothing
+    """
+    h_proxies = get_https_proxies(compute, project_id, common_job_parameters)
+    https_proxies = transform_https_proxies(h_proxies, project_id)
+    load_proxies(neo4j_session, https_proxies, project_id, gcp_update_tag)
+
+    # TODO scope the cleanup to the current project - https://github.com/lyft/cartography/issues/381
+    cleanup_gcp_proxies(neo4j_session, common_job_parameters)
+    label.sync_labels(neo4j_session, https_proxies, gcp_update_tag, common_job_parameters, 'proxies', 'GCPProxy')
+
+@timeit
+def sync_gcp_ssl_proxies(
+    neo4j_session: neo4j.Session, compute: Resource, project_id: str, gcp_update_tag: int,
+    common_job_parameters: Dict,
+) -> None:
+    """
+    Get GCP SSL Proxies, ingest to Neo4j, and clean up old data.
+    :param neo4j_session: The Neo4j session
+    :param compute: The GCP Compute resource object
+    :param project_id: The project ID to sync
+    :param gcp_update_tag: The timestamp value to set our new Neo4j nodes with
+    :param common_job_parameters: dict of other job parameters to pass to Neo4j
+    :return: Nothing
+    """
+    s_proxies = get_ssl_proxies(compute, project_id, common_job_parameters)
+    ssl_proxies = transform_ssl_proxies(s_proxies, project_id)
+    load_proxies(neo4j_session, ssl_proxies, project_id, gcp_update_tag)
 
     # TODO scope the cleanup to the current project - https://github.com/lyft/cartography/issues/381
     cleanup_gcp_proxies(neo4j_session, common_job_parameters)
@@ -1896,11 +1746,7 @@
             logger.info(f'pages process for compute instance {pageNo}/{totalPages} pageSize is {pageSize}')
         page_start = (
             common_job_parameters.get('pagination', {}).get('compute', None)[
-<<<<<<< HEAD
                 'pageNo'
-=======
-            'pageNo'
->>>>>>> 256ca972
             ] - 1
         ) * common_job_parameters.get('pagination', {}).get('compute', None)['pageSize']
         page_end = page_start + common_job_parameters.get('pagination', {}).get('compute', None)['pageSize']
@@ -1955,11 +1801,7 @@
             logger.info(f'pages process for compute vpcs {pageNo}/{totalPages} pageSize is {pageSize}')
         page_start = (
             common_job_parameters.get('pagination', {}).get('compute', None)[
-<<<<<<< HEAD
                 'pageNo'
-=======
-            'pageNo'
->>>>>>> 256ca972
             ] - 1
         ) * common_job_parameters.get('pagination', {}).get('compute', None)['pageSize']
         page_end = page_start + common_job_parameters.get('pagination', {}).get('compute', None)['pageSize']
@@ -1996,11 +1838,7 @@
                 logger.info(f'pages process for compute subnets {pageNo}/{totalPages} pageSize is {pageSize}')
             page_start = (
                 common_job_parameters.get('pagination', {}).get('compute', None)[
-<<<<<<< HEAD
                     'pageNo'
-=======
-                'pageNo'
->>>>>>> 256ca972
                 ] - 1
             ) * common_job_parameters.get('pagination', {}).get('compute', None)['pageSize']
             page_end = page_start + common_job_parameters.get('pagination', {}).get('compute', None)['pageSize']
@@ -2045,11 +1883,7 @@
             logger.info(f'pages process for compute forwarding_rules {pageNo}/{totalPages} pageSize is {pageSize}')
         page_start = (
             common_job_parameters.get('pagination', {}).get('compute', None)[
-<<<<<<< HEAD
                 'pageNo'
-=======
-            'pageNo'
->>>>>>> 256ca972
             ] - 1
         ) * common_job_parameters.get('pagination', {}).get('compute', None)['pageSize']
         page_end = page_start + common_job_parameters.get('pagination', {}).get('compute', None)['pageSize']
@@ -2098,11 +1932,7 @@
             logger.info(f'pages process for compute firewalls {pageNo}/{totalPages} pageSize is {pageSize}')
         page_start = (
             common_job_parameters.get('pagination', {}).get('compute', None)[
-<<<<<<< HEAD
                 'pageNo'
-=======
-            'pageNo'
->>>>>>> 256ca972
             ] - 1
         ) * common_job_parameters.get('pagination', {}).get('compute', None)['pageSize']
         page_end = page_start + common_job_parameters.get('pagination', {}).get('compute', None)['pageSize']
@@ -2177,17 +2007,10 @@
                                   gcp_update_tag, common_job_parameters)
         sync_compute_disks(neo4j_session, compute, project_id, zones,
                            gcp_update_tag, common_job_parameters)
-<<<<<<< HEAD
         sync_gcp_https_proxies(neo4j_session, compute, project_id,
                                gcp_update_tag, common_job_parameters)
         sync_gcp_ssl_proxies(neo4j_session, compute, project_id,
                              gcp_update_tag, common_job_parameters)
-=======
-        sync_gcp_https_proxies(neo4j_session, compute, project_id, 
-                                gcp_update_tag, common_job_parameters)
-        sync_gcp_ssl_proxies(neo4j_session, compute, project_id, 
-                            gcp_update_tag, common_job_parameters)
->>>>>>> 256ca972
 
     toc = time.perf_counter()
     logger.info(f"Time to process Compute: {toc - tic:0.4f} seconds")