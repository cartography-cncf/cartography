--- conflicted
+++ resolved
@@ -1921,7 +1921,6 @@
         regions = _zones_to_regions(zones)
         sync_gcp_vpcs(neo4j_session, compute, project_id, gcp_update_tag, common_job_parameters)
 
-<<<<<<< HEAD
         sync_gcp_firewall_rules(neo4j_session, compute, project_id, gcp_update_tag,
                                 common_job_parameters)
 
@@ -1937,29 +1936,6 @@
                                 gcp_update_tag, common_job_parameters)
         sync_gcp_ssl_proxies(neo4j_session, compute, project_id, 
                             gcp_update_tag, common_job_parameters)
-=======
-        sync_gcp_firewall_rules(
-            neo4j_session, compute, project_id, gcp_update_tag,
-            common_job_parameters,
-        )
-
-        sync_gcp_subnets(
-            neo4j_session, compute, project_id, regions,
-            gcp_update_tag, common_job_parameters,
-        )
-        sync_gcp_instances(
-            neo4j_session, compute, project_id, zones,
-            gcp_update_tag, common_job_parameters,
-        )
-        sync_gcp_forwarding_rules(
-            neo4j_session, compute, project_id, regions,
-            gcp_update_tag, common_job_parameters,
-        )
-        sync_compute_disks(
-            neo4j_session, compute, project_id, zones,
-            gcp_update_tag, common_job_parameters,
-        )
->>>>>>> 1a6c15d0
 
     toc = time.perf_counter()
     logger.info(f"Time to process Compute: {toc - tic:0.4f} seconds")