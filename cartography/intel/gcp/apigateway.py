--- conflicted
+++ resolved
@@ -722,12 +722,7 @@
     for gateway in gateways:
         load_gateway_entity_relation(neo4j_session, gateway, gcp_update_tag)
     # Cleanup API Gateway Gateways
-<<<<<<< HEAD
     cleanup_api_gateways(neo4j_session, common_job_parameters)
-    label.sync_labels(neo4j_session, gateways, gcp_update_tag, common_job_parameters, 'apigateways')
 
     toc = time.perf_counter()
-    logger.info(f"Time to process ApiGateway: {toc - tic:0.4f} seconds")
-=======
-    cleanup_api_gateways(neo4j_session, common_job_parameters)
->>>>>>> 12e0d35b
+    logger.info(f"Time to process ApiGateway: {toc - tic:0.4f} seconds")