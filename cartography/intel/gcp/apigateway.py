import json
import logging
from typing import Dict
from typing import List
from . import iam

import time
import neo4j
from googleapiclient.discovery import HttpError
from googleapiclient.discovery import Resource

from cartography.util import run_cleanup_job
from . import label
from cartography.util import timeit

logger = logging.getLogger(__name__)


@timeit
def get_apigateway_locations(apigateway: Resource, project_id: str,common_job_parameters) -> List[Dict]:
    """
        Returns a list of locations within the given project.

        :type apigateway: The GCP APIGateway resource object
        :param apigateway: The APIGateway resource object created by googleapiclient.discovery.build()

        :type project_id: str
        :param project_id: Current Google Project Id

        :rtype: list
        :return: List of locations
    """
    locations = []
    try:
        req = apigateway.projects().locations().list(name=f'projects/{project_id}')
        while req is not None:
            res = req.execute()
            if res.get('locations', []):
                for location in res['locations']:
                    location['project_id'] = project_id
                    location['id'] = location['locationId']
                    locations.append(location)
            req = apigateway.projects().locations().list_next(previous_request=req, previous_response=res)
        if common_job_parameters.get('pagination',{}).get('apigateway',None):
            has_next_page=False
            page_start=(common_job_parameters.get('pagination',{}).get('apigateway',None)['pageNo']-1)* common_job_parameters.get('pagination',{}).get('apigateway',None)['pageSize']
            page_end=page_start + common_job_parameters.get('pagination',{}).get('apigateway',None)['pageSize']
            if page_end > len(locations) or page_end == len(locations):
                locations=locations[page_start:]
            else:
                has_next_page=True
                locations=locations[page_start:page_end]
            common_job_parameters['pagination']['apigateway']['hasNextPage']=has_next_page
                
        return locations
    except HttpError as e:
        err = json.loads(e.content.decode('utf-8'))['error']
        if err.get('status', '') == 'PERMISSION_DENIED' or err.get('message', '') == 'Forbidden':
            logger.warning(
                (
                    "Could not retrieve locations on project %s due to permissions issues. Code: %s, Message: %s"
                ), project_id, err['code'], err['message'],
            )
            return []
        else:
            raise


@timeit
def get_apis(apigateway: Resource, project_id: str, regions: list,common_job_parameters) -> List[Dict]:
    """
        Returns a list of apis within the given project.

        :type apigateway: The GCP APIGateway resource object
        :param apigateway: The APIGateway resource object created by googleapiclient.discovery.build()

        :type project_id: str
        :param project_id: Current Google Project Id

        :type locations: List
        :param locations: Locations List

        :rtype: list
        :return: List of apis
    """
    apis = []
    try:
        if regions is None:
            regions = ['global']

        for region in regions:
            req = apigateway.projects().locations().apis().list(parent=f'projects/{project_id}/locations/{region}')
            while req is not None:
                res = req.execute()
                if res.get('apis', []):
                    for api in res['apis']:
                        api['project_id'] = project_id
                        api['id'] = api['name']
                        x = api.get('name').split('/')
                        x = x[x.index('locations') + 1].split("-")
                        api['region'] = x[0]
                        if len(x) > 1:
                            api['region'] = f"{x[0]}-{x[1]}"

                        api_entities, public_access = get_api_policy_entities(apigateway, api, project_id)
                        api['enities'] = api_entities
                        api['public_access'] = public_access

                        apis.append(api)
                req = apigateway.projects().locations().apis().list_next(previous_request=req, previous_response=res)
                
        if common_job_parameters.get('pagination',{}).get('apigateway',None):
            has_next_page=False
            page_start = (common_job_parameters.get('pagination',{}).get('apigateway',None)['pageNo'] - 1) * common_job_parameters.get('pagination',{}).get('apigateway',None)['pageSize']
            page_end = page_start + common_job_parameters.get('pagination',{}).get('apigateway',None)['pageSize']
            if page_end >len(apis) or page_end == len(apis):
                apis=apis[page_start:]
            else:
                has_next_page=True
                apis=apis[page_start:page_end]
                
            common_job_parameters['pagination']['apigateway']['hasNextPage']=has_next_page
            
            
        return apis
    except HttpError as e:
        err = json.loads(e.content.decode('utf-8'))['error']
        if err.get('status', '') == 'PERMISSION_DENIED' or err.get('message', '') == 'Forbidden':
            logger.warning(
                (
                    "Could not retrieve apis on project %s due to permissions issues. Code: %s, Message: %s"
                ), project_id, err['code'], err['message'],
            )
            return []
        else:
            raise


@timeit
def get_api_policy_entities(apigateway: Resource, api: Dict, project_id: str) -> List[Dict]:
    """
        Returns a list of users attached to IAM policy of an API within the given project.

        :type apigateway: The GCP APIGateway resource object
        :param apigateway: The APIGateway resource object created by googleapiclient.discovery.build()

        :type api: Dict
        :param api: The Dict of API object

        :type project_id: str
        :param project_id: Current Google Project Id

        : type locations: List
        : param Location: List of locations

        :rtype: list
        :return: List of api iam policy users
    """
    entity_list = []
    try:
        iam_policy = apigateway.projects().locations().apis().getIamPolicy(
            resource=api['id']).execute()
        bindings = iam_policy.get('bindings', [])
        entity_list, public_access = iam.transform_bindings(bindings, project_id)
        return entity_list, public_access
    except HttpError as e:
        err = json.loads(e.content.decode('utf-8'))['error']
        if err.get('status', '') == 'PERMISSION_DENIED' or err.get('message', '') == 'Forbidden':
            logger.warning(
                (
                    "Could not retrieve iam policy of apis on project %s due to permissions issues. Code: %s, Message: %s"
                ), project_id, err['code'], err['message'],
            )
            return []
        else:
            raise


@timeit
def get_api_configs(apigateway: Resource, project_id: str, regions: list,common_job_parameters) -> List[Dict]:
    """
        Returns a list of apis configs within the given project.

        :type apigateway: The GCP APIGateway resource object
        :param apigateway: The APIGateway resource object created by googleapiclient.discovery.build()

        :type project_id: str
        :param project_id: Current Google Project Id

        :type apis: List
        :param: apis: List of apis

        :rtype: list
        :return: List of api configs.
    """
    api_configs = []
    try:
        if regions is None:
            regions = ['global']

        for region in regions:
            req = apigateway.projects().locations().apis().configs().list(
                parent=f'projects/{project_id}/locations/{region}/apis/*',
            )
            while req is not None:
                res = req.execute()
                if res.get('apiConfigs', []):
                    for apiConfig in res['apiConfigs']:
                        apiConfig['api_id'] = f"projects/{project_id}/locations/{region}/apis/\
                            {apiConfig.get('name').split('/')[-3]}"
                        apiConfig['id'] = apiConfig['name']
                        apiConfig['project_id'] = project_id
                        x = apiConfig.get('name').split('/')
                        x = x[x.index('locations') + 1].split("-")
                        apiConfig['region'] = x[0]
                        if len(x) > 1:
                            apiConfig['region'] = f"{x[0]}-{x[1]}"
                        api_configs.append(apiConfig)
                req = apigateway.projects().locations().apis().configs().list_next(
                    previous_request=req,
                    previous_response=res,
                )
        if common_job_parameters.get('pagination',{}).get('apigateway',None):
            has_next_page=False
            page_start=(common_job_parameters.get('pagination',{}).get('apigateway',None)['pageNo']-1)* common_job_parameters.get('pagination',{}).get('apigateway',None)['pageSize']
            page_end=page_start + common_job_parameters.get('pagination',{}).get('apigateway',None)['pageSize']
            if page_end > len(api_configs)or page_end== len(api_configs):
                api_configs=api_configs[page_start:]
            else:
                api_configs=api_configs[page_start:page_end]
                has_next_page=True
            common_job_parameters['pagination']['apigateway']['hasNextPage']=has_next_page 
        return api_configs
    except HttpError as e:
        err = json.loads(e.content.decode('utf-8'))['error']
        if err.get('status', '') == 'PERMISSION_DENIED' or err.get('message', '') == 'Forbidden':
            logger.warning(
                (
                    "Could not retrieve apis configs on project %s due to permissions issues. Code: %s, Message: %s"
                ), project_id, err['code'], err['message'],
            )
            return []
        else:
            raise


@timeit
def get_gateways(apigateway: Resource, project_id: str, regions: list,common_job_parameters) -> List[Dict]:
    """
        Returns a list of gateways within the given project.

        :type apigateway: The GCP APIGateway resource object
        :param apigateway: The APIGateway resource object created by googleapiclient.discovery.build()

        :type project_id: str
        :param project_id: Current Google Project Id

        :type locations: List
        :param locations: List of locations

        :rtype: list
        :return: List of gateways.
    """
    gateways = []
    try:
        if regions is None:
            regions = ['global']

        for region in regions:
            req = apigateway.projects().locations().gateways().list(parent=f'projects/{project_id}/locations/{region}')
            while req is not None:
                res = req.execute()
                if res.get('gateways', []):
                    for gateway in res['gateways']:
                        gateway['id'] = gateway['name']
                        gateway['project_id'] = project_id
                        x = gateway.get('name').split('/')
                        x = x[x.index('locations') + 1].split("-")
                        gateway['region'] = x[0]
                        if len(x) > 1:
                            gateway['region'] = f"{x[0]}-{x[1]}"
                        gateway_entities, public_access = get_api_policy_entities(apigateway, gateway, project_id)
                        gateway['entities'] = gateway_entities
                        gateway['public_access'] = public_access
                        gateways.append(gateway)
                req = apigateway.projects().locations().gateways().list_next(previous_request=req, previous_response=res)
        if common_job_parameters.get('pagination',{}).get('apigateway',None):
            has_next_page=False
            page_start=(common_job_parameters.get('pagination',{}).get('apigateway',None)['pageNo']-1)* common_job_parameters.get('pagination',{}).get('apigateway',None)['pageSize']
            page_end= page_start + common_job_parameters.get('pagination',{}).get('apigateway',None)['pageSize']
            if page_end >len(gateways) or page_end == len(gateways):
                gateways=gateways[page_start:]
            else:
                has_next_page=True
                gateways=gateways[page_start:page_end]
                
            common_job_parameters['pagination']['apigateway']['hasNextPage']=has_next_page
            
        return gateways
    except HttpError as e:
        err = json.loads(e.content.decode('utf-8'))['error']
        if err.get('status', '') == 'PERMISSION_DENIED' or err.get('message', '') == 'Forbidden':
            logger.warning(
                (
                    "Could not retrieve gateways on project %s due to permissions issues. Code: %s, Message: %s"
                ), project_id, err['code'], err['message'],
            )
            return []
        else:
            raise


@timeit
def get_api_gateway_policy_entities(apigateway: Resource, gateway: Dict, project_id: str) -> List[Dict]:
    """
        Returns a list of users attached to IAM policy of an API Gateway within the given project.

        :type apigateway: The GCP APIGateway resource object
        :param apigateway: The APIGateway resource object created by googleapiclient.discovery.build()

        :type gateway: Dict
        :param gateway: The Dict of gateway object

        :type project_id: str
        :param project_id: Current Google Project Id

        : type locations: List
        : param Location: List of locations

        :rtype: list
        :return: List of api gateway iam policy users
    """
    try:
        iam_policy = apigateway.projects().locations().gateways().getIamPolicy(
            resource=gateway.get('name')).execute()
        bindings = iam_policy.get('bindings', [])
        entity_list, public_access = iam.transform_bindings(bindings, project_id)
        return entity_list, public_access
    except HttpError as e:
        err = json.loads(e.content.decode('utf-8'))['error']
        if err.get('status', '') == 'PERMISSION_DENIED' or err.get('message', '') == 'Forbidden':
            logger.warning(
                (
                    "Could not retrieve iam policy of api gateway on project %s due to permissions issues. Code: %s, Message: %s"
                ), project_id, err['code'], err['message'],
            )
            return []
        else:
            raise


@timeit
def load_apigateway_locations(session: neo4j.Session, data_list: List[Dict], project_id: str, update_tag: int) -> None:
    session.write_transaction(load_apigateway_locations_tx, data_list, project_id, update_tag)


@timeit
def load_apigateway_locations_tx(
    tx: neo4j.Transaction, locations: List[Dict],
    project_id: str, gcp_update_tag: int,
) -> None:
    """
        Ingest GCP Project Locations into Neo4j

        :type neo4j_session: Neo4j session object
        :param neo4j session: The Neo4j session object

        :type locations: Dict
        :param locations: A GCP Project Locations

        :type project_id: str
        :param project_id: Current Google Project Id

        :type gcp_update_tag: timestamp
        :param gcp_update_tag: The timestamp value to set our new Neo4j nodes with

        :rtype: NoneType
        :return: Nothing
    """
    ingest_project_locations = """
    UNWIND {locations} as loc
    MERGE (location:GCPLocation{id:loc.id})
    ON CREATE SET
        location.firstseen = timestamp()
    SET
        location.name = loc.name,
        location.locationId = loc.locationId,
        location.displayName = loc.displayName,
        location.region = loc.locationId,
        location.lastupdated = {gcp_update_tag}
    WITH location
    MATCH (owner:GCPProject{id:{ProjectId}})
    MERGE (owner)-[r:RESOURCE]->(location)
    ON CREATE SET
        r.firstseen = timestamp(),
        r.lastupdated = {gcp_update_tag}
    """
    tx.run(
        ingest_project_locations,
        locations=locations,
        ProjectId=project_id,
        gcp_update_tag=gcp_update_tag,
    )


@timeit
def cleanup_apigateway_locations(neo4j_session: neo4j.Session, common_job_parameters: Dict) -> None:
    """
       Delete out-of-date GCP Project Locations

       :type neo4j_session: The Neo4j session object
       :param neo4j_session: The Neo4j session

       :type common_job_parameters: dict
       :param common_job_parameters: Dictionary of other job parameters to pass to Neo4j

       :rtype: NoneType
       :return: Nothing
   """
    run_cleanup_job('gcp_apigateway_locations_cleanup.json', neo4j_session, common_job_parameters)


@timeit
def load_apis(session: neo4j.Session, data_list: List[Dict], project_id: str, update_tag: int) -> None:
    session.write_transaction(load_apis_tx, data_list, project_id, update_tag)


@timeit
def load_apis_tx(tx: neo4j.Transaction, apis: List[Dict], project_id: str, gcp_update_tag: int) -> None:
    """
        Ingest GCP APIs into Neo4j

        :type neo4j_session: Neo4j session object
        :param neo4j session: The Neo4j session object

        :type apis: Dict
        :param apis: A list of GCP APIs

        :type project_id: str
        :param project_id: Current Google Project Id

        :type gcp_update_tag: timestamp
        :param gcp_update_tag: The timestamp value to set our new Neo4j nodes with

        :rtype: NoneType
        :return: Nothing
    """
    ingest_apis = """
    UNWIND {apis} as ap
    MERGE (api:GCPAPI{id:ap.id})
    ON CREATE SET
        api.firstseen = timestamp()
    SET
        api.name = ap.name,
        api.createTime = ap.createTime,
        api.region = ap.region,
        api.updateTime = ap.updateTime,
        api.public_access = ap.public_access,
        api.displayName = ap.displayName,
        api.managedService = ap.managedService,
        api.lastupdated = {gcp_update_tag}
    WITH api
    MATCH (owner:GCPProject{id:{ProjectId}})
    MERGE (owner)-[r:HAS_API_ENABLED]->(api)
    ON CREATE SET
        r.firstseen = timestamp(),
        r.lastupdated = {gcp_update_tag}
    """
    tx.run(
        ingest_apis,
        apis=apis,
        ProjectId=project_id,
        gcp_update_tag=gcp_update_tag,
    )


@timeit
def cleanup_apis(neo4j_session: neo4j.Session, common_job_parameters: Dict) -> None:
    """
       Delete out-of-date GCP APIs

       :type neo4j_session: The Neo4j session object
       :param neo4j_session: The Neo4j session

       :type common_job_parameters: dict
       :param common_job_parameters: Dictionary of other job parameters to pass to Neo4j

       :rtype: NoneType
       :return: Nothing
   """
    run_cleanup_job('gcp_apigateway_apis_cleanup.json', neo4j_session, common_job_parameters)


@timeit
def load_apis_entity_relation(session: neo4j.Session, api: Dict, update_tag: int) -> None:
    session.write_transaction(load_apis_entity_relation_tx, api, update_tag)


@timeit
def load_apis_entity_relation_tx(tx: neo4j.Transaction, api: Dict, gcp_update_tag: int) -> None:
    """
        :type neo4j_session: Neo4j session object
        :param neo4j session: The Neo4j session object

        :type apis: Dict
        :param apis: A list of GCP APIs

        :type project_id: str
        :param project_id: Current Google Project Id

        :type gcp_update_tag: timestamp
        :param gcp_update_tag: The timestamp value to set our new Neo4j nodes with

        :rtype: NoneType
        :return: Nothing
    """
    ingest_entities = """
    UNWIND {entities} AS entity
    MATCH (principal:GCPPrincipal{email:entity.email})
    WITH principal
    MATCH (api:GCPAPI{id: {api_id}})
    MERGE (principal)-[r:USES]->(api)
    ON CREATE SET r.firstseen = timestamp()
    SET r.lastupdated = {gcp_update_tag}    """
    tx.run(
        ingest_entities,
        api_id=api.get('id', None),
        entities=api.get('entities', []),
        gcp_update_tag=gcp_update_tag,
    )


@timeit
def load_gateway_entity_relation(session: neo4j.Session, gateway: Dict, update_tag: int) -> None:
    session.write_transaction(load_gateway_entity_relation_tx, gateway, update_tag)


@timeit
def load_gateway_entity_relation_tx(tx: neo4j.Transaction, gateway: Dict, gcp_update_tag: int) -> None:
    """
        :type neo4j_session: Neo4j session object
        :param neo4j session: The Neo4j session object

        :type gateway: Dict
        :param gateway: Gateway Dict object

        :type project_id: str
        :param project_id: Current Google Project Id

        :type gcp_update_tag: timestamp
        :param gcp_update_tag: The timestamp value to set our new Neo4j nodes with

        :rtype: NoneType
        :return: Nothing
    """
    ingest_entities = """
    UNWIND {entities} AS entity
    MATCH (principal:GCPPrincipal{email:entity.email})
    WITH principal
    MATCH (gateway:GCPAPIGateway{id: {gateway_id}})
    MERGE (principal)-[r:USES]->(gateway)
    ON CREATE SET r.firstseen = timestamp()
    SET r.lastupdated = {gcp_update_tag}    """
    tx.run(
        ingest_entities,
        gateway_id=gateway.get('id', None),
        entities=gateway.get('entities', []),
        gcp_update_tag=gcp_update_tag,
    )


@timeit
def load_api_configs(session: neo4j.Session, data_list: List[Dict], project_id: str, update_tag: int) -> None:
    session.write_transaction(load_api_configs_tx, data_list, project_id, update_tag)


@timeit
def load_api_configs_tx(tx: neo4j.Transaction, configs: List[Dict], project_id: str, gcp_update_tag: int) -> None:
    """
        Ingest GCP API Configs into Neo4j

        :type neo4j_session: Neo4j session object
        :param neo4j session: The Neo4j session object

        :type configs: Dict
        :param configs: A list of GCP API Configs

        :type project_id: str
        :param project_id: Current Google Project Id

        :type gcp_update_tag: timestamp
        :param gcp_update_tag: The timestamp value to set our new Neo4j nodes with

        :rtype: NoneType
        :return: Nothing
    """
    ingest_api_configs = """
    UNWIND {configs} as conf
    MERGE (config:GCPAPIConfig{id:conf.id})
    ON CREATE SET
        config.firstseen = timestamp()
    SET
        config.name = conf.name,
        config.createTime = conf.createTime,
        config.region = conf.region,
        config.updateTime = conf.updateTime,
        config.displayName = conf.displayName,
        config.gatewayServiceAccount = conf.gatewayServiceAccount,
        config.serviceConfigId = conf.serviceConfigId,
        config.state = conf.state,
        config.lastupdated = {gcp_update_tag}
    WITH config,conf
    MATCH (api:GCPAPI{id:conf.api_id})
    MERGE (api)-[r:HAS_CONFIG]->(config)
    ON CREATE SET
        r.firstseen = timestamp(),
        r.lastupdated = {gcp_update_tag}
    """
    tx.run(
        ingest_api_configs,
        configs=configs,
        ProjectId=project_id,
        gcp_update_tag=gcp_update_tag,
    )


@timeit
def cleanup_api_configs(neo4j_session: neo4j.Session, common_job_parameters: Dict) -> None:
    """
       Delete out-of-date GCP API Configs

       :type neo4j_session: The Neo4j session object
       :param neo4j_session: The Neo4j session

       :type common_job_parameters: dict
       :param common_job_parameters: Dictionary of other job parameters to pass to Neo4j

       :rtype: NoneType
       :return: Nothing
   """
    run_cleanup_job('gcp_apigateway_configs_cleanup.json', neo4j_session, common_job_parameters)


@timeit
def load_gateways(session: neo4j.Session, data_list: List[Dict], project_id: str, update_tag: int) -> None:
    session.write_transaction(load_gateways_tx, data_list, project_id, update_tag)


@timeit
def load_gateways_tx(tx: neo4j.Transaction, gateways: List[Dict], project_id: str, gcp_update_tag: int) -> None:
    """
        Ingest GCP API Gateways into Neo4j

        :type neo4j_session: Neo4j session object
        :param neo4j session: The Neo4j session object

        :type gateways: Dict
        :param gateways: A list of GCP API Gateways

        :type project_id: str
        :param project_id: Current Google Project Id

        :type gcp_update_tag: timestamp
        :param gcp_update_tag: The timestamp value to set our new Neo4j nodes with

        :rtype: NoneType
        :return: Nothing
    """
    ingest_gateways = """
    UNWIND {gateways} as g
    MERGE (gateway:GCPAPIGateway{id:g.id})
    ON CREATE SET
        gateway.firstseen = timestamp()
    SET
        gateway.name = g.name,
        gateway.createTime = g.createTime,
        gateway.updateTime = g.updateTime,
        gateway.displayName = g.displayName,
        gateway.region = g.region,
        gateway.public_access = g.public_access,
        gateway.apiConfig = g.apiConfig,
        gateway.state = g.state,
        gateway.defaultHostname = g.defaultHostname,
        gateway.lastupdated = {gcp_update_tag}
    WITH gateway,g
    MATCH (apiconfig:GCPAPIConfig{id:g.apiConfig})
    MERGE (apiconfig)-[r:HAS_GATEWAY]->(gateway)
    ON CREATE SET
        r.firstseen = timestamp(),
        r.lastupdated = {gcp_update_tag}
    """
    tx.run(
        ingest_gateways,
        gateways=gateways,
        ProjectId=project_id,
        gcp_update_tag=gcp_update_tag,
    )


@timeit
def cleanup_api_gateways(neo4j_session: neo4j.Session, common_job_parameters: Dict) -> None:
    """
       Delete out-of-date GCP API Gateways

       :type neo4j_session: The Neo4j session object
       :param neo4j_session: The Neo4j session

       :type common_job_parameters: dict
       :param common_job_parameters: Dictionary of other job parameters to pass to Neo4j

       :rtype: NoneType
       :return: Nothing
   """
    run_cleanup_job('gcp_apigateway_gateways_cleanup.json', neo4j_session, common_job_parameters)


@timeit
def sync(
    neo4j_session: neo4j.Session, apigateway: Resource, project_id: str, gcp_update_tag: int,
    common_job_parameters: Dict, regions: list,
) -> None:
    """
        Get GCP API Gateway Resources using the API Gateway resource object, ingest to Neo4j, and clean up old data.

        :type neo4j_session: The Neo4j session object
        :param neo4j_session: The Neo4j session

        :type apigateway: The apigateway resource object created by googleapiclient.discovery.build()
        :param dns: The GCP apigateway resource object

        :type project_id: str
        :param project_id: The project ID of the corresponding project

        :type gcp_update_tag: timestamp
        :param gcp_update_tag: The timestamp value to set our new Neo4j nodes with

        :type common_job_parameters: dict
        :param common_job_parameters: Dictionary of other job parameters to pass to Neo4j

        :rtype: NoneType
        :return: Nothing
    """
    tic = time.perf_counter()

    logger.info("Syncing Apigateway for project '%s', at %s.", project_id, tic)

    # API Gateway Locations
    locations = get_apigateway_locations(apigateway, project_id,common_job_parameters)
    load_apigateway_locations(neo4j_session, locations, project_id, gcp_update_tag)
    # Cleanup Locations
    cleanup_apigateway_locations(neo4j_session, common_job_parameters)
    label.sync_labels(neo4j_session, locations, gcp_update_tag,
                      common_job_parameters, 'apigateway_locations', 'GCPLocation')
    # API Gateway APIs
    apis = get_apis(apigateway, project_id, regions,common_job_parameters)
    load_apis(neo4j_session, apis, project_id, gcp_update_tag)
    for api in apis:
<<<<<<< HEAD
        load_apis_entity_relation(neo4j_session, api, gcp_update_tag)
=======
        load_apis_entity_relation(neo4j_session,api,gcp_update_tag)
>>>>>>> 7d44ee5c
    # Cleanup APIs
    cleanup_apis(neo4j_session, common_job_parameters)
    # API Gateway API Configs
    configs = get_api_configs(apigateway, project_id, regions,common_job_parameters)
    load_api_configs(neo4j_session, configs, project_id, gcp_update_tag)
    # Cleanup API Gateway Configs
    cleanup_api_configs(neo4j_session, common_job_parameters)
    # API Gateway Gateways
    gateways = get_gateways(apigateway, project_id, regions,common_job_parameters)
    load_gateways(neo4j_session, gateways, project_id, gcp_update_tag)
    for gateway in gateways:
        load_gateway_entity_relation(neo4j_session, gateway, gcp_update_tag)
    # Cleanup API Gateway Gateways
    cleanup_api_gateways(neo4j_session, common_job_parameters)

    toc = time.perf_counter()
    logger.info(f"Time to process ApiGateway: {toc - tic:0.4f} seconds")<|MERGE_RESOLUTION|>--- conflicted
+++ resolved
@@ -755,11 +755,8 @@
     apis = get_apis(apigateway, project_id, regions,common_job_parameters)
     load_apis(neo4j_session, apis, project_id, gcp_update_tag)
     for api in apis:
-<<<<<<< HEAD
         load_apis_entity_relation(neo4j_session, api, gcp_update_tag)
-=======
-        load_apis_entity_relation(neo4j_session,api,gcp_update_tag)
->>>>>>> 7d44ee5c
+
     # Cleanup APIs
     cleanup_apis(neo4j_session, common_job_parameters)
     # API Gateway API Configs
