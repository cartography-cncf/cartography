--- conflicted
+++ resolved
@@ -55,11 +55,7 @@
 
 
 @timeit
-<<<<<<< HEAD
-def get_apis(apigateway: Resource, project_id: str, locations: List[Dict]) -> List[Dict]:
-=======
 def get_apis(apigateway: Resource, project_id: str, regions: list) -> List[Dict]:
->>>>>>> 2edb5016
     """
         Returns a list of apis within the given project.
 
@@ -77,37 +73,27 @@
     """
     apis = []
     try:
-<<<<<<< HEAD
-        for location in locations:
-            req = apigateway.projects().locations().apis().list(parent=f"projects/{project_id}/locations/{location['id']}")
-=======
         if regions is None:
             regions = ['global']
 
         for region in regions:
             req = apigateway.projects().locations().apis().list(parent=f'projects/{project_id}/locations/{region}')
->>>>>>> 2edb5016
             while req is not None:
                 res = req.execute()
                 if res.get('apis', []):
                     for api in res['apis']:
                         api['project_id'] = project_id
-<<<<<<< HEAD
-                        api['id'] = api.get('name','').split('/')[-1]
-=======
                         api['id'] = api['name']
->>>>>>> 2edb5016
                         x = api.get('name').split('/')
                         x = x[x.index('locations') + 1].split("-")
                         api['region'] = x[0]
                         if len(x) > 1:
                             api['region'] = f"{x[0]}-{x[1]}"
-<<<<<<< HEAD
+
                         api_entities, public_access = get_api_policy_entities(apigateway,api,project_id)
                         api['enities'] = api_entities
                         api['public_access'] = public_access
-=======
->>>>>>> 2edb5016
+
                         apis.append(api)
                 req = apigateway.projects().locations().apis().list_next(previous_request=req, previous_response=res)
         return apis
@@ -163,11 +149,7 @@
             raise
 
 @timeit
-<<<<<<< HEAD
-def get_api_configs(apigateway: Resource, project_id: str, apis: List[Dict]) -> List[Dict]:
-=======
 def get_api_configs(apigateway: Resource, project_id: str, regions: list) -> List[Dict]:
->>>>>>> 2edb5016
     """
         Returns a list of apis configs within the given project.
 
@@ -185,29 +167,19 @@
     """
     api_configs = []
     try:
-<<<<<<< HEAD
-        for api in apis:
-            req = apigateway.projects().locations().apis().configs().list(
-                parent=api['name'],
-=======
         if regions is None:
             regions = ['global']
 
         for region in regions:
             req = apigateway.projects().locations().apis().configs().list(
                 parent=f'projects/{project_id}/locations/{region}/apis/*',
->>>>>>> 2edb5016
             )
             while req is not None:
                 res = req.execute()
                 if res.get('apiConfigs', []):
                     for apiConfig in res['apiConfigs']:
-<<<<<<< HEAD
-                        apiConfig['api_id'] = api['id']
-=======
                         apiConfig['api_id'] = f"projects/{project_id}/locations/{region}/apis/\
                             {apiConfig.get('name').split('/')[-3]}"
->>>>>>> 2edb5016
                         apiConfig['id'] = apiConfig['name']
                         apiConfig['project_id'] = project_id
                         x = apiConfig.get('name').split('/')
@@ -234,11 +206,7 @@
             raise
 
 @timeit
-<<<<<<< HEAD
-def get_gateways(apigateway: Resource, project_id: str, locations: List[Dict]) -> List[Dict]:
-=======
 def get_gateways(apigateway: Resource, project_id: str, regions: list) -> List[Dict]:
->>>>>>> 2edb5016
     """
         Returns a list of gateways within the given project.
 
@@ -256,16 +224,11 @@
     """
     gateways = []
     try:
-<<<<<<< HEAD
-        for location in locations:
-            req = apigateway.projects().locations().gateways().list(parent=f'projects/{project_id}/locations/{location["id"]}')
-=======
         if regions is None:
             regions = ['global']
 
         for region in regions:
             req = apigateway.projects().locations().gateways().list(parent=f'projects/{project_id}/locations/{region}')
->>>>>>> 2edb5016
             while req is not None:
                 res = req.execute()
                 if res.get('gateways', []):
@@ -277,12 +240,9 @@
                         gateway['region'] = x[0]
                         if len(x) > 1:
                             gateway['region'] = f"{x[0]}-{x[1]}"
-<<<<<<< HEAD
                         gateway_entities, public_access = get_api_policy_entities(apigateway,gateway,project_id)
                         gateway['entities'] = gateway_entities
                         gateway['public_access'] = public_access
-=======
->>>>>>> 2edb5016
                         gateways.append(gateway)
                 req = apigateway.projects().locations().gateways().list_next(previous_request=req, previous_response=res)
         return gateways
