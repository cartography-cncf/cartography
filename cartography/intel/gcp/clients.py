--- conflicted
+++ resolved
@@ -46,11 +46,6 @@
     return client
 
 
-<<<<<<< HEAD
-def get_gcp_credentials(
-    quota_project_id: Optional[str] = None,
-) -> Optional[GoogleCredentials]:
-=======
 def build_asset_client(
     credentials: Optional[GoogleCredentials] = None,
 ) -> AssetServiceClient:
@@ -65,8 +60,9 @@
     return AssetServiceClient(credentials=resolved_credentials)
 
 
-def get_gcp_credentials() -> Optional[GoogleCredentials]:
->>>>>>> d82e7378
+def get_gcp_credentials(
+    quota_project_id: Optional[str] = None,
+) -> Optional[GoogleCredentials]:
     """
     Gets access tokens for GCP API access.
     """
