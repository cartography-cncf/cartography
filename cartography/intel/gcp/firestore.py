--- conflicted
+++ resolved
@@ -40,10 +40,7 @@
                     firestore_databases.append(database)
                 else:
                     if database['locationId'] in regions or database['locationId'] == 'global':
-<<<<<<< HEAD
                         firestore_databases.append(database)
-=======
-                        database.append(database)
         if common_job_parameters.get('pagination',{}).get('firestore',None):
             has_next_page=False
             page_start= (common_job_parameters.get('pagination',{}).get('firestore',None)['pageNo']-1)* common_job_parameters.get('pagination',{}).get('firestore',None)['pageSize']
@@ -54,7 +51,6 @@
                 has_next_page=True
                 firestore_databases=firestore_databases[page_start:page_end]
             common_job_parameters['pagination']['firestore']['hasNextPage']=has_next_page
->>>>>>> 7d44ee5c
         return firestore_databases
     except HttpError as e:
         err = json.loads(e.content.decode('utf-8'))['error']
