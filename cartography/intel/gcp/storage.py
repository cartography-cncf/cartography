--- conflicted
+++ resolved
@@ -146,11 +146,7 @@
 
 
 @timeit
-<<<<<<< HEAD
-def load_gcp_buckets(neo4j_session: neo4j.Session, buckets: List[Dict], project_id:str, gcp_update_tag: int) -> None:
-=======
 def load_gcp_buckets(neo4j_session: neo4j.Session, buckets: List[Dict], project_id: str, gcp_update_tag: int) -> None:
->>>>>>> 0f6795fb
     '''
     Ingest GCP Storage Buckets to Neo4j
 
@@ -168,11 +164,7 @@
     '''
 
     query = """
-<<<<<<< HEAD
     MERGE (p:GCPProject{id: $ProjectId})
-=======
-    MERGE (p:GCPProject{id:{ProjectId}})
->>>>>>> 0f6795fb
     ON CREATE SET p.firstseen = timestamp()
     SET p.lastupdated = $gcp_update_tag
 
@@ -211,10 +203,6 @@
         neo4j_session.run(
             query,
             ProjectId=project_id,
-<<<<<<< HEAD
-=======
-            ProjectNumber=bucket['project_number'],
->>>>>>> 0f6795fb
             BucketId=bucket['id'],
             SelfLink=bucket['self_link'],
             Kind=bucket['kind'],
