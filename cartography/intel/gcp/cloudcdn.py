--- conflicted
+++ resolved
@@ -265,14 +265,12 @@
 
 
 @timeit
-<<<<<<< HEAD
+
 def load_backend_services(session: neo4j.Session, region_services: List[Dict], project_id: str, update_tag: int) -> None:
     session.write_transaction(load_backend_services_tx, region_services, project_id, update_tag)
 
 
 @timeit
-=======
->>>>>>> cc9252f3
 def sync_regional_backend_services(
     neo4j_session: neo4j.Session, compute: Resource, project_id: str, regions: list,
     gcp_update_tag: int, common_job_parameters: Dict,
@@ -447,14 +445,11 @@
 
 
 @timeit
-<<<<<<< HEAD
 def load_url_maps(session: neo4j.Session, regional_maps: List[Dict], project_id: str, update_tag: int) -> None:
     session.write_transaction(load_url_maps_tx, regional_maps, project_id, update_tag)
 
 
 @timeit
-=======
->>>>>>> cc9252f3
 def sync_regional_url_maps(
     neo4j_session: neo4j.Session, compute: Resource, project_id: str, regions: list,
     gcp_update_tag: int, common_job_parameters: Dict,
