--- conflicted
+++ resolved
@@ -341,16 +341,11 @@
 ) -> None:
 
     query = """
-<<<<<<< HEAD
     UNWIND $ApiKeys as key
-=======
-    UNWIND {ApiKeys} as key
->>>>>>> 256ca972
     MERGE (apikey:GCPApiKey{id: key.id})
     ON CREATE SET
         apikey.firstseen = timestamp()
     SET
-<<<<<<< HEAD
         apikey.lastupdated = $gcp_update_tag,
         apikey.uniqueId = key.name,
         apikey.consolelink = key.consolelink,
@@ -362,19 +357,6 @@
     MERGE (p)-[r:RESOURCE]->(apikey)
     ON CREATE SET r.firstseen = timestamp()
     SET r.lastupdated = $gcp_update_tag
-=======
-        apikey.lastupdated = {gcp_update_tag},
-        apikey.uniqueId = key.name,
-        apikey.region = key.region,
-        apikey.updateTime = key.updateTime,
-        apikey.deleteTime = key.deleteTime,
-        apikey.consolelink = key.consolelink
-    WITH apikey
-    MATCH (p:GCPProject{id:{project_id}})
-    MERGE (p)-[r:RESOURCE]->(apikey)
-    ON CREATE SET r.firstseen = timestamp()
-    SET r.lastupdated = {gcp_update_tag}
->>>>>>> 256ca972
     """
     neo4j_session.run(
         query,
@@ -398,28 +380,17 @@
 
 ) -> None:
     ingest_service_accounts = """
-<<<<<<< HEAD
     UNWIND $service_accounts_list AS sa
-=======
-    UNWIND {service_accounts_list} AS sa
->>>>>>> 256ca972
     MERGE (u:GCPServiceAccount{id: sa.id})
     ON CREATE SET u:GCPPrincipal, u.firstseen = timestamp()
     SET u.name = sa.name, u.displayname = sa.displayName,
     u.service_account_name = sa.service_account_name,
-<<<<<<< HEAD
     u.create_date = $createDate,
     u.email = sa.email,
     u.consolelink = sa.consolelink,
     u.parent = $parent,
     u.parent_id = $parentId,
     u.region = $region,
-=======
-    u.create_date = {createDate},
-    u.email = sa.email,
-    u.consolelink = sa.consolelink,
-    u.region = {region},
->>>>>>> 256ca972
     u.disabled = sa.disabled, u.serviceaccountid = sa.uniqueId,
     u.lastupdated = $gcp_update_tag
     WITH u
@@ -455,7 +426,6 @@
     UNWIND $service_account_keys_list AS sa
     MERGE (u:GCPServiceAccountKey{id: sa.id})
     ON CREATE SET u.firstseen = timestamp()
-<<<<<<< HEAD
     SET u.name=sa.name, u.serviceaccountid= $serviceaccount,
     u.region = $region,
     u.create_date = $createDate,
@@ -467,18 +437,6 @@
     u.disabled = sa.disabled
     WITH u, sa
     MATCH (d:GCPServiceAccount{id: $serviceaccount})
-=======
-    SET u.name=sa.name, u.serviceaccountid={serviceaccount},
-    u.region = {region},
-    u.create_date = {createDate},
-    u.keytype = sa.keyType, u.origin = sa.keyOrigin,
-    u.consolelink = sa.consolelink,
-    u.algorithm = sa.keyAlgorithm, u.validbeforetime = sa.validBeforeTime,
-    u.disabled = sa.disabled,
-    u.validaftertime = sa.validAfterTime, u.lastupdated = {gcp_update_tag}
-    WITH u, sa
-    MATCH (d:GCPServiceAccount{id: {serviceaccount}})
->>>>>>> 256ca972
     MERGE (d)-[r:HAS_KEY]->(u)
     ON CREATE SET r.firstseen = timestamp()
     SET r.lastupdated = $gcp_update_tag
@@ -507,13 +465,8 @@
     ON CREATE SET u.firstseen = timestamp()
     SET u.name = d.name,
     u.title = d.title,
-<<<<<<< HEAD
     u.region = $region,
     u.create_date = $createDate,
-=======
-    u.region = {region},
-    u.create_date = {createDate},
->>>>>>> 256ca972
     u.description = d.description,
     u.deleted = d.deleted,
     u.consolelink = d.consolelink,
@@ -522,11 +475,7 @@
     u.parent_id = d.parent_id,
     u.permissions = d.includedPermissions,
     u.roleid = d.id,
-<<<<<<< HEAD
     u.lastupdated = $gcp_update_tag
-=======
-    u.lastupdated = {gcp_update_tag}
->>>>>>> 256ca972
     WITH u
     MATCH (p:GCPProject{id: $project_id})
     MERGE (p)-[r:RESOURCE]->(u)
@@ -563,10 +512,7 @@
                     "name": usr.split("@")[0],
                     "parent": binding['parent'],
                     "parent_id": binding['parent_id'],
-<<<<<<< HEAD
                     "consolelink": gcp_console_link.get_console_link(project_id=project_id, resource_name='iam_user'),
-=======
->>>>>>> 256ca972
 
                 }
                 attach_role_to_user(
@@ -576,10 +522,6 @@
 
             elif member.startswith('serviceAccount:'):
                 serviceAccount = {
-<<<<<<< HEAD
-
-=======
->>>>>>> 256ca972
                     'id': member[len('serviceAccount:'):],
                     "parent": binding['parent'],
                     "parent_id": binding['parent_id'],
@@ -599,10 +541,7 @@
                     "name": grp.split('@')[0],
                     "parent": binding['parent'],
                     "parent_id": binding['parent_id'],
-<<<<<<< HEAD
                     "consolelink": gcp_console_link.get_console_link(project_id=project_id, resource_name='iam_group'),
-=======
->>>>>>> 256ca972
                 }
                 attach_role_to_group(
                     neo4j_session, role_id,
@@ -618,10 +557,7 @@
                     "name": dmn,
                     "parent": binding['parent'],
                     "parent_id": binding['parent_id'],
-<<<<<<< HEAD
                     "consolelink": gcp_console_link.get_console_link(project_id=project_id, resource_name='iam_domain')
-=======
->>>>>>> 256ca972
                 }
                 attach_role_to_domain(
                     neo4j_session, role_id,
@@ -704,16 +640,11 @@
     project_id: str, gcp_update_tag: int,
 ) -> None:
     ingest_script = """
-<<<<<<< HEAD
     MERGE (user:GCPUser{id: $UserId})
-=======
-    MERGE (user:GCPUser{id:{UserId}})
->>>>>>> 256ca972
     ON CREATE SET
     user:GCPPrincipal,
     user.firstseen = timestamp()
     SET
-<<<<<<< HEAD
 
     user.email = $UserEmail,
     user.name = $UserName,
@@ -736,39 +667,12 @@
     SET
     role.parent = $Parent,
     role.parent_id = $ParentId
-=======
-    user.email = {UserEmail},
-    user.name = {UserName},
-    user.create_date = {createDate},
-    user.lastupdated = {gcp_update_tag},
-    user.isDeleted = {isDeleted}
-    WITH user
-    MATCH (role:GCPRole{id:{RoleId}})
-    MERGE (user)-[r:ASSUME_ROLE]->(role)
-    ON CREATE SET r.firstseen = timestamp()
-    SET r.lastupdated = {gcp_update_tag}
-    WITH user,role
-    MATCH (p:GCPProject{id: {project_id}})
-    MERGE (p)-[pr:RESOURCE]->(user)
-    ON CREATE SET
-    pr.firstseen = timestamp()
-    SET pr.lastupdated = {gcp_update_tag}
-    WITH user,role
-    SET
-    role.parent = {Parent},
-    role.parent_id = {ParentId}
->>>>>>> 256ca972
     WITH user
     WHERE (NOT EXISTS(user.parent)) OR
     NOT user.parent IN ['organization', 'folder']
     SET
-<<<<<<< HEAD
     user.parent = $Parent,
     user.parent_id = $ParentId
-=======
-    user.parent = {Parent},
-    user.parent_id = {ParentId}
->>>>>>> 256ca972
     """
 
     neo4j_session.run(
@@ -777,10 +681,7 @@
         UserId=user['id'],
         UserEmail=user['email'],
         UserName=user['name'],
-<<<<<<< HEAD
         ConsoleLink=user['consolelink'],
-=======
->>>>>>> 256ca972
         createDate=datetime.utcnow(),
         Parent=user['parent'],
         ParentId=user['parent_id'],
@@ -796,7 +697,6 @@
     serviceAccount: Dict, project_id: str, gcp_update_tag: int,
 ) -> None:
     ingest_script = """
-<<<<<<< HEAD
     MATCH (sa:GCPServiceAccount{id: $saId})
     SET
     sa.isDeleted = $isDeleted
@@ -809,31 +709,12 @@
     SET
     role.parent = $Parent,
     role.parent_id = $ParentId
-=======
-    MATCH (sa:GCPServiceAccount{id:{saId}})
-    SET
-    sa.isDeleted = {isDeleted}
-    WITH sa
-    MATCH (role:GCPRole{id:{RoleId}})
-    MERGE (sa)-[r:ASSUME_ROLE]->(role)
-    ON CREATE SET r.firstseen = timestamp()
-    SET r.lastupdated = {gcp_update_tag}
-    WITH sa,role
-    SET
-    role.parent = {Parent},
-    role.parent_id = {ParentId}
->>>>>>> 256ca972
     WITH sa
     WHERE (NOT EXISTS(sa.parent)) OR
     NOT sa.parent IN ['organization', 'folder']
     SET
-<<<<<<< HEAD
     sa.parent = $Parent,
     sa.parent_id = $ParentId
-=======
-    sa.parent = {Parent},
-    sa.parent_id = {ParentId}
->>>>>>> 256ca972
     """
 
     neo4j_session.run(
@@ -853,16 +734,11 @@
     project_id: str, gcp_update_tag: int,
 ) -> None:
     ingest_script = """
-<<<<<<< HEAD
     MERGE (group:GCPGroup{id: $GroupId})
-=======
-    MERGE (group:GCPGroup{id:{GroupId}})
->>>>>>> 256ca972
     ON CREATE SET
     group:GCPPrincipal,
     group.firstseen = timestamp()
     SET
-<<<<<<< HEAD
     group.email = $GroupEmail,
     group.name = $GroupName,
     group.create_date = $createDate,
@@ -884,39 +760,12 @@
     SET
     role.parent = $Parent,
     role.parent_id = $ParentId
-=======
-    group.email = {GroupEmail},
-    group.name = {GroupName},
-    group.create_date = {createDate},
-    group.lastupdated = {gcp_update_tag},
-    group.isDeleted = {isDeleted}
-    WITH group
-    MATCH (role:GCPRole{id:{RoleId}})
-    MERGE (group)-[r:ASSUME_ROLE]->(role)
-    ON CREATE SET r.firstseen = timestamp()
-    SET r.lastupdated = {gcp_update_tag}
-    WITH group,role
-    MATCH (p:GCPProject{id: {project_id}})
-    MERGE (p)-[pr:RESOURCE]->(group)
-    ON CREATE SET
-    pr.firstseen = timestamp()
-    SET pr.lastupdated = {gcp_update_tag}
-    WITH group,role
-    SET
-    role.parent = {Parent},
-    role.parent_id = {ParentId}
->>>>>>> 256ca972
     WITH group
     WHERE (NOT EXISTS(group.parent)) OR
     NOT group.parent IN ['organization', 'folder']
     SET
-<<<<<<< HEAD
     group.parent = $Parent,
     group.parent_id = $ParentId
-=======
-    group.parent = {Parent},
-    group.parent_id = {ParentId}
->>>>>>> 256ca972
     """
 
     neo4j_session.run(
@@ -926,10 +775,7 @@
         GroupName=group['name'],
         createDate=datetime.utcnow(),
         GroupEmail=group['email'],
-<<<<<<< HEAD
         ConsoleLink=group['consolelink'],
-=======
->>>>>>> 256ca972
         Parent=group['parent'],
         ParentId=group['parent_id'],
         isDeleted=group.get('is_deleted', False),
@@ -944,16 +790,11 @@
     project_id: str, gcp_update_tag: int,
 ) -> None:
     ingest_script = """
-<<<<<<< HEAD
     MERGE (domain:GCPDomain{id: $DomainId})
-=======
-    MERGE (domain:GCPDomain{id:{DomainId}})
->>>>>>> 256ca972
     ON CREATE SET
     domain:GCPPrincipal,
     domain.firstseen = timestamp()
     SET
-<<<<<<< HEAD
     domain.email = $DomainEmail,
     domain.name = $DomainName,
     domain.create_date = $createDate,
@@ -975,39 +816,12 @@
     SET
     role.parent = $Parent,
     role.parent_id = $ParentId
-=======
-    domain.email = {DomainEmail},
-    domain.name = {DomainName},
-    domain.create_date = {createDate},
-    domain.lastupdated = {gcp_update_tag},
-    domain.isDeleted = {isDeleted}
-    WITH domain
-    MATCH (role:GCPRole{id:{RoleId}})
-    MERGE (domain)-[r:ASSUME_ROLE]->(role)
-    ON CREATE SET r.firstseen = timestamp()
-    SET r.lastupdated = {gcp_update_tag}
-    WITH domain,role
-    MATCH (p:GCPProject{id: {project_id}})
-    MERGE (p)-[pr:RESOURCE]->(domain)
-    ON CREATE SET
-    pr.firstseen = timestamp()
-    SET pr.lastupdated = {gcp_update_tag}
-    WITH domain,role
-    SET
-    role.parent = {Parent},
-    role.parent_id = {ParentId}
->>>>>>> 256ca972
     WITH domain
     WHERE (NOT EXISTS(domain.parent)) OR
     NOT domain.parent IN ['organization', 'folder']
     SET
-<<<<<<< HEAD
     domain.parent = $Parent,
     domain.parent_id = $ParentId
-=======
-    domain.parent = {Parent},
-    domain.parent_id = {ParentId}
->>>>>>> 256ca972
     """
 
     neo4j_session.run(
@@ -1018,10 +832,7 @@
         createDate=datetime.utcnow(),
         ParentId=domain['parent_id'],
         DomainEmail=domain['email'],
-<<<<<<< HEAD
         ConsoleLink=domain['consolelink'],
-=======
->>>>>>> 256ca972
         DomainName=domain['name'],
         isDeleted=domain.get('is_deleted', False),
         gcp_update_tag=gcp_update_tag,
@@ -1033,17 +844,10 @@
     tx: neo4j.Transaction, project_id: str, common_job_parameters: Dict, update_tag: int,
 ) -> None:
     ingest_role_used = """
-<<<<<<< HEAD
     MATCH (:CloudanixWorkspace{id: $WORKSPACE_ID})-[:OWNER]->
     (:GCPProject{id: $GCP_PROJECT_ID})-[:RESOURCE]->(n:GCPRole)
     WHERE (n)<-[:ASSUME_ROLE]-() AND n.lastupdated = $update_tag
     SET n.isUsed = $isUsed
-=======
-    MATCH (:CloudanixWorkspace{id: {WORKSPACE_ID}})-[:OWNER]->
-    (:GCPProject{id: {GCP_PROJECT_ID}})-[:RESOURCE]->(n:GCPRole)
-    WHERE (n)<-[:ASSUME_ROLE]-() AND n.lastupdated = {update_tag}
-    SET n.isUsed = {isUsed}
->>>>>>> 256ca972
     """
 
     tx.run(
@@ -1055,17 +859,10 @@
     )
 
     ingest_entity_used = """
-<<<<<<< HEAD
     MATCH (:CloudanixWorkspace{id: $WORKSPACE_ID})-[:OWNER]->
     (:GCPProject{id: $GCP_PROJECT_ID})-[:RESOURCE]->(n:GCPPrincipal)
     WHERE ()<-[:ASSUME_ROLE]-(n) AND n.lastupdated = $update_tag
     SET n.isUsed = $isUsed
-=======
-    MATCH (:CloudanixWorkspace{id: {WORKSPACE_ID}})-[:OWNER]->
-    (:GCPProject{id: {GCP_PROJECT_ID}})-[:RESOURCE]->(n:GCPPrincipal)
-    WHERE ()<-[:ASSUME_ROLE]-(n) AND n.lastupdated = {update_tag}
-    SET n.isUsed = {isUsed}
->>>>>>> 256ca972
     """
 
     tx.run(
@@ -1077,17 +874,10 @@
     )
 
     ingest_entity_unused = """
-<<<<<<< HEAD
     MATCH (:CloudanixWorkspace{id: $WORKSPACE_ID})-[:OWNER]->
     (:GCPProject{id: $GCP_PROJECT_ID})-[:RESOURCE]->(n:GCPPrincipal)
     WHERE NOT EXISTS(n.isUsed) AND n.lastupdated = $update_tag
     SET n.isUsed = $isUsed
-=======
-    MATCH (:CloudanixWorkspace{id: {WORKSPACE_ID}})-[:OWNER]->
-    (:GCPProject{id: {GCP_PROJECT_ID}})-[:RESOURCE]->(n:GCPPrincipal)
-    WHERE NOT EXISTS(n.isUsed) AND n.lastupdated = {update_tag}
-    SET n.isUsed = {isUsed}
->>>>>>> 256ca972
     """
 
     tx.run(
