--- conflicted
+++ resolved
@@ -426,13 +426,10 @@
 
             elif member.startswith('serviceAccount:'):
                 serviceAccount = {
-<<<<<<< HEAD
+
                     'id': f"projects/{project_id}/serviceAccounts/{member[len('serviceAccount:'):]}",
-=======
-                    'id': member[len('serviceAccount:'):],
                     "parent": binding['parent'],
                     "parent_id": binding['parent_id'],
->>>>>>> cc9252f3
                 }
                 attach_role_to_service_account(
                     neo4j_session,
@@ -481,12 +478,9 @@
                         "email": usr,
                         "name": usr.split("@")[0],
                         "is_deleted": True,
-<<<<<<< HEAD
-=======
                         "parent": binding['parent'],
                         "parent_id": binding['parent_id'],
 
->>>>>>> cc9252f3
                     }
                     attach_role_to_user(
                         neo4j_session, role_id, user,
@@ -495,15 +489,12 @@
 
                 elif member.startswith('serviceAccount:'):
                     serviceAccount = {
-<<<<<<< HEAD
+
                         'id': f"projects/{project_id}/serviceAccounts/{member[len('serviceAccount:'):]}",
-                        'is_deleted': True,
-=======
-                        'id': member[len('serviceAccount:'):],
                         'is_deleted': True,
                         "parent": binding['parent'],
                         "parent_id": binding['parent_id'],
->>>>>>> cc9252f3
+
                     }
                     attach_role_to_service_account(
                         neo4j_session,
@@ -519,11 +510,8 @@
                         "email": grp,
                         "name": grp.split('@')[0],
                         "is_deleted": True,
-<<<<<<< HEAD
-=======
                         "parent": binding['parent'],
                         "parent_id": binding['parent_id'],
->>>>>>> cc9252f3
                     }
                     attach_role_to_group(
                         neo4j_session, role_id,
@@ -538,11 +526,8 @@
                         "email": dmn,
                         "name": dmn,
                         "is_deleted": True,
-<<<<<<< HEAD
-=======
                         "parent": binding['parent'],
                         "parent_id": binding['parent_id'],
->>>>>>> cc9252f3
                     }
                     attach_role_to_domain(
                         neo4j_session, role_id,
@@ -796,13 +781,8 @@
 
 @timeit
 def sync(
-<<<<<<< HEAD
-    neo4j_session: neo4j.Session, iam: Resource, crm: Resource,
-    project_id: str, gcp_update_tag: int, common_job_parameters: Dict,
-=======
     neo4j_session: neo4j.Session, iam: Resource, crm_v1: Resource, crm_v2: Resource,
     project_id: str, gcp_update_tag: int, common_job_parameters: Dict
->>>>>>> cc9252f3
 ) -> None:
     tic = time.perf_counter()
 
