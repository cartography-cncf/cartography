import json
import logging
from collections import namedtuple
from typing import Dict
from typing import List
from typing import Set
from typing import Any

from concurrent.futures import ThreadPoolExecutor, as_completed

import googleapiclient.discovery
import neo4j
from neo4j import GraphDatabase
from googleapiclient.discovery import Resource
from oauth2client.client import ApplicationDefaultCredentialsError
from oauth2client.client import GoogleCredentials


from .resources import RESOURCE_FUNCTIONS
from cartography.config import Config
from cartography.intel.gcp.auth import AuthHelper
from cartography.intel.gcp import crm
from cartography.intel.gcp.util.common import parse_and_validate_gcp_requested_syncs
from cartography.util import run_analysis_job
from . import label
from cartography.util import timeit

logger = logging.getLogger(__name__)
Resources = namedtuple(
    'Resources', 'compute gke cloudfunction crm_v1 crm_v2 dns storage serviceusage \
        iam admin apigateway cloudkms cloudrun sql bigtable firestore',
)

# Mapping of service short names to their full names as in docs. See https://developers.google.com/apis-explorer,
# and https://cloud.google.com/service-usage/docs/reference/rest/v1/services#ServiceConfig
Services = namedtuple(
    'Services', 'compute storage gke dns cloudfunction crm_v1 crm_v2 \
    cloudkms cloudrun iam admin apigateway sql bigtable firestore',
)
service_names = Services(
    compute='compute.googleapis.com',
    storage='storage.googleapis.com',
    gke='container.googleapis.com',
    dns='dns.googleapis.com',
    crm_v1='cloudresourcemanager.googleapis.com',
    crm_v2='cloudresourcemanager.googleapis.com',
    cloudfunction='cloudfunctions.googleapis.com',
    cloudkms='cloudkms.googleapis.com',
    cloudrun='run.googleapis.com',
    iam='iam.googleapis.com',
    admin='admin.googleapis.com',
    apigateway='apigateway.googleapis.com',
    sql='sqladmin.googleapis.com',
    bigtable='bigtableadmin.googleapis.com',
    firestore='firestore.googleapis.com',
)


def _get_iam_resource_v1(credentials: GoogleCredentials) -> Resource:
    """
    Instantiates a Google IAM v1 resource object to call the IAM API.
    See https://cloud.google.com/iam/docs/reference/rest.
    :param credentials: The GoogleCredentials object
    :return: A IAM v1 resource object
    """
    # cache_discovery=False to suppress extra warnings.
    return googleapiclient.discovery.build('iam', 'v1', credentials=credentials, cache_discovery=False)


def _get_crm_resource_v1(credentials: GoogleCredentials) -> Resource:
    """
    Instantiates a Google Compute Resource Manager v1 resource object to call the Resource Manager API.
    See https://cloud.google.com/resource-manager/reference/rest/.
    :param credentials: The GoogleCredentials object
    :return: A CRM v1 resource object
    """
    # cache_discovery=False to suppress extra warnings.
    # See https://github.com/googleapis/google-api-python-client/issues/299#issuecomment-268915510 and related issues
    return googleapiclient.discovery.build('cloudresourcemanager', 'v1', credentials=credentials, cache_discovery=False)


def _get_crm_resource_v2(credentials: GoogleCredentials) -> Resource:
    """
    Instantiates a Google Compute Resource Manager v2 resource object to call the Resource Manager API.
    We need a v2 resource object to query for GCP folders.
    :param credentials: The GoogleCredentials object
    :return: A CRM v2 resource object
    """
    return googleapiclient.discovery.build('cloudresourcemanager', 'v2', credentials=credentials, cache_discovery=False)


def _get_cloudfunction_resource(credentials: GoogleCredentials) -> Resource:
    """
    Instantiates a cloud function resource object.
    See: https://cloud.google.com/functions/docs/reference/rest
    :param credentials: The GoogleCredentials object
    :return: A serviceusage resource object
    """
    return googleapiclient.discovery.build('cloudfunctions', 'v1', credentials=credentials, cache_discovery=False)


def _get_compute_resource(credentials: GoogleCredentials) -> Resource:
    """
    Instantiates a Google Compute resource object to call the Compute API. This is used to pull zone, instance, and
    networking data. See https://cloud.google.com/compute/docs/reference/rest/v1/.
    :param credentials: The GoogleCredentials object
    :return: A Compute resource object
    """
    return googleapiclient.discovery.build('compute', 'v1', credentials=credentials, cache_discovery=False)


def _get_storage_resource(credentials: GoogleCredentials) -> Resource:
    """
    Instantiates a Google Cloud Storage resource object to call the Storage API.
    This is used to pull bucket metadata and IAM Policies
    as well as list buckets in a specified project.
    See https://cloud.google.com/storage/docs/json_api/.
    :param credentials: The GoogleCredentials object
    :return: A Storage resource object
    """
    return googleapiclient.discovery.build('storage', 'v1', credentials=credentials, cache_discovery=False)


def _get_container_resource(credentials: GoogleCredentials) -> Resource:
    """
    Instantiates a Google Cloud Container resource object to call the
    Container API. See: https://cloud.google.com/kubernetes-engine/docs/reference/rest/v1/.
    :param credentials: The GoogleCredentials object
    :return: A Container resource object
    """
    return googleapiclient.discovery.build('container', 'v1', credentials=credentials, cache_discovery=False)


def _get_dns_resource(credentials: GoogleCredentials) -> Resource:
    """
    Instantiates a Google Cloud DNS resource object to call the
    Container API. See: https://cloud.google.com/dns/docs/reference/v1/.
    :param credentials: The GoogleCredentials object
    :return: A DNS resource object
    """
    return googleapiclient.discovery.build('dns', 'v1', credentials=credentials, cache_discovery=False)


def _get_serviceusage_resource(credentials: GoogleCredentials) -> Resource:
    """
    Instantiates a serviceusage resource object.
    See: https://cloud.google.com/service-usage/docs/reference/rest/v1/operations/list.
    :param credentials: The GoogleCredentials object
    :return: A serviceusage resource object
    """
    return googleapiclient.discovery.build('serviceusage', 'v1', credentials=credentials, cache_discovery=False)


def _get_cloudfunction_resource(credentials: GoogleCredentials) -> Resource:
    """
    Instantiates a cloud function resource object.
    See: https://cloud.google.com/functions/docs/reference/rest
    :param credentials: The GoogleCredentials object
    :return: A serviceusage resource object
    """
    return googleapiclient.discovery.build('cloudfunctions', 'v1', credentials=credentials, cache_discovery=False)


def _get_cloudkms_resource(credentials: GoogleCredentials) -> Resource:
    """
    Instantiates a cloud kms resource object.
    See: https://cloud.google.com/kms/docs/reference/rest
    :param credentials: The GoogleCredentials object
    :return: A serviceusage resource object
    """
    return googleapiclient.discovery.build('cloudkms', 'v1', credentials=credentials, cache_discovery=False)


def _get_cloudsql_resource(credentials: GoogleCredentials) -> Resource:
    """
    Instantiates a cloud sql resource object.
    See: https://cloud.google.com/sql/docs/mysql/admin-api/rest
    :param credentials: The GoogleCredentials object
    :return: A serviceusage resource object
    """
    return googleapiclient.discovery.build('sqladmin', 'v1', credentials=credentials, cache_discovery=False)


def _get_cloudrun_resource(credentials: GoogleCredentials) -> Resource:
    """
    Instantiates a cloud run resource object.
    See: https://cloud.google.com/run/docs/reference/rest
    :param credentials: The GoogleCredentials object
    :return: A serviceusage resource object
    """
    return googleapiclient.discovery.build('run', 'v1', credentials=credentials, cache_discovery=None)


def _get_iam_resource(credentials: GoogleCredentials) -> Resource:
    """
    Instantiates a IAM resource object
    See: https://cloud.google.com/iam/docs/reference/rest
    :param credentails: The GoogleCredentails object
    :return: A IAM resource object
    """
    return googleapiclient.discovery.build('iam', 'v1', credentials=credentials, cache_discovery=False)


def _get_admin_resource(credentials: GoogleCredentials) -> Resource:
    """
    Instantiates a Admin resource object
    See: https://developers.google.com/admin-sdk/directory/reference/rest
    :param credentails: The GoogleCredentails object
    :return: A admin resource object
    """
    return googleapiclient.discovery.build('admin', 'directory_v1', credentials=credentials, cache_discovery=False)


def _get_apigateway_resource(credentials: GoogleCredentials) -> Resource:
    """
    Instantiates a apigateway resource object.
    See: https://cloud.google.com/api-gateway/docs/reference/rest.
    :param credentials: The GoogleCredentials object
    :return: A serviceusage resource object
    """
    return googleapiclient.discovery.build('apigateway', 'v1', credentials=credentials, cache_discovery=False)


def _get_cloudbigtable_resource(credentials: GoogleCredentials) -> Resource:
    """
    Instantiates a cloud bigtable resource object.
    See: https://cloud.google.com/bigtable/docs/reference/admin/rest
    :param credentials: The GoogleCredentials object
    :return: A serviceusage resource object
    """
    return googleapiclient.discovery.build('bigtableadmin', 'v2', credentials=credentials, cache_discovery=False)


def _get_firestore_resource(credentials: GoogleCredentials) -> Resource:
    """
    Instantiates a cloud firestore resource object.
    See: https://cloud.google.com/firestore/docs/reference/rest
    :param credentials: The GoogleCredentials object
    :return: A serviceusage resource object
    """
    return googleapiclient.discovery.build('firestore', 'v1', credentials=credentials, cache_discovery=False)


def _initialize_resources(credentials: GoogleCredentials) -> Resource:
    """
    Create namedtuple of all resource objects necessary for GCP data gathering.
    :param credentials: The GoogleCredentials object
    :return: namedtuple of all resource objects
    """
    return Resources(
        crm_v1=_get_crm_resource_v1(credentials),
        crm_v2=_get_crm_resource_v2(credentials),
        compute=_get_compute_resource(credentials),
        storage=_get_storage_resource(credentials),
        gke=_get_container_resource(credentials),
        serviceusage=_get_serviceusage_resource(credentials),
        dns=_get_dns_resource(credentials),
        sql=_get_cloudsql_resource(credentials),
        bigtable=_get_cloudbigtable_resource(credentials),
        firestore=_get_firestore_resource(credentials),
        cloudkms=_get_cloudkms_resource(credentials),
        cloudrun=_get_cloudrun_resource(credentials),
        iam=_get_iam_resource(credentials),
        admin=_get_admin_resource(credentials),
        apigateway=_get_apigateway_resource(credentials),
        cloudfunction=_get_cloudfunction_resource(credentials),
    )


def _services_enabled_on_project(serviceusage: Resource, project_id: str) -> Set:
    """
    Return a list of all Google API services that are enabled on the given project ID.
    See https://cloud.google.com/service-usage/docs/reference/rest/v1/services/list for data shape.
    :param serviceusage: the serviceusage resource provider. See https://cloud.google.com/service-usage/docs/overview.
    :param project_id: The project ID number to sync.  See  the `projectId` field in
    https://cloud.google.com/resource-manager/reference/rest/v1/projects
    :return: A set of services that are enabled on the project
    """
    try:
        req = serviceusage.services().list(parent=f'projects/{project_id}', filter='state:ENABLED')
        res = req.execute()
        if 'services' in res:
            return {svc['config']['name'] for svc in res['services']}
        else:
            return set()
    except googleapiclient.discovery.HttpError as http_error:
        http_error = json.loads(http_error.content.decode('utf-8'))
        # This is set to log-level `info` because Google creates many projects under the hood that cartography cannot
        # audit (e.g. adding a script to a Google spreadsheet causes a project to get created) and we don't need to emit
        # a warning for these projects.
        logger.info(
            f"HttpError when trying to get enabled services on project {project_id}. "
            f"Code: {http_error['error']['code']}, Message: {http_error['error']['message']}. "
            f"Skipping.",
        )
        return set()


def concurrent_execution(
    service: str, service_func: Any, config: Config, iam: Resource,
    common_job_parameters: Dict, gcp_update_tag: int, project_id: str, crm: Resource, admin: Resource,
):
    logger.info(f"BEGIN processing for service: {service}")

    regions = config.params.get('regions', None)

    neo4j_auth = (config.neo4j_user, config.neo4j_password)
    neo4j_driver = GraphDatabase.driver(
        config.neo4j_uri,
        auth=neo4j_auth,
        max_connection_lifetime=config.neo4j_max_connection_lifetime,
    )

    if service == 'iam':
        service_func(neo4j_driver.session(), iam, crm, admin, project_id, gcp_update_tag, common_job_parameters)
    else:
        service_func(neo4j_driver.session(), iam, project_id, gcp_update_tag, common_job_parameters, regions)
    logger.info(f"END processing for service: {service}")


def _sync_single_project(
    neo4j_session: neo4j.Session, resources: Resource, requested_syncs: List[str], project_id: str, gcp_update_tag: int,
    common_job_parameters: Dict, config: Config,
) -> None:
    """
    Handles graph sync for a single GCP project.
    :param neo4j_session: The Neo4j session
    :param resources: namedtuple of the GCP resource objects
    :param project_id: The project ID number to sync.  See  the `projectId` field in
    https://cloud.google.com/resource-manager/reference/rest/v1/projects
    :param gcp_update_tag: The timestamp value to set our new Neo4j nodes with
    :param common_job_parameters: Other parameters sent to Neo4j
    :return: Nothing
    """
    # Determine the resources available on the project.
    enabled_services = _services_enabled_on_project(resources.serviceusage, project_id)
    with ThreadPoolExecutor(max_workers=len(RESOURCE_FUNCTIONS)) as executor:
        futures = []
        for request in requested_syncs:
            if request in RESOURCE_FUNCTIONS:
                # if getattr(service_names, request) in enabled_services:

                futures.append(executor.submit(concurrent_execution, request, RESOURCE_FUNCTIONS[request], config, getattr(
                    resources, request), common_job_parameters, gcp_update_tag, project_id, resources.crm_v1, resources.admin))

            else:
                raise ValueError(
                    f'GCP sync function "{request}" was specified but does not exist. Did you misspell it?')

        for future in as_completed(futures):
            logger.info(f'Result from Future - Service Processing: {future.result()}')
    for service_name in common_job_parameters['service_labels']:
        common_job_parameters['service_label'] = service_name
        label.cleanup_labels(neo4j_session, common_job_parameters, service_name)
        del common_job_parameters['service_label']


def _sync_multiple_projects(
    neo4j_session: neo4j.Session, resources: Resource, requested_syncs: List[str], projects: List[Dict],
    gcp_update_tag: int, common_job_parameters: Dict, config: Config,
) -> None:
    """
    Handles graph sync for multiple GCP projects.
    :param neo4j_session: The Neo4j session
    :param resources: namedtuple of the GCP resource objects
    :param: projects: A list of projects. At minimum, this list should contain a list of dicts with the key "projectId"
    defined; so it would look like this: [{"projectId": "my-project-id-12345"}].
    This is the returned data from `crm.get_gcp_projects()`.
    See https://cloud.google.com/resource-manager/reference/rest/v1/projects.
    :param gcp_update_tag: The timestamp value to set our new Neo4j nodes with
    :param common_job_parameters: Other parameters sent to Neo4j
    :return: Nothing
    """
    logger.info("Syncing %d GCP projects.", len(projects))
    crm.sync_gcp_projects(neo4j_session, projects, gcp_update_tag, common_job_parameters)

    for project in projects:
        project_id = project['projectId']
        common_job_parameters["GCP_PROJECT_ID"] = project_id
        logger.info("Syncing GCP project %s.", project_id)
        _sync_single_project(
            neo4j_session, resources, requested_syncs,
            project_id, gcp_update_tag, common_job_parameters, config
        )

    del common_job_parameters["GCP_PROJECT_ID"]


@timeit
def start_gcp_ingestion(neo4j_session: neo4j.Session, config: Config) -> None:
    """
    Starts the GCP ingestion process by initializing Google Application Default Credentials, creating the necessary
    resource objects, listing all GCP organizations and projects available to the GCP identity, and supplying that
    context to all intel modules.
    :param neo4j_session: The Neo4j session
    :param config: A `cartography.config` object
    :return: Nothing
    """
    common_job_parameters = {
        "UPDATE_TAG": config.update_tag,
        "WORKSPACE_ID": config.params['workspace']['id_string'],
        "GCP_PROJECT_ID": config.params['workspace']['account_id'],
<<<<<<< HEAD
        "service_labels": [],
=======
        "pagination":{},
>>>>>>> 7d44ee5c
    }
    try:
        # Explicitly use Application Default Credentials.
        # See https://oauth2client.readthedocs.io/en/latest/source/
        #             oauth2client.client.html#oauth2client.client.OAuth2Credentials
        # credentials = GoogleCredentials.get_application_default()

        auth_helper = AuthHelper()
        credentials = auth_helper.get_credentials(config.credentials['token_uri'], config.credentials['account_email'])
        # credentials = GoogleCredentials.get_application_default()

    except ApplicationDefaultCredentialsError as e:
        logger.debug("Error occurred calling GoogleCredentials.get_application_default().", exc_info=True)
        logger.error(
            (
                "Unable to initialize Google Compute Platform creds. If you don't have GCP data or don't want to load "
                "GCP data then you can ignore this message. Otherwise, the error code is: %s "
                "Make sure your GCP credentials are configured correctly, your credentials file (if any) is valid, and "
                "that the identity you are authenticating to has the securityReviewer role attached."
            ),
            e,
        )
        return

    requested_syncs: List[str] = list(RESOURCE_FUNCTIONS.keys())
    if config.gcp_requested_syncs:
        gcp_requested_syncs_string=""
        for service in config.gcp_requested_syncs:
            gcp_requested_syncs_string +=f"{service.get('name',' ')},"
            if service.get('pagination',None):
                common_job_parameters['pagination'][service.get('name',None)]=service.get('pagination',{})
        requested_syncs = parse_and_validate_gcp_requested_syncs(gcp_requested_syncs_string[:-1])

    resources = _initialize_resources(credentials)

    # If we don't have perms to pull Orgs or Folders from GCP, we will skip safely
    crm.sync_gcp_organizations(neo4j_session, resources.crm_v1, config.update_tag, common_job_parameters)
    crm.sync_gcp_folders(neo4j_session, resources.crm_v2, config.update_tag, common_job_parameters)

    projects = crm.get_gcp_projects(resources.crm_v1)

    _sync_multiple_projects(
        neo4j_session, resources, requested_syncs,
        projects, config.update_tag, common_job_parameters, config
    )

    # run_analysis_job(
    #     'gcp_compute_asset_inet_exposure.json',
    #     neo4j_session,
    #     common_job_parameters,
    # )

    # run_analysis_job(
    #     'gcp_gke_asset_exposure.json',
    #     neo4j_session,
    #     common_job_parameters,
    # )

    # run_analysis_job(
    #     'gcp_gke_basic_auth.json',
    #     neo4j_session,
    #     common_job_parameters,
    # )
    return common_job_parameters<|MERGE_RESOLUTION|>--- conflicted
+++ resolved
@@ -400,11 +400,8 @@
         "UPDATE_TAG": config.update_tag,
         "WORKSPACE_ID": config.params['workspace']['id_string'],
         "GCP_PROJECT_ID": config.params['workspace']['account_id'],
-<<<<<<< HEAD
         "service_labels": [],
-=======
         "pagination":{},
->>>>>>> 7d44ee5c
     }
     try:
         # Explicitly use Application Default Credentials.
