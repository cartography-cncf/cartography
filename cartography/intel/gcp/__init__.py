--- conflicted
+++ resolved
@@ -503,37 +503,12 @@
     resources = _initialize_resources(credentials)
 
     # If we don't have perms to pull Orgs or Folders from GCP, we will skip safely
-<<<<<<< HEAD
     crm.sync_gcp_organizations(neo4j_session, resources.crm_v1, settings.common.update_tag, common_job_parameters)
     crm.sync_gcp_folders(neo4j_session, resources.crm_v2, settings.common.update_tag, common_job_parameters)
 
     projects = crm.get_gcp_projects(resources.crm_v1)
 
     _sync_multiple_projects(neo4j_session, resources, projects, settings.common.update_tag, common_job_parameters)
-=======
-    crm.sync_gcp_organizations(
-        neo4j_session,
-        resources.crm_v1,
-        config.update_tag,
-        common_job_parameters,
-    )
-    crm.sync_gcp_folders(
-        neo4j_session,
-        resources.crm_v2,
-        config.update_tag,
-        common_job_parameters,
-    )
-
-    projects = crm.get_gcp_projects(resources.crm_v1)
-
-    _sync_multiple_projects(
-        neo4j_session,
-        resources,
-        projects,
-        config.update_tag,
-        common_job_parameters,
-    )
->>>>>>> e48dadcb
 
     run_analysis_job(
         "gcp_compute_asset_inet_exposure.json",
