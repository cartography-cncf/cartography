--- conflicted
+++ resolved
@@ -297,7 +297,6 @@
                         common_job_parameters,
                     )
 
-<<<<<<< HEAD
         if service_names.aiplatform in enabled_services:
             logger.info(f"Syncing GCP project {project_id} for Vertex AI.")
             aiplatform_client = build_client(
@@ -354,17 +353,6 @@
                 common_job_parameters,
             )
 
-        # Check if CAI is enabled on the quota project (cached after first check).
-        # Policy bindings uses CAI from the quota project to fetch policies for target projects.
-        if cai_enabled_on_quota_project is None:
-            if cai_quota_project is None:
-                logger.info(
-                    "No quota project configured, skipping policy bindings sync.",
-                )
-                cai_enabled_on_quota_project = False
-            else:
-                quota_project_services = _services_enabled_on_project(
-=======
         # Policy bindings sync uses CAI gRPC client.
         # We attempt policy bindings for all projects unless we've already encountered a permission error.
         # CAI uses the service account's host project for quota by default.
@@ -372,7 +360,6 @@
             # Check if CAI is enabled (cached after first check on first project)
             if cai_enabled_on_first_project is None:
                 first_project_services = _services_enabled_on_project(
->>>>>>> 37e9d443
                     build_client("serviceusage", "v1", credentials=credentials),
                     project_id,
                 )
