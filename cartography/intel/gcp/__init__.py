import json
import logging
from collections import namedtuple
from typing import Dict
from typing import List
from typing import Set
from typing import Any

from concurrent.futures import ThreadPoolExecutor, as_completed

import googleapiclient.discovery
import neo4j
from neo4j import GraphDatabase
from googleapiclient.discovery import Resource
from oauth2client.client import ApplicationDefaultCredentialsError
from oauth2client.client import GoogleCredentials


from .resources import RESOURCE_FUNCTIONS
from cartography.config import Config
from cartography.intel.gcp.auth import AuthHelper
from cartography.intel.gcp import crm
from cartography.intel.gcp.util.common import parse_and_validate_gcp_requested_syncs
from cartography.util import run_analysis_job
from . import label
from cartography.util import timeit

logger = logging.getLogger(__name__)
Resources = namedtuple(
    'Resources', 'compute gke cloudfunction crm_v1 crm_v2 dns storage serviceusage \
        iam admin apigateway cloudkms cloudrun sql bigtable firestore',
)

# Mapping of service short names to their full names as in docs. See https://developers.google.com/apis-explorer,
# and https://cloud.google.com/service-usage/docs/reference/rest/v1/services#ServiceConfig
Services = namedtuple(
    'Services', 'compute storage gke dns cloudfunction crm_v1 crm_v2 \
    cloudkms cloudrun iam admin apigateway sql bigtable firestore',
)
service_names = Services(
    compute='compute.googleapis.com',
    storage='storage.googleapis.com',
    gke='container.googleapis.com',
    dns='dns.googleapis.com',
    crm_v1='cloudresourcemanager.googleapis.com',
    crm_v2='cloudresourcemanager.googleapis.com',
    cloudfunction='cloudfunctions.googleapis.com',
    cloudkms='cloudkms.googleapis.com',
    cloudrun='run.googleapis.com',
    iam='iam.googleapis.com',
    admin='admin.googleapis.com',
    apigateway='apigateway.googleapis.com',
    sql='sqladmin.googleapis.com',
    bigtable='bigtableadmin.googleapis.com',
    firestore='firestore.googleapis.com',
)


def _get_iam_resource_v1(credentials: GoogleCredentials) -> Resource:
    """
    Instantiates a Google IAM v1 resource object to call the IAM API.
    See https://cloud.google.com/iam/docs/reference/rest.
    :param credentials: The GoogleCredentials object
    :return: A IAM v1 resource object
    """
    # cache_discovery=False to suppress extra warnings.
    return googleapiclient.discovery.build('iam', 'v1', credentials=credentials, cache_discovery=False)


def _get_crm_resource_v1(credentials: GoogleCredentials) -> Resource:
    """
    Instantiates a Google Compute Resource Manager v1 resource object to call the Resource Manager API.
    See https://cloud.google.com/resource-manager/reference/rest/.
    :param credentials: The GoogleCredentials object
    :return: A CRM v1 resource object
    """
    # cache_discovery=False to suppress extra warnings.
    # See https://github.com/googleapis/google-api-python-client/issues/299#issuecomment-268915510 and related issues
    return googleapiclient.discovery.build('cloudresourcemanager', 'v1', credentials=credentials, cache_discovery=False)


def _get_crm_resource_v2(credentials: GoogleCredentials) -> Resource:
    """
    Instantiates a Google Compute Resource Manager v2 resource object to call the Resource Manager API.
    We need a v2 resource object to query for GCP folders.
    :param credentials: The GoogleCredentials object
    :return: A CRM v2 resource object
    """
    return googleapiclient.discovery.build('cloudresourcemanager', 'v2', credentials=credentials, cache_discovery=False)


def _get_cloudfunction_resource(credentials: GoogleCredentials) -> Resource:
    """
    Instantiates a cloud function resource object.
    See: https://cloud.google.com/functions/docs/reference/rest
    :param credentials: The GoogleCredentials object
    :return: A serviceusage resource object
    """
    return googleapiclient.discovery.build('cloudfunctions', 'v1', credentials=credentials, cache_discovery=False)


def _get_compute_resource(credentials: GoogleCredentials) -> Resource:
    """
    Instantiates a Google Compute resource object to call the Compute API. This is used to pull zone, instance, and
    networking data. See https://cloud.google.com/compute/docs/reference/rest/v1/.
    :param credentials: The GoogleCredentials object
    :return: A Compute resource object
    """
    return googleapiclient.discovery.build('compute', 'v1', credentials=credentials, cache_discovery=False)


def _get_storage_resource(credentials: GoogleCredentials) -> Resource:
    """
    Instantiates a Google Cloud Storage resource object to call the Storage API.
    This is used to pull bucket metadata and IAM Policies
    as well as list buckets in a specified project.
    See https://cloud.google.com/storage/docs/json_api/.
    :param credentials: The GoogleCredentials object
    :return: A Storage resource object
    """
    return googleapiclient.discovery.build('storage', 'v1', credentials=credentials, cache_discovery=False)


def _get_container_resource(credentials: GoogleCredentials) -> Resource:
    """
    Instantiates a Google Cloud Container resource object to call the
    Container API. See: https://cloud.google.com/kubernetes-engine/docs/reference/rest/v1/.

    :param credentials: The GoogleCredentials object
    :return: A Container resource object
    """
    return googleapiclient.discovery.build('container', 'v1', credentials=credentials, cache_discovery=False)


def _get_dns_resource(credentials: GoogleCredentials) -> Resource:
    """
    Instantiates a Google Cloud DNS resource object to call the
    Container API. See: https://cloud.google.com/dns/docs/reference/v1/.

    :param credentials: The GoogleCredentials object
    :return: A DNS resource object
    """
    return googleapiclient.discovery.build('dns', 'v1', credentials=credentials, cache_discovery=False)


def _get_serviceusage_resource(credentials: GoogleCredentials) -> Resource:
    """
    Instantiates a serviceusage resource object.
    See: https://cloud.google.com/service-usage/docs/reference/rest/v1/operations/list.

    :param credentials: The GoogleCredentials object
    :return: A serviceusage resource object
    """
    return googleapiclient.discovery.build('serviceusage', 'v1', credentials=credentials, cache_discovery=False)


def _get_cloudfunction_resource(credentials: GoogleCredentials) -> Resource:
    """
    Instantiates a cloud function resource object.
    See: https://cloud.google.com/functions/docs/reference/rest

    :param credentials: The GoogleCredentials object
    :return: A serviceusage resource object
    """
    return googleapiclient.discovery.build('cloudfunctions', 'v1', credentials=credentials, cache_discovery=False)


def _get_cloudkms_resource(credentials: GoogleCredentials) -> Resource:
    """
    Instantiates a cloud kms resource object.
    See: https://cloud.google.com/kms/docs/reference/rest
    :param credentials: The GoogleCredentials object
    :return: A serviceusage resource object
    """
    return googleapiclient.discovery.build('cloudkms', 'v1', credentials=credentials, cache_discovery=False)


def _get_cloudsql_resource(credentials: GoogleCredentials) -> Resource:
    """
    Instantiates a cloud sql resource object.
    See: https://cloud.google.com/sql/docs/mysql/admin-api/rest

    :param credentials: The GoogleCredentials object
    :return: A serviceusage resource object
    """
    return googleapiclient.discovery.build('sqladmin', 'v1', credentials=credentials, cache_discovery=False)


def _get_cloudrun_resource(credentials: GoogleCredentials) -> Resource:
    """
    Instantiates a cloud run resource object.
    See: https://cloud.google.com/run/docs/reference/rest
    :param credentials: The GoogleCredentials object
    :return: A serviceusage resource object
    """
    return googleapiclient.discovery.build('run', 'v1', credentials=credentials, cache_discovery=None)


def _get_iam_resource(credentials: GoogleCredentials) -> Resource:
    """
    Instantiates a IAM resource object
    See: https://cloud.google.com/iam/docs/reference/rest
    :param credentails: The GoogleCredentails object
    :return: A IAM resource object
    """
    return googleapiclient.discovery.build('iam', 'v1', credentials=credentials, cache_discovery=False)


def _get_admin_resource(credentials: GoogleCredentials) -> Resource:
    """
    Instantiates a Admin resource object
    See: https://developers.google.com/admin-sdk/directory/reference/rest
    :param credentails: The GoogleCredentails object
    :return: A admin resource object
    """
    return googleapiclient.discovery.build('admin', 'directory_v1', credentials=credentials, cache_discovery=False)


def _get_apigateway_resource(credentials: GoogleCredentials) -> Resource:
    """
    Instantiates a apigateway resource object.
    See: https://cloud.google.com/api-gateway/docs/reference/rest.
    :param credentials: The GoogleCredentials object
    :return: A serviceusage resource object
    """
    return googleapiclient.discovery.build('apigateway', 'v1', credentials=credentials, cache_discovery=False)


def _get_cloudbigtable_resource(credentials: GoogleCredentials) -> Resource:
    """
    Instantiates a cloud bigtable resource object.
    See: https://cloud.google.com/bigtable/docs/reference/admin/rest

    :param credentials: The GoogleCredentials object
    :return: A serviceusage resource object
    """
    return googleapiclient.discovery.build('bigtableadmin', 'v2', credentials=credentials, cache_discovery=False)


def _get_firestore_resource(credentials: GoogleCredentials) -> Resource:
    """
    Instantiates a cloud firestore resource object.
    See: https://cloud.google.com/firestore/docs/reference/rest
    :param credentials: The GoogleCredentials object
    :return: A serviceusage resource object
    """
    return googleapiclient.discovery.build('firestore', 'v1', credentials=credentials, cache_discovery=False)


def _initialize_resources(credentials: GoogleCredentials) -> Resource:
    """
    Create namedtuple of all resource objects necessary for GCP data gathering.
    :param credentials: The GoogleCredentials object
    :return: namedtuple of all resource objects
    """
    return Resources(
        crm_v1=_get_crm_resource_v1(credentials),
        crm_v2=_get_crm_resource_v2(credentials),
        compute=_get_compute_resource(credentials),
        storage=_get_storage_resource(credentials),
        gke=_get_container_resource(credentials),
        serviceusage=_get_serviceusage_resource(credentials),
        dns=_get_dns_resource(credentials),
        sql=_get_cloudsql_resource(credentials),
        bigtable=_get_cloudbigtable_resource(credentials),
        firestore=_get_firestore_resource(credentials),
        cloudkms=_get_cloudkms_resource(credentials),
        cloudrun=_get_cloudrun_resource(credentials),
        iam=_get_iam_resource(credentials),
        admin=_get_admin_resource(credentials),
        apigateway=_get_apigateway_resource(credentials),
        cloudfunction=_get_cloudfunction_resource(credentials),
    )


def _services_enabled_on_project(serviceusage: Resource, project_id: str) -> Set:
    """
    Return a list of all Google API services that are enabled on the given project ID.
    See https://cloud.google.com/service-usage/docs/reference/rest/v1/services/list for data shape.
    :param serviceusage: the serviceusage resource provider. See https://cloud.google.com/service-usage/docs/overview.
    :param project_id: The project ID number to sync.  See  the `projectId` field in
    https://cloud.google.com/resource-manager/reference/rest/v1/projects
    :return: A set of services that are enabled on the project
    """
    try:
        req = serviceusage.services().list(parent=f'projects/{project_id}', filter='state:ENABLED')
        res = req.execute()
        if 'services' in res:
            return {svc['config']['name'] for svc in res['services']}
        else:
            return set()
    except googleapiclient.discovery.HttpError as http_error:
        http_error = json.loads(http_error.content.decode('utf-8'))
        # This is set to log-level `info` because Google creates many projects under the hood that cartography cannot
        # audit (e.g. adding a script to a Google spreadsheet causes a project to get created) and we don't need to emit
        # a warning for these projects.
        logger.info(
            f"HttpError when trying to get enabled services on project {project_id}. "
            f"Code: {http_error['error']['code']}, Message: {http_error['error']['message']}. "
            f"Skipping.",
        )
        return set()


def concurrent_execution(
    service: str, service_func: Any, config: Config, iam: Resource,
    common_job_parameters: Dict, gcp_update_tag: int, project_id: str, crm: Resource, admin: Resource,
):
    logger.info(f"BEGIN processing for service: {service}")

    neo4j_auth = (config.neo4j_user, config.neo4j_password)
    neo4j_driver = GraphDatabase.driver(
        config.neo4j_uri,
        auth=neo4j_auth,
        max_connection_lifetime=config.neo4j_max_connection_lifetime,
    )

    if service == 'iam':
        service_func(neo4j_driver.session(), iam, crm, admin, project_id, gcp_update_tag, common_job_parameters)
    else:
        service_func(neo4j_driver.session(), iam, project_id, gcp_update_tag, common_job_parameters)
    logger.info(f"END processing for service: {service}")


def _sync_single_project(
<<<<<<< HEAD
    neo4j_session: neo4j.Session, resources: Resource, requested_syncs: List[str], project_id: str, config: Config,
    common_job_parameters: Dict,
=======
    neo4j_session: neo4j.Session, resources: Resource, requested_syncs: List[str], project_id: str, gcp_update_tag: int,
    common_job_parameters: Dict, config: Config,
>>>>>>> 97e0ea56
) -> None:
    """
    Handles graph sync for a single GCP project.
    :param neo4j_session: The Neo4j session
    :param resources: namedtuple of the GCP resource objects
    :param project_id: The project ID number to sync.  See  the `projectId` field in
    https://cloud.google.com/resource-manager/reference/rest/v1/projects
    :param gcp_update_tag: The timestamp value to set our new Neo4j nodes with
    :param common_job_parameters: Other parameters sent to Neo4j
    :return: Nothing
    """
    gcp_update_tag = config.update_tag
    regions = config.params.get('regions', None)

    # Determine the resources available on the project.
    enabled_services = _services_enabled_on_project(resources.serviceusage, project_id)
    with ThreadPoolExecutor(max_workers=len(RESOURCE_FUNCTIONS)) as executor:
        futures = []
        for request in requested_syncs:
            if request in RESOURCE_FUNCTIONS:
                # if getattr(service_names, request) in enabled_services:

                futures.append(executor.submit(concurrent_execution, request, RESOURCE_FUNCTIONS[request], config, getattr(
                    resources, request), common_job_parameters, gcp_update_tag, project_id, resources.crm_v1, resources.admin))

            else:
<<<<<<< HEAD
                RESOURCE_FUNCTIONS[request](
                    neo4j_session, getattr(resources, request),
                    project_id, gcp_update_tag, common_job_parameters, regions,
                )
        else:
            raise ValueError(f'GCP sync function "{request}" was specified but does not exist. Did you misspell it?')
=======
                raise ValueError(
                    f'GCP sync function "{request}" was specified but does not exist. Did you misspell it?')

        for future in as_completed(futures):
            logger.info(f'Result from Future - Service Processing: {future.result()}')

>>>>>>> 97e0ea56
    label.cleanup_labels(neo4j_session, common_job_parameters)


def _sync_multiple_projects(
    neo4j_session: neo4j.Session, resources: Resource, requested_syncs: List[str], projects: List[Dict],
<<<<<<< HEAD
    config: Config, common_job_parameters: Dict,
=======
    gcp_update_tag: int, common_job_parameters: Dict, config: Config,
>>>>>>> 97e0ea56
) -> None:
    """
    Handles graph sync for multiple GCP projects.
    :param neo4j_session: The Neo4j session
    :param resources: namedtuple of the GCP resource objects
    :param: projects: A list of projects. At minimum, this list should contain a list of dicts with the key "projectId"
    defined; so it would look like this: [{"projectId": "my-project-id-12345"}].
    This is the returned data from `crm.get_gcp_projects()`.
    See https://cloud.google.com/resource-manager/reference/rest/v1/projects.
    :param gcp_update_tag: The timestamp value to set our new Neo4j nodes with
    :param common_job_parameters: Other parameters sent to Neo4j
    :return: Nothing
    """
    logger.info("Syncing %d GCP projects.", len(projects))
    crm.sync_gcp_projects(neo4j_session, projects, config.update_tag, common_job_parameters)

    for project in projects:
        project_id = project['projectId']
        common_job_parameters["GCP_PROJECT_ID"] = project_id
        logger.info("Syncing GCP project %s.", project_id)
        _sync_single_project(
            neo4j_session, resources, requested_syncs,
<<<<<<< HEAD
            project_id, config, common_job_parameters,
=======
            project_id, gcp_update_tag, common_job_parameters, config
>>>>>>> 97e0ea56
        )

    del common_job_parameters["GCP_PROJECT_ID"]


@timeit
def start_gcp_ingestion(neo4j_session: neo4j.Session, config: Config) -> None:
    """
    Starts the GCP ingestion process by initializing Google Application Default Credentials, creating the necessary
    resource objects, listing all GCP organizations and projects available to the GCP identity, and supplying that
    context to all intel modules.
    :param neo4j_session: The Neo4j session
    :param config: A `cartography.config` object
    :return: Nothing
    """
    common_job_parameters = {
        "UPDATE_TAG": config.update_tag,
        "WORKSPACE_ID": config.params['workspace']['id_string'],
        "GCP_PROJECT_ID": config.params['workspace']['account_id'],
    }
    try:
        # Explicitly use Application Default Credentials.
        # See https://oauth2client.readthedocs.io/en/latest/source/
        #             oauth2client.client.html#oauth2client.client.OAuth2Credentials
        # credentials = GoogleCredentials.get_application_default()

        auth_helper = AuthHelper()
        credentials = auth_helper.get_credentials(config.credentials['token_uri'], config.credentials['account_email'])

    except ApplicationDefaultCredentialsError as e:
        logger.debug("Error occurred calling GoogleCredentials.get_application_default().", exc_info=True)
        logger.error(
            (
                "Unable to initialize Google Compute Platform creds. If you don't have GCP data or don't want to load "
                "GCP data then you can ignore this message. Otherwise, the error code is: %s "
                "Make sure your GCP credentials are configured correctly, your credentials file (if any) is valid, and "
                "that the identity you are authenticating to has the securityReviewer role attached."
            ),
            e,
        )
        return

    requested_syncs: List[str] = list(RESOURCE_FUNCTIONS.keys())
    if config.gcp_requested_syncs:
        requested_syncs = parse_and_validate_gcp_requested_syncs(config.gcp_requested_syncs)

    resources = _initialize_resources(credentials)

    # If we don't have perms to pull Orgs or Folders from GCP, we will skip safely
    crm.sync_gcp_organizations(neo4j_session, resources.crm_v1, config.update_tag, common_job_parameters)
    crm.sync_gcp_folders(neo4j_session, resources.crm_v2, config.update_tag, common_job_parameters)

    projects = crm.get_gcp_projects(resources.crm_v1)

    _sync_multiple_projects(
        neo4j_session, resources, requested_syncs,
<<<<<<< HEAD
        projects, config, common_job_parameters,
=======
        projects, config.update_tag, common_job_parameters, config
>>>>>>> 97e0ea56
    )

    # run_analysis_job(
    #     'gcp_compute_asset_inet_exposure.json',
    #     neo4j_session,
    #     common_job_parameters,
    # )

    # run_analysis_job(
    #     'gcp_gke_asset_exposure.json',
    #     neo4j_session,
    #     common_job_parameters,
    # )

    # run_analysis_job(
    #     'gcp_gke_basic_auth.json',
    #     neo4j_session,
    #     common_job_parameters,
    # )<|MERGE_RESOLUTION|>--- conflicted
+++ resolved
@@ -125,7 +125,6 @@
     """
     Instantiates a Google Cloud Container resource object to call the
     Container API. See: https://cloud.google.com/kubernetes-engine/docs/reference/rest/v1/.
-
     :param credentials: The GoogleCredentials object
     :return: A Container resource object
     """
@@ -136,7 +135,6 @@
     """
     Instantiates a Google Cloud DNS resource object to call the
     Container API. See: https://cloud.google.com/dns/docs/reference/v1/.
-
     :param credentials: The GoogleCredentials object
     :return: A DNS resource object
     """
@@ -147,7 +145,6 @@
     """
     Instantiates a serviceusage resource object.
     See: https://cloud.google.com/service-usage/docs/reference/rest/v1/operations/list.
-
     :param credentials: The GoogleCredentials object
     :return: A serviceusage resource object
     """
@@ -158,7 +155,6 @@
     """
     Instantiates a cloud function resource object.
     See: https://cloud.google.com/functions/docs/reference/rest
-
     :param credentials: The GoogleCredentials object
     :return: A serviceusage resource object
     """
@@ -179,7 +175,6 @@
     """
     Instantiates a cloud sql resource object.
     See: https://cloud.google.com/sql/docs/mysql/admin-api/rest
-
     :param credentials: The GoogleCredentials object
     :return: A serviceusage resource object
     """
@@ -230,7 +225,6 @@
     """
     Instantiates a cloud bigtable resource object.
     See: https://cloud.google.com/bigtable/docs/reference/admin/rest
-
     :param credentials: The GoogleCredentials object
     :return: A serviceusage resource object
     """
@@ -308,6 +302,8 @@
 ):
     logger.info(f"BEGIN processing for service: {service}")
 
+    regions = config.params.get('regions', None)
+
     neo4j_auth = (config.neo4j_user, config.neo4j_password)
     neo4j_driver = GraphDatabase.driver(
         config.neo4j_uri,
@@ -318,18 +314,13 @@
     if service == 'iam':
         service_func(neo4j_driver.session(), iam, crm, admin, project_id, gcp_update_tag, common_job_parameters)
     else:
-        service_func(neo4j_driver.session(), iam, project_id, gcp_update_tag, common_job_parameters)
+        service_func(neo4j_driver.session(), iam, project_id, gcp_update_tag, common_job_parameters, regions)
     logger.info(f"END processing for service: {service}")
 
 
 def _sync_single_project(
-<<<<<<< HEAD
-    neo4j_session: neo4j.Session, resources: Resource, requested_syncs: List[str], project_id: str, config: Config,
-    common_job_parameters: Dict,
-=======
     neo4j_session: neo4j.Session, resources: Resource, requested_syncs: List[str], project_id: str, gcp_update_tag: int,
     common_job_parameters: Dict, config: Config,
->>>>>>> 97e0ea56
 ) -> None:
     """
     Handles graph sync for a single GCP project.
@@ -341,9 +332,6 @@
     :param common_job_parameters: Other parameters sent to Neo4j
     :return: Nothing
     """
-    gcp_update_tag = config.update_tag
-    regions = config.params.get('regions', None)
-
     # Determine the resources available on the project.
     enabled_services = _services_enabled_on_project(resources.serviceusage, project_id)
     with ThreadPoolExecutor(max_workers=len(RESOURCE_FUNCTIONS)) as executor:
@@ -356,31 +344,18 @@
                     resources, request), common_job_parameters, gcp_update_tag, project_id, resources.crm_v1, resources.admin))
 
             else:
-<<<<<<< HEAD
-                RESOURCE_FUNCTIONS[request](
-                    neo4j_session, getattr(resources, request),
-                    project_id, gcp_update_tag, common_job_parameters, regions,
-                )
-        else:
-            raise ValueError(f'GCP sync function "{request}" was specified but does not exist. Did you misspell it?')
-=======
                 raise ValueError(
                     f'GCP sync function "{request}" was specified but does not exist. Did you misspell it?')
 
         for future in as_completed(futures):
             logger.info(f'Result from Future - Service Processing: {future.result()}')
 
->>>>>>> 97e0ea56
     label.cleanup_labels(neo4j_session, common_job_parameters)
 
 
 def _sync_multiple_projects(
     neo4j_session: neo4j.Session, resources: Resource, requested_syncs: List[str], projects: List[Dict],
-<<<<<<< HEAD
-    config: Config, common_job_parameters: Dict,
-=======
     gcp_update_tag: int, common_job_parameters: Dict, config: Config,
->>>>>>> 97e0ea56
 ) -> None:
     """
     Handles graph sync for multiple GCP projects.
@@ -395,7 +370,7 @@
     :return: Nothing
     """
     logger.info("Syncing %d GCP projects.", len(projects))
-    crm.sync_gcp_projects(neo4j_session, projects, config.update_tag, common_job_parameters)
+    crm.sync_gcp_projects(neo4j_session, projects, gcp_update_tag, common_job_parameters)
 
     for project in projects:
         project_id = project['projectId']
@@ -403,11 +378,7 @@
         logger.info("Syncing GCP project %s.", project_id)
         _sync_single_project(
             neo4j_session, resources, requested_syncs,
-<<<<<<< HEAD
-            project_id, config, common_job_parameters,
-=======
             project_id, gcp_update_tag, common_job_parameters, config
->>>>>>> 97e0ea56
         )
 
     del common_job_parameters["GCP_PROJECT_ID"]
@@ -464,11 +435,7 @@
 
     _sync_multiple_projects(
         neo4j_session, resources, requested_syncs,
-<<<<<<< HEAD
-        projects, config, common_job_parameters,
-=======
         projects, config.update_tag, common_job_parameters, config
->>>>>>> 97e0ea56
     )
 
     # run_analysis_job(
