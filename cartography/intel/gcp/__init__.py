--- conflicted
+++ resolved
@@ -28,22 +28,18 @@
 Resources = namedtuple(
     'Resources', 'compute gke cloudfunction crm_v1 crm_v2 dns storage serviceusage \
         iam apigateway cloudkms cloudrun sql bigtable firestore pubsub dataproc cloudmonitoring cloud_logging \
-<<<<<<< HEAD
-        cloudcdn loadbalancer apikey',
-=======
+
         cloudcdn loadbalancer apikey bigquery',
->>>>>>> 8aed1aa6
+
 )
 
 # Mapping of service short names to their full names as in docs. See https://developers.google.com/apis-explorer,
 # and https://cloud.google.com/service-usage/docs/reference/rest/v1/services#ServiceConfig
 Services = namedtuple(
     'Services', 'compute storage gke dns cloudfunction crm_v1 crm_v2 \
-<<<<<<< HEAD
-    cloudkms cloudrun iam apigateway sql bigtable firestore apikey',
-=======
+
     cloudkms cloudrun iam apigateway sql bigtable firestore apikey bigquery',
->>>>>>> 8aed1aa6
+
 )
 service_names = Services(
     compute='compute.googleapis.com',
@@ -61,10 +57,9 @@
     bigtable='bigtableadmin.googleapis.com',
     firestore='firestore.googleapis.com',
     apikey='apikeys.googleapis.com',
-<<<<<<< HEAD
-=======
+
     bigquery='bigquery.googleapis.com',
->>>>>>> 8aed1aa6
+
 )
 
 
@@ -202,7 +197,7 @@
     """
     return googleapiclient.discovery.build('serviceusage', 'v1', credentials=credentials, cache_discovery=False)
 
-<<<<<<< HEAD
+
 
 def _get_cloudfunction_resource(credentials: GoogleCredentials) -> Resource:
     """
@@ -214,8 +209,7 @@
     return googleapiclient.discovery.build('cloudfunctions', 'v1', credentials=credentials, cache_discovery=False)
 
 
-=======
->>>>>>> 8aed1aa6
+
 def _get_cloudkms_resource(credentials: GoogleCredentials) -> Resource:
     """
     Instantiates a cloud kms resource object.
@@ -305,8 +299,7 @@
     """
     return googleapiclient.discovery.build('apikeys', 'v2', credentials=credentials, cache_discovery=False)
 
-<<<<<<< HEAD
-=======
+
 def _get_bigquery_resource(credentials: GoogleCredentials) -> Resource:
     """
     Instantiates a bigquery resource object.
@@ -316,7 +309,6 @@
     """
     return googleapiclient.discovery.build('bigquery', 'v2', credentials=credentials, cache_discovery=False)
 
->>>>>>> 8aed1aa6
 
 def _initialize_resources(credentials: GoogleCredentials) -> Resource:
     """
@@ -347,11 +339,9 @@
         cloudcdn=_get_compute_resource(credentials),
         loadbalancer=_get_compute_resource(credentials),
         apikey=_get_apikey_resource(credentials),
-<<<<<<< HEAD
-=======
         bigquery=_get_bigquery_resource(credentials),
         admin=_get_admin_resource(credentials),
->>>>>>> 8aed1aa6
+
     )
 
 
@@ -571,4 +561,5 @@
     #     common_job_parameters,
     # )
     del common_job_parameters['service_labels']
-    return common_job_parameters+
+    return common_job_parameters
