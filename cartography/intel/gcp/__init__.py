import json
import logging
from collections import namedtuple
from concurrent.futures import as_completed
from concurrent.futures import ThreadPoolExecutor
from typing import Any
from typing import Dict
from typing import List
from typing import Set

import googleapiclient.discovery
import neo4j
from googleapiclient.discovery import Resource
from neo4j import GraphDatabase
from oauth2client.client import ApplicationDefaultCredentialsError
from oauth2client.client import GoogleCredentials

from . import label
from .resources import RESOURCE_FUNCTIONS
from cartography.config import Config
from cartography.intel.gcp import crm
from cartography.intel.gcp.auth import AuthHelper
from cartography.intel.gcp.util.common import parse_and_validate_gcp_requested_syncs
from cartography.util import run_analysis_job
from cartography.util import timeit

logger = logging.getLogger(__name__)
Resources = namedtuple(
    'Resources', 'compute gke cloudfunction crm_v1 crm_v2 dns storage serviceusage \
        iam apigateway cloudkms cloudrun sql bigtable firestore pubsub dataproc cloudmonitoring cloud_logging \
<<<<<<< HEAD
        cloudcdn loadbalancer',
=======
        cloudcdn apikey',
>>>>>>> d386fe7b
)

# Mapping of service short names to their full names as in docs. See https://developers.google.com/apis-explorer,
# and https://cloud.google.com/service-usage/docs/reference/rest/v1/services#ServiceConfig
Services = namedtuple(
    'Services', 'compute storage gke dns cloudfunction crm_v1 crm_v2 \
    cloudkms cloudrun iam apigateway sql bigtable firestore apikey',
)
service_names = Services(
    compute='compute.googleapis.com',
    storage='storage.googleapis.com',
    gke='container.googleapis.com',
    dns='dns.googleapis.com',
    crm_v1='cloudresourcemanager.googleapis.com',
    crm_v2='cloudresourcemanager.googleapis.com',
    cloudfunction='cloudfunctions.googleapis.com',
    cloudkms='cloudkms.googleapis.com',
    cloudrun='run.googleapis.com',
    iam='iam.googleapis.com',
    apigateway='apigateway.googleapis.com',
    sql='sqladmin.googleapis.com',
    bigtable='bigtableadmin.googleapis.com',
    firestore='firestore.googleapis.com',
    apikey='apikeys.googleapis.com',
)


def _get_iam_resource_v1(credentials: GoogleCredentials) -> Resource:
    """
    Instantiates a Google IAM v1 resource object to call the IAM API.
    See https://cloud.google.com/iam/docs/reference/rest.
    :param credentials: The GoogleCredentials object
    :return: A IAM v1 resource object
    """
    # cache_discovery=False to suppress extra warnings.
    return googleapiclient.discovery.build('iam', 'v1', credentials=credentials, cache_discovery=False)


def _get_crm_resource_v1(credentials: GoogleCredentials) -> Resource:
    """
    Instantiates a Google Compute Resource Manager v1 resource object to call the Resource Manager API.
    See https://cloud.google.com/resource-manager/reference/rest/.
    :param credentials: The GoogleCredentials object
    :return: A CRM v1 resource object
    """
    # cache_discovery=False to suppress extra warnings.
    # See https://github.com/googleapis/google-api-python-client/issues/299#issuecomment-268915510 and related issues
    return googleapiclient.discovery.build('cloudresourcemanager', 'v1', credentials=credentials, cache_discovery=False)


def _get_crm_resource_v2(credentials: GoogleCredentials) -> Resource:
    """
    Instantiates a Google Compute Resource Manager v2 resource object to call the Resource Manager API.
    We need a v2 resource object to query for GCP folders.
    :param credentials: The GoogleCredentials object
    :return: A CRM v2 resource object
    """
    return googleapiclient.discovery.build('cloudresourcemanager', 'v2', credentials=credentials, cache_discovery=False)


def _get_cloudfunction_resource(credentials: GoogleCredentials) -> Resource:
    """
    Instantiates a cloud function resource object.
    See: https://cloud.google.com/functions/docs/reference/rest
    :param credentials: The GoogleCredentials object
    :return: A serviceusage resource object
    """
    return googleapiclient.discovery.build('cloudfunctions', 'v1', credentials=credentials, cache_discovery=False)


def _get_pubsub_resource(credentials: GoogleCredentials) -> Resource:
    """
    Instantiates a cloud pubsub resource object.
    See: https://cloud.google.com/pubsub/docs/reference/rest
    :param credentials: The GoogleCredentials object
    :return: A serviceusage resource object
    """
    return googleapiclient.discovery.build('pubsub', 'v1', credentials=credentials, cache_discovery=False)


def _get_cloud_logging_resource(credentials: GoogleCredentials) -> Resource:
    """
    Instantiates a cloud logging resource object.
    See: https://cloud.google.com/logging/docs/reference/v2/rest
    :param credentials: The GoogleCredentials object
    :return: A serviceusage resource object
    """
    return googleapiclient.discovery.build('logging', 'v2', credentials=credentials, cache_discovery=False)


def _get_cloudmonitoring_resource(credentials: GoogleCredentials) -> Resource:
    """
    Instantiates a cloud monitoring resource object.
    See: https://cloud.google.com/monitoring/api/ref_v3/rest
    :param credentials: The GoogleCredentials object
    :return: A serviceusage resource object
    """
    return googleapiclient.discovery.build('monitoring', 'v3', credentials=credentials, cache_discovery=False)


def _get_dataproc_resource(credentials: GoogleCredentials) -> Resource:
    """
    Instantiates a cloud dataproc resource object.
    See: https://cloud.google.com/dataproc/docs/reference/rest/
    :param credentials: The GoogleCredentials object
    :return: A serviceusage resource object
    """
    return googleapiclient.discovery.build('dataproc', 'v1', credentials=credentials, cache_discovery=False)


def _get_compute_resource(credentials: GoogleCredentials) -> Resource:
    """
    Instantiates a Google Compute resource object to call the Compute API. This is used to pull zone, instance, and
    networking data. See https://cloud.google.com/compute/docs/reference/rest/v1/.
    :param credentials: The GoogleCredentials object
    :return: A Compute resource object
    """
    return googleapiclient.discovery.build('compute', 'v1', credentials=credentials, cache_discovery=False)


def _get_storage_resource(credentials: GoogleCredentials) -> Resource:
    """
    Instantiates a Google Cloud Storage resource object to call the Storage API.
    This is used to pull bucket metadata and IAM Policies
    as well as list buckets in a specified project.
    See https://cloud.google.com/storage/docs/json_api/.
    :param credentials: The GoogleCredentials object
    :return: A Storage resource object
    """
    return googleapiclient.discovery.build('storage', 'v1', credentials=credentials, cache_discovery=False)


def _get_container_resource(credentials: GoogleCredentials) -> Resource:
    """
    Instantiates a Google Cloud Container resource object to call the
    Container API. See: https://cloud.google.com/kubernetes-engine/docs/reference/rest/v1/.
    :param credentials: The GoogleCredentials object
    :return: A Container resource object
    """
    return googleapiclient.discovery.build('container', 'v1', credentials=credentials, cache_discovery=False)


def _get_dns_resource(credentials: GoogleCredentials) -> Resource:
    """
    Instantiates a Google Cloud DNS resource object to call the
    Container API. See: https://cloud.google.com/dns/docs/reference/v1/.
    :param credentials: The GoogleCredentials object
    :return: A DNS resource object
    """
    return googleapiclient.discovery.build('dns', 'v1', credentials=credentials, cache_discovery=False)


def _get_serviceusage_resource(credentials: GoogleCredentials) -> Resource:
    """
    Instantiates a serviceusage resource object.
    See: https://cloud.google.com/service-usage/docs/reference/rest/v1/operations/list.
    :param credentials: The GoogleCredentials object
    :return: A serviceusage resource object
    """
    return googleapiclient.discovery.build('serviceusage', 'v1', credentials=credentials, cache_discovery=False)


def _get_cloudfunction_resource(credentials: GoogleCredentials) -> Resource:
    """
    Instantiates a cloud function resource object.
    See: https://cloud.google.com/functions/docs/reference/rest
    :param credentials: The GoogleCredentials object
    :return: A serviceusage resource object
    """
    return googleapiclient.discovery.build('cloudfunctions', 'v1', credentials=credentials, cache_discovery=False)


def _get_cloudkms_resource(credentials: GoogleCredentials) -> Resource:
    """
    Instantiates a cloud kms resource object.
    See: https://cloud.google.com/kms/docs/reference/rest
    :param credentials: The GoogleCredentials object
    :return: A serviceusage resource object
    """
    return googleapiclient.discovery.build('cloudkms', 'v1', credentials=credentials, cache_discovery=False)


def _get_cloudsql_resource(credentials: GoogleCredentials) -> Resource:
    """
    Instantiates a cloud sql resource object.
    See: https://cloud.google.com/sql/docs/mysql/admin-api/rest
    :param credentials: The GoogleCredentials object
    :return: A serviceusage resource object
    """
    return googleapiclient.discovery.build('sqladmin', 'v1', credentials=credentials, cache_discovery=False)


def _get_cloudrun_resource(credentials: GoogleCredentials) -> Resource:
    """
    Instantiates a cloud run resource object.
    See: https://cloud.google.com/run/docs/reference/rest
    :param credentials: The GoogleCredentials object
    :return: A serviceusage resource object
    """
    return googleapiclient.discovery.build('run', 'v1', credentials=credentials, cache_discovery=None)


def _get_iam_resource(credentials: GoogleCredentials) -> Resource:
    """
    Instantiates a IAM resource object
    See: https://cloud.google.com/iam/docs/reference/rest
    :param credentails: The GoogleCredentails object
    :return: A IAM resource object
    """
    return googleapiclient.discovery.build('iam', 'v1', credentials=credentials, cache_discovery=False)


def _get_admin_resource(credentials: GoogleCredentials) -> Resource:
    """
    Instantiates a Admin resource object
    See: https://developers.google.com/admin-sdk/directory/reference/rest
    :param credentails: The GoogleCredentails object
    :return: A admin resource object
    """
    return googleapiclient.discovery.build('admin', 'directory_v1', credentials=credentials, cache_discovery=False)


def _get_apigateway_resource(credentials: GoogleCredentials) -> Resource:
    """
    Instantiates a apigateway resource object.
    See: https://cloud.google.com/api-gateway/docs/reference/rest.
    :param credentials: The GoogleCredentials object
    :return: A serviceusage resource object
    """
    return googleapiclient.discovery.build('apigateway', 'v1', credentials=credentials, cache_discovery=False)


def _get_cloudbigtable_resource(credentials: GoogleCredentials) -> Resource:
    """
    Instantiates a cloud bigtable resource object.
    See: https://cloud.google.com/bigtable/docs/reference/admin/rest
    :param credentials: The GoogleCredentials object
    :return: A serviceusage resource object
    """
    return googleapiclient.discovery.build('bigtableadmin', 'v2', credentials=credentials, cache_discovery=False)


def _get_firestore_resource(credentials: GoogleCredentials) -> Resource:
    """
    Instantiates a cloud firestore resource object.
    See: https://cloud.google.com/firestore/docs/reference/rest
    :param credentials: The GoogleCredentials object
    :return: A serviceusage resource object
    """
    return googleapiclient.discovery.build('firestore', 'v1', credentials=credentials, cache_discovery=False)

def _get_apikey_resource(credentials: GoogleCredentials) -> Resource:
    """
    Instantiates a cloud api key resource object.
    See: https://cloud.google.com/firestore/docs/reference/rest
    :param credentials: The GoogleCredentials object
    :return: A serviceusage resource object
    """
    return googleapiclient.discovery.build('apikeys', 'v2', credentials=credentials, cache_discovery=False)


def _initialize_resources(credentials: GoogleCredentials) -> Resource:
    """
    Create namedtuple of all resource objects necessary for GCP data gathering.
    :param credentials: The GoogleCredentials object
    :return: namedtuple of all resource objects
    """
    return Resources(
        crm_v1=_get_crm_resource_v1(credentials),
        crm_v2=_get_crm_resource_v2(credentials),
        compute=_get_compute_resource(credentials),
        storage=_get_storage_resource(credentials),
        gke=_get_container_resource(credentials),
        serviceusage=_get_serviceusage_resource(credentials),
        dns=_get_dns_resource(credentials),
        sql=_get_cloudsql_resource(credentials),
        bigtable=_get_cloudbigtable_resource(credentials),
        firestore=_get_firestore_resource(credentials),
        cloudkms=_get_cloudkms_resource(credentials),
        cloudrun=_get_cloudrun_resource(credentials),
        iam=_get_iam_resource(credentials),
        apigateway=_get_apigateway_resource(credentials),
        cloudfunction=_get_cloudfunction_resource(credentials),
        pubsub=_get_pubsub_resource(credentials),
        cloud_logging=_get_cloud_logging_resource(credentials),
        cloudmonitoring=_get_cloudmonitoring_resource(credentials),
        dataproc=_get_dataproc_resource(credentials),
        cloudcdn=_get_compute_resource(credentials),
<<<<<<< HEAD
        loadbalancer=_get_compute_resource(credentials),
=======
        apikey=_get_apikey_resource(credentials),
>>>>>>> d386fe7b
    )


def _services_enabled_on_project(serviceusage: Resource, project_id: str) -> Set:
    """
    Return a list of all Google API services that are enabled on the given project ID.
    See https://cloud.google.com/service-usage/docs/reference/rest/v1/services/list for data shape.
    :param serviceusage: the serviceusage resource provider. See https://cloud.google.com/service-usage/docs/overview.
    :param project_id: The project ID number to sync.  See  the `projectId` field in
    https://cloud.google.com/resource-manager/reference/rest/v1/projects
    :return: A set of services that are enabled on the project
    """
    try:
        req = serviceusage.services().list(parent=f'projects/{project_id}', filter='state:ENABLED')
        res = req.execute()
        if 'services' in res:
            return {svc['config']['name'] for svc in res['services']}
        else:
            return set()
    except googleapiclient.discovery.HttpError as http_error:
        http_error = json.loads(http_error.content.decode('utf-8'))
        # This is set to log-level `info` because Google creates many projects under the hood that cartography cannot
        # audit (e.g. adding a script to a Google spreadsheet causes a project to get created) and we don't need to emit
        # a warning for these projects.
        logger.info(
            f"HttpError when trying to get enabled services on project {project_id}. "
            f"Code: {http_error['error']['code']}, Message: {http_error['error']['message']}. "
            f"Skipping.",
        )
        return set()


def concurrent_execution(
    service: str, service_func: Any, config: Config, iam: Resource,
    common_job_parameters: Dict, gcp_update_tag: int, project_id: str, crm_v1: Resource,
    crm_v2: Resource, apikey: Resource,
):
    logger.info(f"BEGIN processing for service: {service}")

    regions = config.params.get('regions', None)

    neo4j_auth = (config.neo4j_user, config.neo4j_password)
    neo4j_driver = GraphDatabase.driver(
        config.neo4j_uri,
        auth=neo4j_auth,
        max_connection_lifetime=config.neo4j_max_connection_lifetime,
    )

    if service == 'iam':

        service_func(neo4j_driver.session(), iam, crm_v1, crm_v2, apikey, project_id,
                     gcp_update_tag, common_job_parameters)
    else:
        service_func(neo4j_driver.session(), iam, project_id, gcp_update_tag,
                     common_job_parameters, regions)

    logger.info(f"END processing for service: {service}")


def _sync_single_project(
    neo4j_session: neo4j.Session, resources: Resource, requested_syncs: List[str], project_id: str, gcp_update_tag: int,
    common_job_parameters: Dict, config: Config,
) -> None:
    """
    Handles graph sync for a single GCP project.
    :param neo4j_session: The Neo4j session
    :param resources: namedtuple of the GCP resource objects
    :param project_id: The project ID number to sync.  See  the `projectId` field in
    https://cloud.google.com/resource-manager/reference/rest/v1/projects
    :param gcp_update_tag: The timestamp value to set our new Neo4j nodes with
    :param common_job_parameters: Other parameters sent to Neo4j
    :return: Nothing
    """

    # Determine the resources available on the project.
    enabled_services = _services_enabled_on_project(resources.serviceusage, project_id)
    with ThreadPoolExecutor(max_workers=len(RESOURCE_FUNCTIONS)) as executor:
        futures = []
        for request in requested_syncs:
            if request in RESOURCE_FUNCTIONS:
                # if getattr(service_names, request) in enabled_services:


                futures.append(
                    executor.submit(
                        concurrent_execution, request, RESOURCE_FUNCTIONS[request], config, getattr(
                        resources, request,
                        ), common_job_parameters, gcp_update_tag, project_id, resources.crm_v1, resources.crm_v2, resources.apikey,
                    ),
                )

            else:
                raise ValueError(
                    f'GCP sync function "{request}" was specified but does not exist. Did you misspell it?',
                )

        for future in as_completed(futures):
            logger.info(f'Result from Future - Service Processing: {future.result()}')

    for service_name in common_job_parameters['service_labels']:
        common_job_parameters['service_label'] = service_name

        label.cleanup_labels(neo4j_session, common_job_parameters, service_name)

        del common_job_parameters['service_label']


def _sync_multiple_projects(
    neo4j_session: neo4j.Session, resources: Resource, requested_syncs: List[str], projects: List[Dict],
    gcp_update_tag: int, common_job_parameters: Dict, config: Config,
) -> None:
    """
    Handles graph sync for multiple GCP projects.
    :param neo4j_session: The Neo4j session
    :param resources: namedtuple of the GCP resource objects
    :param: projects: A list of projects. At minimum, this list should contain a list of dicts with the key "projectId"
    defined; so it would look like this: [{"projectId": "my-project-id-12345"}].
    This is the returned data from `crm.get_gcp_projects()`.
    See https://cloud.google.com/resource-manager/reference/rest/v1/projects.
    :param gcp_update_tag: The timestamp value to set our new Neo4j nodes with
    :param common_job_parameters: Other parameters sent to Neo4j
    :return: Nothing
    """
    logger.info("Syncing %d GCP projects.", len(projects))
    crm.sync_gcp_projects(neo4j_session, projects, gcp_update_tag, common_job_parameters)

    for project in projects:
        project_id = project['projectId']
        common_job_parameters["GCP_PROJECT_ID"] = project_id
        logger.info("Syncing GCP project %s.", project_id)
        _sync_single_project(
            neo4j_session, resources, requested_syncs,
            project_id, gcp_update_tag, common_job_parameters, config,
        )

    del common_job_parameters["GCP_PROJECT_ID"]


@timeit
def start_gcp_ingestion(neo4j_session: neo4j.Session, config: Config) -> None:
    """
    Starts the GCP ingestion process by initializing Google Application Default Credentials, creating the necessary
    resource objects, listing all GCP organizations and projects available to the GCP identity, and supplying that
    context to all intel modules.
    :param neo4j_session: The Neo4j session
    :param config: A `cartography.config` object
    :return: Nothing
    """
    common_job_parameters: Dict = {
        "UPDATE_TAG": config.update_tag,
        "WORKSPACE_ID": config.params['workspace']['id_string'],
        "GCP_PROJECT_ID": config.params['workspace']['account_id'],
        "service_labels": [],
        "pagination": {},
    }

    try:
        # Explicitly use Application Default Credentials.
        # See https://oauth2client.readthedocs.io/en/latest/source/
        #             oauth2client.client.html#oauth2client.client.OAuth2Credentials
        # credentials = GoogleCredentials.get_application_default()

        auth_helper = AuthHelper()
        credentials = auth_helper.get_credentials(config.credentials['token_uri'], config.credentials['account_email'])
        # credentials = GoogleCredentials.get_application_default()

    except ApplicationDefaultCredentialsError as e:
        logger.debug("Error occurred calling GoogleCredentials.get_application_default().", exc_info=True)
        logger.error(
            (
                "Unable to initialize Google Compute Platform creds. If you don't have GCP data or don't want to load "
                "GCP data then you can ignore this message. Otherwise, the error code is: %s "
                "Make sure your GCP credentials are configured correctly, your credentials file (if any) is valid, and "
                "that the identity you are authenticating to has the securityReviewer role attached."
            ),
            e,
        )
        return

    requested_syncs: List[str] = list(RESOURCE_FUNCTIONS.keys())
    if config.gcp_requested_syncs:
        gcp_requested_syncs_string = ""
        for service in config.gcp_requested_syncs:
            gcp_requested_syncs_string += f"{service.get('name',' ')},"
            if service.get('pagination', None):
                pagination = service.get('pagination', {})
                pagination['hasNextPage'] = False
                common_job_parameters['pagination'][service.get('name', None)] = pagination
        requested_syncs = parse_and_validate_gcp_requested_syncs(gcp_requested_syncs_string[:-1])

    resources = _initialize_resources(credentials)

    # If we don't have perms to pull Orgs or Folders from GCP, we will skip safely
    crm.sync_gcp_organizations(neo4j_session, resources.crm_v1, config.update_tag, common_job_parameters)
    crm.sync_gcp_folders(neo4j_session, resources.crm_v2, config.update_tag, common_job_parameters)

    projects = crm.get_gcp_projects(resources.crm_v1)

    _sync_multiple_projects(
        neo4j_session, resources, requested_syncs,
        projects, config.update_tag, common_job_parameters, config,
    )

    # run_analysis_job(
    #     'gcp_compute_asset_inet_exposure.json',
    #     neo4j_session,
    #     common_job_parameters,
    # )

    # run_analysis_job(
    #     'gcp_gke_asset_exposure.json',
    #     neo4j_session,
    #     common_job_parameters,
    # )

    # run_analysis_job(
    #     'gcp_gke_basic_auth.json',
    #     neo4j_session,
    #     common_job_parameters,
    # )
    del common_job_parameters['service_labels']
    return common_job_parameters<|MERGE_RESOLUTION|>--- conflicted
+++ resolved
@@ -28,11 +28,7 @@
 Resources = namedtuple(
     'Resources', 'compute gke cloudfunction crm_v1 crm_v2 dns storage serviceusage \
         iam apigateway cloudkms cloudrun sql bigtable firestore pubsub dataproc cloudmonitoring cloud_logging \
-<<<<<<< HEAD
-        cloudcdn loadbalancer',
-=======
-        cloudcdn apikey',
->>>>>>> d386fe7b
+        cloudcdn loadbalancer apikey',
 )
 
 # Mapping of service short names to their full names as in docs. See https://developers.google.com/apis-explorer,
@@ -321,11 +317,8 @@
         cloudmonitoring=_get_cloudmonitoring_resource(credentials),
         dataproc=_get_dataproc_resource(credentials),
         cloudcdn=_get_compute_resource(credentials),
-<<<<<<< HEAD
         loadbalancer=_get_compute_resource(credentials),
-=======
         apikey=_get_apikey_resource(credentials),
->>>>>>> d386fe7b
     )
 
 
