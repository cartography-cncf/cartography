--- conflicted
+++ resolved
@@ -26,29 +26,18 @@
 from cartography.util import timeit
 
 logger = logging.getLogger(__name__)
-<<<<<<< HEAD
-Resources = namedtuple('Resources', 'iam compute container crm_v1 crm_v2 dns storage serviceusage')
+Resources = namedtuple('Resources', 'compute container crm_v1 crm_v2 dns storage serviceusage iam cloudfunction')
 
 # Mapping of service short names to their full names as in docs. See https://developers.google.com/apis-explorer,
 # and https://cloud.google.com/service-usage/docs/reference/rest/v1/services#ServiceConfig
-Services = namedtuple('Services', 'compute storage gke dns iam')
-=======
-Resources = namedtuple('Resources', 'compute container crm_v1 crm_v2 dns storage serviceusage cloudfunction')
-
-# Mapping of service short names to their full names as in docs. See https://developers.google.com/apis-explorer,
-# and https://cloud.google.com/service-usage/docs/reference/rest/v1/services#ServiceConfig
-Services = namedtuple('Services', 'compute storage gke dns cloudfunction')
->>>>>>> d188bfa6
+Services = namedtuple('Services', 'compute storage gke dns iam cloudfunction')
 service_names = Services(
     compute='compute.googleapis.com',
     storage='storage.googleapis.com',
     gke='container.googleapis.com',
     dns='dns.googleapis.com',
-<<<<<<< HEAD
     iam='iam.googleapis.com',
-=======
-    cloudfunction = 'cloudfunctions.googleapis.com',
->>>>>>> d188bfa6
+    cloudfunction='cloudfunctions.googleapis.com',
 )
 
 
@@ -139,7 +128,8 @@
     """
     return googleapiclient.discovery.build('serviceusage', 'v1', credentials=credentials, cache_discovery=False)
 
-def _get_cloudfunction_resource(credentials:GoogleCredentials) -> Resource:
+
+def _get_cloudfunction_resource(credentials: GoogleCredentials) -> Resource:
     """
     Instantiates a cloud function resource object.
     See: https://cloud.google.com/functions/docs/reference/rest
@@ -148,6 +138,7 @@
     :return: A serviceusage resource object
     """
     return googleapiclient.discovery.build('cloudfunctions', 'v1', credentials=credentials, cache_discovery=False)
+
 
 def _initialize_resources(credentials: GoogleCredentials) -> Resource:
     """
@@ -164,7 +155,7 @@
         container=_get_container_resource(credentials),
         serviceusage=_get_serviceusage_resource(credentials),
         dns=_get_dns_resource(credentials),
-        cloudfunction = _get_cloudfunction_resource(credentials),
+        cloudfunction=_get_cloudfunction_resource(credentials),
     )
 
 
@@ -230,8 +221,10 @@
         gke.sync_gke_clusters(neo4j_session, resources.container, project_id, gcp_update_tag, common_job_parameters, regions)
 
     if service_names.dns in enabled_services:
-<<<<<<< HEAD
         dns.sync(neo4j_session, resources.dns, project_id, gcp_update_tag, common_job_parameters, regions)
+
+    if service_names.cloudfunction in enabled_services:
+        cloudfunction.sync(neo4j_session, resources.function, project_id, gcp_update_tag, common_job_parameters)
 
 
 def _auto_discover_regions(compute: Resource, project_id: str) -> List[Dict]:
@@ -330,11 +323,6 @@
         logger.warning(f"HttpError: {data}")
         return ''
     return reason
-=======
-        dns.sync(neo4j_session, resources.dns, project_id, gcp_update_tag, common_job_parameters)
-    if service_names.cloudfunction in enabled_services:
-        cloudfunction.sync(neo4j_session, resources.function, project_id, gcp_update_tag,common_job_parameters)
->>>>>>> d188bfa6
 
 
 def _sync_multiple_projects(
@@ -364,7 +352,6 @@
 
     del common_job_parameters["GCP_PROJECT_ID"]
 
-    del common_job_parameters["GCP_PROJECT_ID"]
 
 @timeit
 def start_gcp_ingestion(neo4j_session: neo4j.Session, config: Config) -> None:
