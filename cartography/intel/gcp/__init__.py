--- conflicted
+++ resolved
@@ -517,32 +517,31 @@
                 common_job_parameters,
             )
             run_analysis_job(
-<<<<<<< HEAD
                 'gcp_compute_firewall_analysis.json',
-=======
-                'gcp_cloud_function_analysis.json',
->>>>>>> e10a18b9
                 neo4j_session,
                 common_job_parameters,
             )
             run_analysis_job(
-<<<<<<< HEAD
+                'gcp_cloud_function_analysis.json',
+                neo4j_session,
+                common_job_parameters,
+            )
+            run_analysis_job(
                 'gcp_compute_instance_analysis.json',
                 neo4j_session,
                 common_job_parameters,
             )
-=======
+            run_analysis_job(
                 'gcp_sql_instance_analysis.json',
                 neo4j_session,
                 common_job_parameters,
             )
             run_analysis_job(
-                 'gcp_kubernetes_engine_analysis.json',
+                'gcp_kubernetes_engine_analysis.json',
                 neo4j_session,
                 common_job_parameters,
             )
 
->>>>>>> e10a18b9
 
     del common_job_parameters["GCP_PROJECT_ID"]
 
