--- conflicted
+++ resolved
@@ -17,16 +17,12 @@
 from cartography.intel.gcp.util.common import parse_and_validate_gcp_requested_syncs
 from cartography.util import run_analysis_job
 from cartography.util import timeit
+from cartography.intel.gcp.auth import AuthHelper
 
 logger = logging.getLogger(__name__)
 Resources = namedtuple(
-<<<<<<< HEAD
-    'Resources', 'compute gke crm_v1 crm_v2 dns storage serviceusage \
-        iam admin apigateway cloudkms cloudrun sql bigtable firestore',
-=======
     'Resources', 'compute gke cloudfunction crm_v1 crm_v2 dns storage serviceusage \
         iam admin cloudfunction apigateway cloudkms cloudrun sql bigtable firestore',
->>>>>>> c22611ff
 )
 
 # Mapping of service short names to their full names as in docs. See https://developers.google.com/apis-explorer,
@@ -246,10 +242,7 @@
         iam=_get_iam_resource(credentials),
         admin=_get_admin_resource(credentials),
         apigateway=_get_apigateway_resource(credentials),
-<<<<<<< HEAD
-=======
         cloudfunction=_get_cloudfunction_resource(credentials),
->>>>>>> c22611ff
     )
 
 
