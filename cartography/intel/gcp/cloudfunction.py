--- conflicted
+++ resolved
@@ -32,11 +32,7 @@
     """
     try:
         regions = []
-<<<<<<< HEAD
-        request = function.projects().locations().list(name=f"projects/{project_id}")
-=======
         request = function.projects().locations().list(name=project_id)
->>>>>>> 7491b7d4
         while request is not None:
             response = request.execute()
             for location in response['locations']:
@@ -58,13 +54,9 @@
     try:
         functions = []
         for region in regions:
-<<<<<<< HEAD
-            request = function.projects().locations().functions().list(parent=f"projects/{project_id}/locations/{region['locationId']}")
-=======
             request = function.projects().locations().functions().list(
                 parent=f"projects/{project_id}/locations/{region}",
             )
->>>>>>> 7491b7d4
             while request is not None:
                 response = request.execute()
                 for func in response.get('functions', []):
@@ -89,16 +81,12 @@
 
 
 @timeit
-<<<<<<< HEAD
-def load_functions(neo4j_session: neo4j.Session, functions: List[Dict], project_id: str, gcp_update_tag: int) -> None:
-=======
 def load_functions(session: neo4j.Session, data_list: List[Dict], project_id: str, update_tag: int) -> None:
     session.write_transaction(_load_functions_tx, data_list, project_id, update_tag)
 
 
 @timeit
 def _load_functions_tx(tx: neo4j.Transaction, functions: List[Resource], project_id: str, gcp_update_tag: int) -> None:
->>>>>>> 7491b7d4
     """
         :type neo4j_transaction: Neo4j transaction object
         :param neo4j transaction: The Neo4j transaction object
@@ -198,10 +186,5 @@
     logger.info("Syncing GCP Cloud Functions for project %s.", project_id)
     # FUNCTIONS
     functions = get_gcp_functions(function, project_id)
-<<<<<<< HEAD
-    load_functions(neo4j_session, functions, project_id, gcp_update_tag)
-    # TODO scope the cleanup to the current project - https://github.com/lyft/cartography/issues/381
-=======
     load_functions(functions, project_id, gcp_update_tag)
->>>>>>> 7491b7d4
     cleanup_gcp_functions(neo4j_session, common_job_parameters)