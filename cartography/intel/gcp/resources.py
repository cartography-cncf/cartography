--- conflicted
+++ resolved
@@ -17,15 +17,11 @@
 from . import pubsub
 from . import sql
 from . import storage
-<<<<<<< HEAD
-from . import pubsub
 from . import cloud_logging
 from . import cloudmonitoring
 from . import dataproc
 from . import cloudcdn
 from . import loadbalancer
-=======
->>>>>>> 1a6c15d0
 
 
 RESOURCE_FUNCTIONS: Dict = {
