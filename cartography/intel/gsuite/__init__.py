--- conflicted
+++ resolved
@@ -19,17 +19,10 @@
 from cartography.intel.gsuite import api
 from cartography.util import timeit
 
-<<<<<<< HEAD
-OAUTH_SCOPE = [
-    "https://www.googleapis.com/auth/admin.directory.user.readonly",
-    "https://www.googleapis.com/auth/admin.directory.group.readonly",
-    "https://www.googleapis.com/auth/admin.directory.group.member",
-=======
 OAUTH_SCOPES = [
     'https://www.googleapis.com/auth/admin.directory.user.readonly',
     'https://www.googleapis.com/auth/admin.directory.group.readonly',
     'https://www.googleapis.com/auth/admin.directory.group.member',
->>>>>>> b68938f7
 ]
 
 logger = logging.getLogger(__name__)
@@ -82,12 +75,6 @@
     }
 
     creds: OAuth2Credentials | ServiceAccountCredentials
-<<<<<<< HEAD
-    if config.gsuite_auth_method == "delegated":  # Legacy delegated method
-        logger.info(
-            "Attempting to authenticate to GSuite using legacy delegated method",
-        )
-=======
     if config.gsuite_auth_method == 'delegated':  # Legacy delegated method
         if config.gsuite_config is None or not os.path.isfile(config.gsuite_config):
             logger.warning(
@@ -98,7 +85,6 @@
             )
             return
         logger.info('Attempting to authenticate to GSuite using legacy delegated method')
->>>>>>> b68938f7
         try:
             creds = service_account.Credentials.from_service_account_file(
                 config.gsuite_config,
@@ -127,13 +113,8 @@
                 client_secret=auth_tokens["client_secret"],
                 refresh_token=auth_tokens["refresh_token"],
                 expiry=None,
-<<<<<<< HEAD
-                token_uri=auth_tokens["token_uri"],
-                scopes=OAUTH_SCOPE,
-=======
                 token_uri=auth_tokens['token_uri'],
                 scopes=OAUTH_SCOPES,
->>>>>>> b68938f7
             )
             creds.refresh(Request())
             creds = creds.create_scoped(OAUTH_SCOPES)
