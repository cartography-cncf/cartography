import json
import logging

import requests.auth
from requests import exceptions

logger = logging.getLogger(__name__)


def get_extension_details(crxcavator_api_key, crxcavator_base_url, extension_id, version):
    """
    Get metadata for the specific extension_id and version number provided
    :param crxcavator_api_key: The API key to access the CRXcavator service
    :param crxcavator_base_url: The URL for the CRXcavator API
    :param extension_id: The extension id to request metadata for
    :param version: The version number of the extension to request metadata for
    :return: JSON text blob containing all extension metadata defined at
    https://crxcavator.io/apidocs#tag/group/paths/~1group~1extensions~1combined/get
    """
    return call_crxcavator_api(f"/report/{extension_id}/{version}", crxcavator_api_key, crxcavator_base_url)


def get_users_extensions(crxcavator_api_key, crxcavator_base_url):
    """
    Gets listing of all users who have installed each extension
    :param crxcavator_api_key: The API key to access the CRXcavator service
    :param crxcavator_base_url: The URL for the CRXcavator API
    :return: JSON text blob containing user email to extension id mapping defined at
    https://crxcavator.io/apidocs#tag/group/paths/~1group~1users~1extensions/get
    """
    return call_crxcavator_api("/group/users/extensions", crxcavator_api_key, crxcavator_base_url)


def call_crxcavator_api(api_and_parameters, crxcavator_api_key, crxcavator_base_url):
    """
    Perform the call requested to the CRXcavator API
    :param crxcavator_api_key: The API key to access the CRXcavator service
    :param crxcavator_base_url: The URL for the CRXcavator API
    :param api_and_parameters: Query string for the API including the required parameters
    :return: Returns JSON text blob for the API called. API spec is at https://crxcavator.io/apidocs
    """
    uri = crxcavator_base_url + api_and_parameters
    data = requests.get(
        uri,
        headers={
            'Accept': 'application/json',
            'API-Key': crxcavator_api_key,
        },
    )
    # if call failed, use requests library to raise an exception
    data.raise_for_status()
    return data.json()


def get_extensions(crxcavator_api_key, crxcavator_base_url, extensions_list):
    """
    Retrieves the detailed information for all the extension_id and version pairs
    :param crxcavator_api_key: The API key to access the CRXcavator service
    :param crxcavator_base_url: The URL for the CRXcavator API
    :param extensions_list: list of dictonary items containing the extension_id and version pairs
    :return: list containing all metadata for extensions
    """
    extensions_details = []
    for extension in extensions_list:
        extension_id = extension.get('extension_id')
        version = extension.get('version')
        name = extension.get('name')
        try:
            details = get_extension_details(crxcavator_api_key, crxcavator_base_url, extension_id, version)
            if not details:
                # we only have the name and version from group API, create minimal version
                logger.debug(f"No results returned from report API for extension {extension_id} {version}")
                details = {
                    'data': dict(
                        webstore={
                            'name': name,
                        },
                    ), 'extension_id': extension_id, 'version': version,
                }
            extensions_details.append(details)
        except exceptions.RequestException as e:
            logger.info(f"API error retrieving details for extension {extension_id}", e)
    return extensions_details


def transform_extensions(extension_details):
    """
    Transforms the raw extensions JSON from the API into a list of extensions data
    :param extension_details:  List containing the extension details
    :return: List containing extension info for ingestion
    """
    # the JSON returned from the CRXcavator API does not return well formatted objects
    # instead, each object is named after it's key, making enumeration more difficult
    # will build a cleaner object for import into graph

    extensions = []
    for extension in extension_details:
        extension_id = extension['extension_id']
        version = extension['version']
        data = extension.get('data')
        if not data:
            logger.warning(f'Could not retrieve details for extension {extension}')
            continue
        risk_data = data.get('risk')
        if not risk_data:
            risk = {}
        else:
            risk = parse_risk(risk_data)
        webstore = data.get('webstore', {})
        extensions.append({
            'id': f"{extension_id}|{version}",
            'extension_id': extension_id,
            'version': version,
            'risk_total': risk.get('total'),
            'risk_permissions_score': risk.get('permissions_score'),
            'risk_webstore_score': risk.get('webstore_score'),
            'risk_metadata': risk.get('metadata'),
            'risk_optional_permissions_score': risk.get('optional_permissions_score'),
            'risk_csp_score': risk.get('csp_score'),
            'risk_extcalls_score': risk.get('extcalls_score'),
            'risk_vuln_score': risk.get('vuln_score'),
            'address': webstore.get('address'),
            'email': webstore.get('email'),
            'icon': webstore.get('icon'),
            'crxcavator_last_updated': webstore.get('last_updated'),
            'name': webstore.get('name'),
            'offered_by': webstore.get('offered_by'),
            'permissions_warnings': webstore.get('permission_warnings'),
            'privacy_policy': webstore.get('privacy_policy'),
            'rating': webstore.get('rating'),
            'rating_users': webstore.get('rating_users'),
            'short_description': webstore.get('short_description'),
            'size': webstore.get('size'),
            'support_site': webstore.get('support_site'),
            'users': webstore.get('users'),
            'website': webstore.get('website'),
            'type': webstore.get('type'),
            'price': webstore.get('price'),
            'report_link': f"https://crxcavator.io/report/{extension_id}/{version}",
        })
    return extensions


def parse_risk(risk_data):
    """
    Parses the risk object into single dictionary
    :param risk_data: the risk object returned from the API
    :return: dictionary of the important risk data
    """
    permissions_score = 0
    permissions = risk_data.get('permissions')
    if permissions:
        permissions_score = permissions.get('total')
    webstore_score = 0
    webstore = risk_data.get('webstore')
    if webstore:
        webstore_score = webstore.get('total')
    metadata = json.dumps(risk_data.get('metadata'))
    optional_permissions_score = 0
    optional_permissions = risk_data.get('optional_permissions')
    if optional_permissions:
        optional_permissions_score = optional_permissions.get('total')
    csp_score = 0
    csp = risk_data.get('csp')
    if csp:
        csp_score = csp.get('total')
    extcalls_score = 0
    extcalls = risk_data.get('extcalls')
    if extcalls:
        extcalls_score = extcalls.get('total')
    vuln_score = 0
    retire = risk_data.get('retire')
    if retire:
        vuln_score = retire.get('total')
    total = risk_data['total']
    return {
        'total': total,
        'permissions_score': permissions_score,
        'webstore_score': webstore_score,
        'metadata': metadata,
        'optional_permissions_score': optional_permissions_score,
        'csp_score': csp_score,
        'extcalls_score': extcalls_score,
        'vuln_score': vuln_score,
    }


def load_extensions(extensions, session, update_tag):
    """
    Ingests the extension details into Neo4J
    :param extensions: List of extension data to load to Neo4J
    :param session: Neo4J session object for server communication
    :param update_tag: Timestamp used to determine data freshness
    :return: None
    """
    ingestion_cypher = """
    UNWIND {ExtensionsData} as extension
    MERGE (e:ChromeExtension{id: extension.id})
    ON CREATE SET
    e.extension_id = extension.extension_id,
    e.version = extension.version,
    e.firstseen = timestamp()
    SET
    e.extcalls = extension.extcalls,
    e.risk_total = extension.risk_total,
    e.risk_permissions_score = extension.risk_permissions_score,
    e.risk_metadata = extension.risk_metadata,
    e.risk_webstore_score = extension.risk_webstore_score,
    e.risk_optional_permissions_score = extension.risk_optional_permissions_score,
    e.risk_csp_score = extension.risk_csp_score,
    e.risk_extcalls_score = extension.risk_extcalls_score,
    e.risk_vuln_score = extension.risk_vuln_score,
    e.address = extension.address,
    e.email = extension.email,
    e.icon = extension.icon,
    e.crxcavator_last_updated = extension.crxcavator_last_updated,
    e.name = extension.name,
    e.offered_by = extension.offered_by,
    e.permissions_warnings = extension.permissions_warnings,
    e.privacy_policy = extension.privacy_policy,
    e.rating = extension.rating,
    e.rating_users = extension.rating_users,
    e.short_description = extension.short_description,
    e.size = extension.size,
    e.support_site = extension.support_site,
    e.users = extension.users,
    e.website = extension.website,
    e.type = extension.type,
    e.price = extension.price,
    e.report_link = extension.report_link,
    e.lastupdated = {UpdateTag}
    """

    logger.info(f'Ingesting {len(extensions)} extensions')
    session.run(ingestion_cypher, ExtensionsData=extensions, UpdateTag=update_tag)


def transform_user_extensions(user_extension_json):
    """
    Transforms the raw extensions JSON from the API into a list of extensions mapped to users
    :param user_extension_json:  The JSON text blob returned from the CRXcavator API
    :return: Tuple containing unique users list, unique extension list, and extension mapping for ingestion
    """
    user_extensions = user_extension_json.items()
    users_set = set()
    extensions = []
    extensions_by_user = []
    for extension in user_extensions:
        for details in extension[1].items():
            extension_id = extension[0]
            version = details[0]
            extensions.append({
                'extension_id': extension_id,
                'version': version,
                'name': details[1]['name'],
            })
            for user in details[1]['users']:
                users_set.add(user)
                extensions_by_user.append({
                    'id': f"{extension_id}|{version}",
                    'user': user,
                })
    if len(users_set) == 0:
        raise ValueError('No users returned from CRXcavator')
    if len(extensions) == 0:
        raise ValueError('No extensions information returned from CRXcavator')
    if len(extensions_by_user) == 0:
        raise ValueError('No user->extension mapping returned from CRXcavator')

    return list(users_set), extensions, extensions_by_user


def load_user_extensions(users, extensions_by_user, session, update_tag):
    """
    Ingests the extension to user mapping details into Neo4J
    :param users: List of user objects to create for mapping
    :param extensions_by_user: List of user to extension id mappings
    :param session: Neo4J session object for server communication
    :param update_tag: Timestamp used to determine data freshness
    :return: None
    """

    user_ingestion_cypher = """
    UNWIND {Users} as user_email
    MERGE (user:GSuiteUser{email: user_email})
    ON CREATE SET
    user.firstseen = timestamp()
    SET user.lastupdated = {UpdateTag}
    """

    extension_ingestion_cypher = """
    UNWIND {ExtensionsUsers} as extension_user
    MATCH (user:GSuiteUser{email: extension_user.user}),(ext:ChromeExtension{id:extension_user.id})
    MERGE (user)-[r:INSTALLS]->(ext)
    ON CREATE SET
    r.firstseen = timestamp()
    SET r.lastupdated = {UpdateTag}
    """

    logger.info(f'Ingesting {len(users)} users')
    session.run(user_ingestion_cypher, Users=users, UpdateTag=update_tag)
    logger.info(f'Ingesting {len(extensions_by_user)} user->extension relationships')
    session.run(extension_ingestion_cypher, ExtensionsUsers=extensions_by_user, UpdateTag=update_tag)


def sync_extensions(neo4j_session, common_job_parameters, crxcavator_api_key, crxcavator_base_url):
    """
    Performs the sequential tasks to collect, transform, and sync extension data
    :param neo4j_session: Neo4J session for database interface
    :param common_job_parameters: Common job parameters containing UPDATE_TAG
    :param crxcavator_api_key: The API key to access the CRXcavator service
    :param crxcavator_base_url: The URL for the CRXcavator API
    :return: None
    """
<<<<<<< HEAD

    user_extensions_json = get_users_extensions(crxcavator_api_key, crxcavator_base_url)
    users, extensions_list, user_extensions = transform_user_extensions(user_extensions_json)
    extension_details = get_extensions(crxcavator_api_key, crxcavator_base_url, extensions_list)
    extensions = transform_extensions(extension_details)
    load_extensions(extensions, session, common_job_parameters['UPDATE_TAG'])
    load_user_extensions(users, user_extensions, session, common_job_parameters['UPDATE_TAG'])
=======
    extension_json = get_extensions(crxcavator_api_key, crxcavator_base_url)
    extensions = transform_extensions(extension_json)
    load_extensions(extensions, neo4j_session, common_job_parameters['UPDATE_TAG'])

    user_extensions_json = get_users_extensions(crxcavator_api_key, crxcavator_base_url)
    users, user_extensions = transform_user_extensions(user_extensions_json)
    load_user_extensions(users, user_extensions, neo4j_session, common_job_parameters['UPDATE_TAG'])
>>>>>>> 97e20fee
<|MERGE_RESOLUTION|>--- conflicted
+++ resolved
@@ -312,20 +312,10 @@
     :param crxcavator_base_url: The URL for the CRXcavator API
     :return: None
     """
-<<<<<<< HEAD
 
     user_extensions_json = get_users_extensions(crxcavator_api_key, crxcavator_base_url)
     users, extensions_list, user_extensions = transform_user_extensions(user_extensions_json)
     extension_details = get_extensions(crxcavator_api_key, crxcavator_base_url, extensions_list)
     extensions = transform_extensions(extension_details)
     load_extensions(extensions, session, common_job_parameters['UPDATE_TAG'])
-    load_user_extensions(users, user_extensions, session, common_job_parameters['UPDATE_TAG'])
-=======
-    extension_json = get_extensions(crxcavator_api_key, crxcavator_base_url)
-    extensions = transform_extensions(extension_json)
-    load_extensions(extensions, neo4j_session, common_job_parameters['UPDATE_TAG'])
-
-    user_extensions_json = get_users_extensions(crxcavator_api_key, crxcavator_base_url)
-    users, user_extensions = transform_user_extensions(user_extensions_json)
-    load_user_extensions(users, user_extensions, neo4j_session, common_job_parameters['UPDATE_TAG'])
->>>>>>> 97e20fee
+    load_user_extensions(users, user_extensions, session, common_job_parameters['UPDATE_TAG'])