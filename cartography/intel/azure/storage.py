import logging
from typing import Any
from typing import Dict
from typing import Generator
from typing import List
from typing import Tuple

import neo4j
from azure.core.exceptions import ClientAuthenticationError
from azure.core.exceptions import HttpResponseError
from azure.core.exceptions import ResourceNotFoundError
from azure.mgmt.storage import StorageManagementClient

from cartography.client.core.tx import load
<<<<<<< HEAD
from cartography.graph.job import GraphJob
from cartography.models.azure.storage.account import AzureStorageAccountSchema
from cartography.models.azure.storage.blobcontainer import (
    AzureStorageBlobContainerSchema,
)
from cartography.models.azure.storage.blobservice import AzureStorageBlobServiceSchema
from cartography.models.azure.storage.fileservice import AzureStorageFileServiceSchema
from cartography.models.azure.storage.fileshare import AzureStorageFileShareSchema
from cartography.models.azure.storage.queue import AzureStorageQueueSchema
from cartography.models.azure.storage.queueservice import AzureStorageQueueServiceSchema
from cartography.models.azure.storage.table import AzureStorageTableSchema
from cartography.models.azure.storage.tableservice import AzureStorageTableServiceSchema
=======
from cartography.client.core.tx import run_write_query
from cartography.graph.job import GraphJob
from cartography.intel.azure.util.tag import transform_tags
from cartography.models.azure.tags.storage_tag import AzureStorageTagsSchema
from cartography.util import run_cleanup_job
>>>>>>> 1e190ca4
from cartography.util import timeit

from .util.credentials import Credentials

logger = logging.getLogger(__name__)


@timeit
def get_client(
    credentials: Credentials,
    subscription_id: str,
) -> StorageManagementClient:
    """
    Getting the Azure Storage client
    """
    client = StorageManagementClient(credentials, subscription_id)
    return client


@timeit
def get_storage_account_list(
    credentials: Credentials,
    subscription_id: str,
) -> List[Dict]:
    """
    Getting the list of storage accounts
    """
    try:
        client = get_client(credentials, subscription_id)
        storage_account_list = list(
            map(lambda x: x.as_dict(), client.storage_accounts.list()),
        )

    # ClientAuthenticationError and ResourceNotFoundError are subclasses under HttpResponseError
    except ClientAuthenticationError as e:
        logger.warning(
            f"Client Authentication Error while retrieving storage accounts - {e}",
        )
        return []
    except ResourceNotFoundError as e:
        logger.warning(f"Storage Account not found error - {e}")
        return []
    except HttpResponseError as e:
        logger.warning(f"Error while retrieving storage accounts - {e}")
        return []

    for storage_account in storage_account_list:
        x = storage_account["id"].split("/")
        storage_account["resourceGroup"] = x[x.index("resourceGroups") + 1]

    return storage_account_list


@timeit
def load_storage_account_data(
    neo4j_session: neo4j.Session,
    subscription_id: str,
    storage_account_list: List[Dict],
    azure_update_tag: int,
) -> None:
<<<<<<< HEAD
    load(
        neo4j_session,
        AzureStorageAccountSchema(),
        storage_account_list,
        lastupdated=azure_update_tag,
=======
    """
    Ingest Storage Account details into neo4j.
    """
    ingest_storage_account = """
    UNWIND $storage_accounts_list as account
    MERGE (s:AzureStorageAccount{id: account.id})
    ON CREATE SET s.firstseen = timestamp(),
    s.type = account.type, s.resourcegroup = account.resourceGroup,
    s.location = account.location
    SET s.lastupdated = $azure_update_tag,
    s.kind = account.kind,
    s.name = account.name,
    s.creationtime = account.creation_time,
    s.hnsenabled = account.is_hns_enabled,
    s.primarylocation = account.primary_location,
    s.secondarylocation = account.secondary_location,
    s.provisioningstate = account.provisioning_state,
    s.statusofprimary = account.status_of_primary,
    s.statusofsecondary = account.status_of_secondary,
    s.supportshttpstrafficonly = account.enable_https_traffic_only
    WITH s
    MATCH (owner:AzureSubscription{id: $AZURE_SUBSCRIPTION_ID})
    MERGE (owner)-[r:RESOURCE]->(s)
    ON CREATE SET r.firstseen = timestamp()
    SET r.lastupdated = $azure_update_tag
    """

    run_write_query(
        neo4j_session,
        ingest_storage_account,
        storage_accounts_list=storage_account_list,
>>>>>>> 1e190ca4
        AZURE_SUBSCRIPTION_ID=subscription_id,
    )


@timeit
def load_storage_tags(
    neo4j_session: neo4j.Session,
    subscription_id: str,
    storage_accounts: List[Dict],
    update_tag: int,
) -> None:
    """
    Sync tags for storage accounts.
    """
    tags = transform_tags(storage_accounts, subscription_id)
    load(
        neo4j_session,
        AzureStorageTagsSchema(),
        tags,
        lastupdated=update_tag,
        AZURE_SUBSCRIPTION_ID=subscription_id,
    )


@timeit
def sync_storage_account_details(
    neo4j_session: neo4j.Session,
    credentials: Credentials,
    subscription_id: str,
    storage_account_list: List[Dict],
    sync_tag: int,
) -> None:
    # Get details
    details = get_storage_account_details(
        credentials,
        subscription_id,
        storage_account_list,
    )
    # Transform details
    queue_services, table_services, file_services, blob_services = (
        transform_storage_account_details(
            details,
        )
    )
    # Load details
    _load_queue_services(neo4j_session, queue_services, subscription_id, sync_tag)
    _load_table_services(neo4j_session, table_services, subscription_id, sync_tag)
    _load_file_services(neo4j_session, file_services, subscription_id, sync_tag)
    _load_blob_services(neo4j_session, blob_services, subscription_id, sync_tag)

    sync_queue_services_details(
        neo4j_session,
        credentials,
        subscription_id,
        queue_services,
        sync_tag,
    )
    sync_table_services_details(
        neo4j_session,
        credentials,
        subscription_id,
        table_services,
        sync_tag,
    )
    sync_file_services_details(
        neo4j_session,
        credentials,
        subscription_id,
        file_services,
        sync_tag,
    )
    sync_blob_services_details(
        neo4j_session,
        credentials,
        subscription_id,
        blob_services,
        sync_tag,
    )


@timeit
def get_storage_account_details(
    credentials: Credentials,
    subscription_id: str,
    storage_account_list: List[Dict],
) -> Generator[Any, Any, Any]:
    """
    Iterates over all Storage Accounts to get the different storage services.
    """
    for storage_account in storage_account_list:
        queue_services = get_queue_services(
            credentials,
            subscription_id,
            storage_account,
        )
        table_services = get_table_services(
            credentials,
            subscription_id,
            storage_account,
        )
        file_services = get_file_services(credentials, subscription_id, storage_account)
        blob_services = get_blob_services(credentials, subscription_id, storage_account)
        yield storage_account["id"], storage_account["name"], storage_account[
            "resourceGroup"
        ], queue_services, table_services, file_services, blob_services


@timeit
def get_queue_services(
    credentials: Credentials,
    subscription_id: str,
    storage_account: Dict,
) -> List[Dict]:
    """
    Gets the list of queue services.
    """
    try:
        client = get_client(credentials, subscription_id)
        queue_service_list = client.queue_services.list(
            storage_account["resourceGroup"],
            storage_account["name"],
        ).as_dict()["value"]

    except ClientAuthenticationError as e:
        logger.warning(
            f"Client Authentication Error while retrieving queue services - {e}",
        )
        return []
    except ResourceNotFoundError as e:
        logger.warning(f"Queue services resource not found error - {e}")
        return []
    except HttpResponseError as e:
        logger.warning(f"Error while retrieving queue services list - {e}")
        return []

    return queue_service_list


@timeit
def get_table_services(
    credentials: Credentials,
    subscription_id: str,
    storage_account: Dict,
) -> List[Dict]:
    """
    Gets the list of table services.
    """
    try:
        client = get_client(credentials, subscription_id)
        table_service_list = client.table_services.list(
            storage_account["resourceGroup"],
            storage_account["name"],
        ).as_dict()["value"]

    except ClientAuthenticationError as e:
        logger.warning(
            f"Client Authentication Error while retrieving table services - {e}",
        )
        return []
    except ResourceNotFoundError as e:
        logger.warning(f"Table services resource not found error - {e}")
        return []
    except HttpResponseError as e:
        logger.warning(f"Error while retrieving table services list - {e}")
        return []

    return table_service_list


@timeit
def get_file_services(
    credentials: Credentials,
    subscription_id: str,
    storage_account: Dict,
) -> List[Dict]:
    """
    Gets the list of file services.
    """
    try:
        client = get_client(credentials, subscription_id)
        file_service_list = client.file_services.list(
            storage_account["resourceGroup"],
            storage_account["name"],
        ).as_dict()["value"]

    except ClientAuthenticationError as e:
        logger.warning(
            f"Client Authentication Error while retrieving file services - {e}",
        )
        return []
    except ResourceNotFoundError as e:
        logger.warning(f"File services resource not found error - {e}")
        return []
    except HttpResponseError as e:
        logger.warning(f"Error while retrieving file services list - {e}")
        return []

    return file_service_list


@timeit
def get_blob_services(
    credentials: Credentials,
    subscription_id: str,
    storage_account: Dict,
) -> List[Dict]:
    """
    Gets the list of blob services.
    """
    try:
        client = get_client(credentials, subscription_id)
        blob_service_list = list(
            map(
                lambda x: x.as_dict(),
                client.blob_services.list(
                    storage_account["resourceGroup"],
                    storage_account["name"],
                ),
            ),
        )

    except ClientAuthenticationError as e:
        logger.warning(
            f"Client Authentication Error while retrieving blob services - {e}",
        )
        return []
    except ResourceNotFoundError as e:
        logger.warning(f"Blob services resource not found error - {e}")
        return []
    except HttpResponseError as e:
        logger.warning(f"Error while retrieving blob services list - {e}")
        return []

    return blob_service_list


@timeit
def transform_storage_account_details(
    storage_account_details: List[Tuple[Any, Any, Any, Any, Any, Any, Any]],
) -> Tuple[List[Dict], List[Dict], List[Dict], List[Dict]]:
    queue_services: List[Dict] = []
    table_services: List[Dict] = []
    file_services: List[Dict] = []
    blob_services: List[Dict] = []

    for (
        account_id,
        name,
        resourceGroup,
        queue_service,
        table_service,
        file_service,
        blob_service,
    ) in storage_account_details:
        if len(queue_service) > 0:
            for service in queue_service:
                service["storage_account_name"] = name
                service["storage_account_id"] = account_id
                service["resource_group_name"] = resourceGroup
            queue_services.extend(queue_service)

        if len(table_service) > 0:
            for service in table_service:
                service["storage_account_name"] = name
                service["storage_account_id"] = account_id
                service["resource_group_name"] = resourceGroup
            table_services.extend(table_service)

        if len(file_service) > 0:
            for service in file_service:
                service["storage_account_name"] = name
                service["storage_account_id"] = account_id
                service["resource_group_name"] = resourceGroup
            file_services.extend(file_service)

        if len(blob_service) > 0:
            for service in blob_service:
                service["storage_account_name"] = name
                service["storage_account_id"] = account_id
                service["resource_group_name"] = resourceGroup
            blob_services.extend(blob_service)
    return queue_services, table_services, file_services, blob_services


@timeit
def _load_queue_services(
    neo4j_session: neo4j.Session,
    queue_services: List[Dict],
    subscription_id: str,
    update_tag: int,
) -> None:
<<<<<<< HEAD
    load(
        neo4j_session,
        AzureStorageQueueServiceSchema(),
        queue_services,
        lastupdated=update_tag,
        AZURE_SUBSCRIPTION_ID=subscription_id,
=======
    """
    Ingest Queue Service details into neo4j.
    """
    ingest_queue_services = """
    UNWIND $queue_services_list as qservice
    MERGE (qs:AzureStorageQueueService{id: qservice.id})
    ON CREATE SET qs.firstseen = timestamp(), qs.type = qservice.type
    SET qs.name = qservice.name,
    qs.lastupdated = $azure_update_tag
    WITH qs, qservice
    MATCH (s:AzureStorageAccount{id: qservice.storage_account_id})
    MERGE (s)-[r:USES]->(qs)
    ON CREATE SET r.firstseen = timestamp()
    SET r.lastupdated = $azure_update_tag
    """

    run_write_query(
        neo4j_session,
        ingest_queue_services,
        queue_services_list=queue_services,
        azure_update_tag=update_tag,
>>>>>>> 1e190ca4
    )


@timeit
def _load_table_services(
    neo4j_session: neo4j.Session,
    table_services: List[Dict],
    subscription_id: str,
    update_tag: int,
) -> None:
<<<<<<< HEAD
    load(
        neo4j_session,
        AzureStorageTableServiceSchema(),
        table_services,
        lastupdated=update_tag,
        AZURE_SUBSCRIPTION_ID=subscription_id,
=======
    """
    Ingest Table Service details into neo4j.
    """
    ingest_table_services = """
    UNWIND $table_services_list as tservice
    MERGE (ts:AzureStorageTableService{id: tservice.id})
    ON CREATE SET ts.firstseen = timestamp(), ts.type = tservice.type
    SET ts.name = tservice.name,
    ts.lastupdated = $azure_update_tag
    WITH ts, tservice
    MATCH (s:AzureStorageAccount{id: tservice.storage_account_id})
    MERGE (s)-[r:USES]->(ts)
    ON CREATE SET r.firstseen = timestamp()
    SET r.lastupdated = $azure_update_tag
    """

    run_write_query(
        neo4j_session,
        ingest_table_services,
        table_services_list=table_services,
        azure_update_tag=update_tag,
>>>>>>> 1e190ca4
    )


@timeit
def _load_file_services(
    neo4j_session: neo4j.Session,
    file_services: List[Dict],
    subscription_id: str,
    update_tag: int,
) -> None:
<<<<<<< HEAD
    load(
        neo4j_session,
        AzureStorageFileServiceSchema(),
        file_services,
        lastupdated=update_tag,
        AZURE_SUBSCRIPTION_ID=subscription_id,
=======
    """
    Ingest File Service details into neo4j.
    """
    ingest_file_services = """
    UNWIND $file_services_list as fservice
    MERGE (fs:AzureStorageFileService{id: fservice.id})
    ON CREATE SET fs.firstseen = timestamp(), fs.type = fservice.type
    SET fs.name = fservice.name,
    fs.lastupdated = $azure_update_tag
    WITH fs, fservice
    MATCH (s:AzureStorageAccount{id: fservice.storage_account_id})
    MERGE (s)-[r:USES]->(fs)
    ON CREATE SET r.firstseen = timestamp()
    SET r.lastupdated = $azure_update_tag
    """

    run_write_query(
        neo4j_session,
        ingest_file_services,
        file_services_list=file_services,
        azure_update_tag=update_tag,
>>>>>>> 1e190ca4
    )


@timeit
def _load_blob_services(
    neo4j_session: neo4j.Session,
    blob_services: List[Dict],
    subscription_id: str,
    update_tag: int,
) -> None:
<<<<<<< HEAD
    load(
        neo4j_session,
        AzureStorageBlobServiceSchema(),
        blob_services,
        lastupdated=update_tag,
        AZURE_SUBSCRIPTION_ID=subscription_id,
=======
    """
    Ingest Blob Service details into neo4j.
    """
    ingest_blob_services = """
    UNWIND $blob_services_list as bservice
    MERGE (bs:AzureStorageBlobService{id: bservice.id})
    ON CREATE SET bs.firstseen = timestamp(), bs.type = bservice.type
    SET bs.name = bservice.name,
    bs.lastupdated = $azure_update_tag
    WITH bs, bservice
    MATCH (s:AzureStorageAccount{id: bservice.storage_account_id})
    MERGE (s)-[r:USES]->(bs)
    ON CREATE SET r.firstseen = timestamp()
    SET r.lastupdated = $azure_update_tag
    """

    run_write_query(
        neo4j_session,
        ingest_blob_services,
        blob_services_list=blob_services,
        azure_update_tag=update_tag,
>>>>>>> 1e190ca4
    )


@timeit
def sync_queue_services_details(
    neo4j_session: neo4j.Session,
    credentials: Credentials,
    subscription_id: str,
    queue_services: List[Dict],
    update_tag: int,
) -> None:
    queue_services_details = get_queue_services_details(
        credentials,
        subscription_id,
        queue_services,
    )
    load_queue_services_details(
        neo4j_session, queue_services_details, subscription_id, update_tag
    )


@timeit
def get_queue_services_details(
    credentials: Credentials,
    subscription_id: str,
    queue_services: List[Dict],
) -> Generator[Any, Any, Any]:
    """
    Returning the queues with their respective queue service id.
    """
    for queue_service in queue_services:
        queues = get_queues(credentials, subscription_id, queue_service)
        yield queue_service["id"], queues


@timeit
def get_queues(
    credentials: Credentials,
    subscription_id: str,
    queue_service: Dict,
) -> List[Dict]:
    """
    Getting the queues from the queue service.
    """
    try:
        client = get_client(credentials, subscription_id)
        queues = list(
            map(
                lambda x: x.as_dict(),
                client.queue.list(
                    queue_service["resource_group_name"],
                    queue_service["storage_account_name"],
                ),
            ),
        )

    except ClientAuthenticationError as e:
        logger.warning(f"Client Authentication Error while retrieving queues - {e}")
        return []
    except ResourceNotFoundError as e:
        logger.warning(f"Queue resource not found error - {e}")
        return []
    except HttpResponseError as e:
        logger.warning(f"Error while retrieving queues - {e}")
        return []

    return queues


@timeit
def load_queue_services_details(
    neo4j_session: neo4j.Session,
    details: List[Tuple[Any, Any]],
    subscription_id: str,
    update_tag: int,
) -> None:
    """
    Create dictionary for the queue so we can import them in a single query
    """
    queues: List[Dict] = []

    for queue_service_id, queue in details:
        if len(queue) > 0:
            for q in queue:
                q["service_id"] = queue_service_id
            queues.extend(queue)

    _load_queues(neo4j_session, queues, subscription_id, update_tag)


@timeit
def _load_queues(
    neo4j_session: neo4j.Session,
    queues: List[Dict],
    subscription_id: str,
    update_tag: int,
) -> None:
    """
    Ingest Queue details into neo4j.
    """
<<<<<<< HEAD
    load(
        neo4j_session,
        AzureStorageQueueSchema(),
        queues,
        lastupdated=update_tag,
        AZURE_SUBSCRIPTION_ID=subscription_id,
=======
    ingest_queues = """
    UNWIND $queues_list as queue
    MERGE (q:AzureStorageQueue{id: queue.id})
    ON CREATE SET q.firstseen = timestamp(), q.type = queue.type
    SET q.name = queue.name,
    q.lastupdated = $azure_update_tag
    WITH q, queue
    MATCH (qs:AzureStorageQueueService{id: queue.service_id})
    MERGE (qs)-[r:CONTAINS]->(q)
    ON CREATE SET r.firstseen = timestamp()
    SET r.lastupdated = $azure_update_tag
    """

    run_write_query(
        neo4j_session,
        ingest_queues,
        queues_list=queues,
        azure_update_tag=update_tag,
>>>>>>> 1e190ca4
    )


@timeit
def sync_table_services_details(
    neo4j_session: neo4j.Session,
    credentials: Credentials,
    subscription_id: str,
    table_services: List[Dict],
    update_tag: int,
) -> None:
    table_services_details = get_table_services_details(
        credentials,
        subscription_id,
        table_services,
    )
    load_table_services_details(
        neo4j_session, table_services_details, subscription_id, update_tag
    )


@timeit
def get_table_services_details(
    credentials: Credentials,
    subscription_id: str,
    table_services: List[Dict],
) -> Generator[Any, Any, Any]:
    """
    Returning the tables with their respective table service id.
    """
    for table_service in table_services:
        tables = get_tables(credentials, subscription_id, table_service)
        yield table_service["id"], tables


@timeit
def get_tables(
    credentials: Credentials,
    subscription_id: str,
    table_service: Dict,
) -> List[Dict]:
    """
    Getting the tables from the table service.
    """
    try:
        client = get_client(credentials, subscription_id)
        tables = list(
            map(
                lambda x: x.as_dict(),
                client.table.list(
                    table_service["resource_group_name"],
                    table_service["storage_account_name"],
                ),
            ),
        )

    except ClientAuthenticationError as e:
        logger.warning(f"Client Authentication Error while retrieving tables - {e}")
        return []
    except ResourceNotFoundError as e:
        logger.warning(f"Table resource not found error - {e}")
        return []
    except HttpResponseError as e:
        logger.warning(f"Error while retrieving tables - {e}")
        return []

    return tables


@timeit
def load_table_services_details(
    neo4j_session: neo4j.Session,
    details: List[Tuple[Any, Any]],
    subscription_id: str,
    update_tag: int,
) -> None:
    """
    Create dictionary for the table so we can import them in a single query
    """
    tables: List[Dict] = []

    for table_service_id, table in details:
        if len(table) > 0:
            for t in table:
                t["service_id"] = table_service_id
            tables.extend(table)

    _load_tables(neo4j_session, tables, subscription_id, update_tag)


@timeit
def _load_tables(
    neo4j_session: neo4j.Session,
    tables: List[Dict],
    subscription_id: str,
    update_tag: int,
) -> None:
    """
    Ingest Table details into neo4j.
    """
<<<<<<< HEAD
    load(
        neo4j_session,
        AzureStorageTableSchema(),
        tables,
        lastupdated=update_tag,
        AZURE_SUBSCRIPTION_ID=subscription_id,
=======
    ingest_tables = """
    UNWIND $tables_list as table
    MERGE (t:AzureStorageTable{id: table.id})
    ON CREATE SET t.firstseen = timestamp(), t.type = table.type
    SET t.name = table.name,
    t.tablename = table.table_name,
    t.lastupdated = $azure_update_tag
    WITH t, table
    MATCH (ts:AzureStorageTableService{id: table.service_id})
    MERGE (ts)-[r:CONTAINS]->(t)
    ON CREATE SET r.firstseen = timestamp()
    SET r.lastupdated = $azure_update_tag
    """

    run_write_query(
        neo4j_session,
        ingest_tables,
        tables_list=tables,
        azure_update_tag=update_tag,
>>>>>>> 1e190ca4
    )


@timeit
def sync_file_services_details(
    neo4j_session: neo4j.Session,
    credentials: Credentials,
    subscription_id: str,
    file_services: List[Dict],
    update_tag: int,
) -> None:
    file_services_details = get_file_services_details(
        credentials,
        subscription_id,
        file_services,
    )
    load_file_services_details(
        neo4j_session, file_services_details, subscription_id, update_tag
    )


@timeit
def get_file_services_details(
    credentials: Credentials,
    subscription_id: str,
    file_services: List[Dict],
) -> Generator[Any, Any, Any]:
    """
    Returning the shares with their respective file service id.
    """
    for file_service in file_services:
        shares = get_shares(credentials, subscription_id, file_service)
        yield file_service["id"], shares


@timeit
def get_shares(
    credentials: Credentials,
    subscription_id: str,
    file_service: Dict,
) -> List[Dict]:
    """
    Getting the shares from the file service.
    """
    try:
        client = get_client(credentials, subscription_id)
        shares = list(
            map(
                lambda x: x.as_dict(),
                client.file_shares.list(
                    file_service["resource_group_name"],
                    file_service["storage_account_name"],
                ),
            ),
        )

    except ClientAuthenticationError as e:
        logger.warning(f"Client Authentication Error while retrieving tables - {e}")
        return []
    except ResourceNotFoundError as e:
        logger.warning(f"Table resource not found error - {e}")
        return []
    except HttpResponseError as e:
        logger.warning(f"Error while retrieving file shares - {e}")
        return []

    return shares


@timeit
def load_file_services_details(
    neo4j_session: neo4j.Session,
    details: List[Tuple[Any, Any]],
    subscription_id: str,
    update_tag: int,
) -> None:
    """
    Create dictionary for the shares so we can import them in a single query
    """
    shares: List[Dict] = []

    for file_service_id, share in details:
        if len(share) > 0:
            for s in share:
                s["service_id"] = file_service_id
            shares.extend(share)

    _load_shares(neo4j_session, shares, subscription_id, update_tag)


@timeit
def _load_shares(
    neo4j_session: neo4j.Session,
    shares: List[Dict],
    subscription_id: str,
    update_tag: int,
) -> None:
    """
    Ingest Share details into neo4j.
    """
<<<<<<< HEAD
    load(
        neo4j_session,
        AzureStorageFileShareSchema(),
        shares,
        lastupdated=update_tag,
        AZURE_SUBSCRIPTION_ID=subscription_id,
=======
    ingest_shares = """
    UNWIND $shares_list as s
    MERGE (share:AzureStorageFileShare{id: s.id})
    ON CREATE SET share.firstseen = timestamp(), share.type = s.type
    SET share.name = s.name,
    share.lastupdated = $azure_update_tag,
    share.lastmodifiedtime = s.last_modified_time,
    share.sharequota = s.share_quota,
    share.accesstier = s.access_tier,
    share.deleted = s.deleted,
    share.accesstierchangetime = s.access_tier_change_time,
    share.accesstierstatus = s.access_tier_status,
    share.deletedtime = s.deleted_time,
    share.enabledprotocols = s.enabled_protocols,
    share.remainingretentiondays = s.remaining_retention_days,
    share.shareusagebytes = s.share_usage_bytes,
    share.version = s.version
    WITH share, s
    MATCH (fs:AzureStorageFileService{id: s.service_id})
    MERGE (fs)-[r:CONTAINS]->(share)
    ON CREATE SET r.firstseen = timestamp()
    SET r.lastupdated = $azure_update_tag
    """

    run_write_query(
        neo4j_session,
        ingest_shares,
        shares_list=shares,
        azure_update_tag=update_tag,
>>>>>>> 1e190ca4
    )


@timeit
def sync_blob_services_details(
    neo4j_session: neo4j.Session,
    credentials: Credentials,
    subscription_id: str,
    blob_services: List[Dict],
    update_tag: int,
) -> None:
    blob_services_details = get_blob_services_details(
        credentials,
        subscription_id,
        blob_services,
    )
    load_blob_services_details(
        neo4j_session, blob_services_details, subscription_id, update_tag
    )


@timeit
def get_blob_services_details(
    credentials: Credentials,
    subscription_id: str,
    blob_services: List[Dict],
) -> Generator[Any, Any, Any]:
    """
    Returning the blob containers with their respective blob service id.
    """
    for blob_service in blob_services:
        blob_containers = get_blob_containers(
            credentials,
            subscription_id,
            blob_service,
        )
        yield blob_service["id"], blob_containers


@timeit
def get_blob_containers(
    credentials: Credentials,
    subscription_id: str,
    blob_service: Dict,
) -> List[Dict]:
    """
    Getting the blob containers from the blob service.
    """
    try:
        client = get_client(credentials, subscription_id)
        blob_containers = list(
            map(
                lambda x: x.as_dict(),
                client.blob_containers.list(
                    blob_service["resource_group_name"],
                    blob_service["storage_account_name"],
                ),
            ),
        )

    except ClientAuthenticationError as e:
        logger.warning(
            f"Client Authentication Error while retrieving blob containers - {e}",
        )
        return []
    except ResourceNotFoundError as e:
        logger.warning(f"Blob containers resource not found error - {e}")
        return []
    except HttpResponseError as e:
        logger.warning(f"Error while retrieving blob containers - {e}")
        return []

    return blob_containers


@timeit
def load_blob_services_details(
    neo4j_session: neo4j.Session,
    details: List[Tuple[Any, Any]],
    subscription_id: str,
    update_tag: int,
) -> None:
    """
    Create dictionary for the blob containers so we can import them in a single query
    """
    blob_containers: List[Dict] = []

    for blob_service_id, container in details:
        if len(container) > 0:
            for c in container:
                c["service_id"] = blob_service_id
            blob_containers.extend(container)

    _load_blob_containers(neo4j_session, blob_containers, subscription_id, update_tag)


@timeit
def _load_blob_containers(
    neo4j_session: neo4j.Session,
    blob_containers: List[Dict],
    subscription_id: str,
    update_tag: int,
) -> None:
    """
    Ingest Blob Container details into neo4j.
    """
<<<<<<< HEAD
    load(
        neo4j_session,
        AzureStorageBlobContainerSchema(),
        blob_containers,
        lastupdated=update_tag,
        AZURE_SUBSCRIPTION_ID=subscription_id,
=======
    ingest_blob_containers = """
    UNWIND $blob_containers_list as blob
    MERGE (bc:AzureStorageBlobContainer{id: blob.id})
    ON CREATE SET bc.firstseen = timestamp(), bc.type = blob.type
    SET bc.name = blob.name,
    bc.lastupdated = $azure_update_tag,
    bc.deleted = blob.deleted,
    bc.deletedtime = blob.deleted_time,
    bc.defaultencryptionscope = blob.default_encryption_scope,
    bc.publicaccess = blob.public_access,
    bc.leasestatus = blob.lease_status,
    bc.leasestate = blob.lease_state,
    bc.lastmodifiedtime = blob.last_modified_time,
    bc.remainingretentiondays = blob.remaining_retention_days,
    bc.version = blob.version,
    bc.hasimmutabilitypolicy = blob.has_immutability_policy,
    bc.haslegalhold = blob.has_legal_hold,
    bc.leaseduration = blob.leaseDuration
    WITH bc, blob
    MATCH (bs:AzureStorageBlobService{id: blob.service_id})
    MERGE (bs)-[r:CONTAINS]->(bc)
    ON CREATE SET r.firstseen = timestamp()
    SET r.lastupdated = $azure_update_tag
    """

    run_write_query(
        neo4j_session,
        ingest_blob_containers,
        blob_containers_list=blob_containers,
        azure_update_tag=update_tag,
>>>>>>> 1e190ca4
    )


@timeit
def cleanup_azure_storage_accounts(
    neo4j_session: neo4j.Session,
    common_job_parameters: Dict,
) -> None:
    for node in (
        AzureStorageAccountSchema,
        AzureStorageBlobServiceSchema,
        AzureStorageFileServiceSchema,
        AzureStorageQueueServiceSchema,
        AzureStorageTableServiceSchema,
        AzureStorageFileShareSchema,
        AzureStorageQueueSchema,
        AzureStorageTableSchema,
        AzureStorageBlobContainerSchema,
    ):
        GraphJob.from_node_schema(node(), common_job_parameters).run(
            neo4j_session,
        )


@timeit
def cleanup_azure_storage_tags(
    neo4j_session: neo4j.Session,
    common_job_parameters: Dict,
) -> None:
    """
    Delete stale Azure Storage Tags that are scoped to the current subscription.
    Uses the sub-resource relationship to only clean tags belonging to this subscription.
    """
    GraphJob.from_node_schema(AzureStorageTagsSchema(), common_job_parameters).run(
        neo4j_session
    )


@timeit
def sync(
    neo4j_session: neo4j.Session,
    credentials: Credentials,
    subscription_id: str,
    sync_tag: int,
    common_job_parameters: Dict,
) -> None:
    logger.info("Syncing Azure Storage for subscription '%s'.", subscription_id)
    storage_account_list = get_storage_account_list(credentials, subscription_id)
    load_storage_account_data(
        neo4j_session,
        subscription_id,
        storage_account_list,
        sync_tag,
    )
    load_storage_tags(neo4j_session, subscription_id, storage_account_list, sync_tag)
    sync_storage_account_details(
        neo4j_session,
        credentials,
        subscription_id,
        storage_account_list,
        sync_tag,
    )
    cleanup_azure_storage_accounts(neo4j_session, common_job_parameters)
    cleanup_azure_storage_tags(neo4j_session, common_job_parameters)<|MERGE_RESOLUTION|>--- conflicted
+++ resolved
@@ -12,7 +12,6 @@
 from azure.mgmt.storage import StorageManagementClient
 
 from cartography.client.core.tx import load
-<<<<<<< HEAD
 from cartography.graph.job import GraphJob
 from cartography.models.azure.storage.account import AzureStorageAccountSchema
 from cartography.models.azure.storage.blobcontainer import (
@@ -25,13 +24,6 @@
 from cartography.models.azure.storage.queueservice import AzureStorageQueueServiceSchema
 from cartography.models.azure.storage.table import AzureStorageTableSchema
 from cartography.models.azure.storage.tableservice import AzureStorageTableServiceSchema
-=======
-from cartography.client.core.tx import run_write_query
-from cartography.graph.job import GraphJob
-from cartography.intel.azure.util.tag import transform_tags
-from cartography.models.azure.tags.storage_tag import AzureStorageTagsSchema
-from cartography.util import run_cleanup_job
->>>>>>> 1e190ca4
 from cartography.util import timeit
 
 from .util.credentials import Credentials
@@ -92,45 +84,11 @@
     storage_account_list: List[Dict],
     azure_update_tag: int,
 ) -> None:
-<<<<<<< HEAD
     load(
         neo4j_session,
         AzureStorageAccountSchema(),
         storage_account_list,
         lastupdated=azure_update_tag,
-=======
-    """
-    Ingest Storage Account details into neo4j.
-    """
-    ingest_storage_account = """
-    UNWIND $storage_accounts_list as account
-    MERGE (s:AzureStorageAccount{id: account.id})
-    ON CREATE SET s.firstseen = timestamp(),
-    s.type = account.type, s.resourcegroup = account.resourceGroup,
-    s.location = account.location
-    SET s.lastupdated = $azure_update_tag,
-    s.kind = account.kind,
-    s.name = account.name,
-    s.creationtime = account.creation_time,
-    s.hnsenabled = account.is_hns_enabled,
-    s.primarylocation = account.primary_location,
-    s.secondarylocation = account.secondary_location,
-    s.provisioningstate = account.provisioning_state,
-    s.statusofprimary = account.status_of_primary,
-    s.statusofsecondary = account.status_of_secondary,
-    s.supportshttpstrafficonly = account.enable_https_traffic_only
-    WITH s
-    MATCH (owner:AzureSubscription{id: $AZURE_SUBSCRIPTION_ID})
-    MERGE (owner)-[r:RESOURCE]->(s)
-    ON CREATE SET r.firstseen = timestamp()
-    SET r.lastupdated = $azure_update_tag
-    """
-
-    run_write_query(
-        neo4j_session,
-        ingest_storage_account,
-        storage_accounts_list=storage_account_list,
->>>>>>> 1e190ca4
         AZURE_SUBSCRIPTION_ID=subscription_id,
     )
 
@@ -422,36 +380,12 @@
     subscription_id: str,
     update_tag: int,
 ) -> None:
-<<<<<<< HEAD
     load(
         neo4j_session,
         AzureStorageQueueServiceSchema(),
         queue_services,
         lastupdated=update_tag,
         AZURE_SUBSCRIPTION_ID=subscription_id,
-=======
-    """
-    Ingest Queue Service details into neo4j.
-    """
-    ingest_queue_services = """
-    UNWIND $queue_services_list as qservice
-    MERGE (qs:AzureStorageQueueService{id: qservice.id})
-    ON CREATE SET qs.firstseen = timestamp(), qs.type = qservice.type
-    SET qs.name = qservice.name,
-    qs.lastupdated = $azure_update_tag
-    WITH qs, qservice
-    MATCH (s:AzureStorageAccount{id: qservice.storage_account_id})
-    MERGE (s)-[r:USES]->(qs)
-    ON CREATE SET r.firstseen = timestamp()
-    SET r.lastupdated = $azure_update_tag
-    """
-
-    run_write_query(
-        neo4j_session,
-        ingest_queue_services,
-        queue_services_list=queue_services,
-        azure_update_tag=update_tag,
->>>>>>> 1e190ca4
     )
 
 
@@ -462,36 +396,12 @@
     subscription_id: str,
     update_tag: int,
 ) -> None:
-<<<<<<< HEAD
     load(
         neo4j_session,
         AzureStorageTableServiceSchema(),
         table_services,
         lastupdated=update_tag,
         AZURE_SUBSCRIPTION_ID=subscription_id,
-=======
-    """
-    Ingest Table Service details into neo4j.
-    """
-    ingest_table_services = """
-    UNWIND $table_services_list as tservice
-    MERGE (ts:AzureStorageTableService{id: tservice.id})
-    ON CREATE SET ts.firstseen = timestamp(), ts.type = tservice.type
-    SET ts.name = tservice.name,
-    ts.lastupdated = $azure_update_tag
-    WITH ts, tservice
-    MATCH (s:AzureStorageAccount{id: tservice.storage_account_id})
-    MERGE (s)-[r:USES]->(ts)
-    ON CREATE SET r.firstseen = timestamp()
-    SET r.lastupdated = $azure_update_tag
-    """
-
-    run_write_query(
-        neo4j_session,
-        ingest_table_services,
-        table_services_list=table_services,
-        azure_update_tag=update_tag,
->>>>>>> 1e190ca4
     )
 
 
@@ -502,36 +412,12 @@
     subscription_id: str,
     update_tag: int,
 ) -> None:
-<<<<<<< HEAD
     load(
         neo4j_session,
         AzureStorageFileServiceSchema(),
         file_services,
         lastupdated=update_tag,
         AZURE_SUBSCRIPTION_ID=subscription_id,
-=======
-    """
-    Ingest File Service details into neo4j.
-    """
-    ingest_file_services = """
-    UNWIND $file_services_list as fservice
-    MERGE (fs:AzureStorageFileService{id: fservice.id})
-    ON CREATE SET fs.firstseen = timestamp(), fs.type = fservice.type
-    SET fs.name = fservice.name,
-    fs.lastupdated = $azure_update_tag
-    WITH fs, fservice
-    MATCH (s:AzureStorageAccount{id: fservice.storage_account_id})
-    MERGE (s)-[r:USES]->(fs)
-    ON CREATE SET r.firstseen = timestamp()
-    SET r.lastupdated = $azure_update_tag
-    """
-
-    run_write_query(
-        neo4j_session,
-        ingest_file_services,
-        file_services_list=file_services,
-        azure_update_tag=update_tag,
->>>>>>> 1e190ca4
     )
 
 
@@ -542,36 +428,12 @@
     subscription_id: str,
     update_tag: int,
 ) -> None:
-<<<<<<< HEAD
     load(
         neo4j_session,
         AzureStorageBlobServiceSchema(),
         blob_services,
         lastupdated=update_tag,
         AZURE_SUBSCRIPTION_ID=subscription_id,
-=======
-    """
-    Ingest Blob Service details into neo4j.
-    """
-    ingest_blob_services = """
-    UNWIND $blob_services_list as bservice
-    MERGE (bs:AzureStorageBlobService{id: bservice.id})
-    ON CREATE SET bs.firstseen = timestamp(), bs.type = bservice.type
-    SET bs.name = bservice.name,
-    bs.lastupdated = $azure_update_tag
-    WITH bs, bservice
-    MATCH (s:AzureStorageAccount{id: bservice.storage_account_id})
-    MERGE (s)-[r:USES]->(bs)
-    ON CREATE SET r.firstseen = timestamp()
-    SET r.lastupdated = $azure_update_tag
-    """
-
-    run_write_query(
-        neo4j_session,
-        ingest_blob_services,
-        blob_services_list=blob_services,
-        azure_update_tag=update_tag,
->>>>>>> 1e190ca4
     )
 
 
@@ -672,33 +534,12 @@
     """
     Ingest Queue details into neo4j.
     """
-<<<<<<< HEAD
     load(
         neo4j_session,
         AzureStorageQueueSchema(),
         queues,
         lastupdated=update_tag,
         AZURE_SUBSCRIPTION_ID=subscription_id,
-=======
-    ingest_queues = """
-    UNWIND $queues_list as queue
-    MERGE (q:AzureStorageQueue{id: queue.id})
-    ON CREATE SET q.firstseen = timestamp(), q.type = queue.type
-    SET q.name = queue.name,
-    q.lastupdated = $azure_update_tag
-    WITH q, queue
-    MATCH (qs:AzureStorageQueueService{id: queue.service_id})
-    MERGE (qs)-[r:CONTAINS]->(q)
-    ON CREATE SET r.firstseen = timestamp()
-    SET r.lastupdated = $azure_update_tag
-    """
-
-    run_write_query(
-        neo4j_session,
-        ingest_queues,
-        queues_list=queues,
-        azure_update_tag=update_tag,
->>>>>>> 1e190ca4
     )
 
 
@@ -799,34 +640,12 @@
     """
     Ingest Table details into neo4j.
     """
-<<<<<<< HEAD
     load(
         neo4j_session,
         AzureStorageTableSchema(),
         tables,
         lastupdated=update_tag,
         AZURE_SUBSCRIPTION_ID=subscription_id,
-=======
-    ingest_tables = """
-    UNWIND $tables_list as table
-    MERGE (t:AzureStorageTable{id: table.id})
-    ON CREATE SET t.firstseen = timestamp(), t.type = table.type
-    SET t.name = table.name,
-    t.tablename = table.table_name,
-    t.lastupdated = $azure_update_tag
-    WITH t, table
-    MATCH (ts:AzureStorageTableService{id: table.service_id})
-    MERGE (ts)-[r:CONTAINS]->(t)
-    ON CREATE SET r.firstseen = timestamp()
-    SET r.lastupdated = $azure_update_tag
-    """
-
-    run_write_query(
-        neo4j_session,
-        ingest_tables,
-        tables_list=tables,
-        azure_update_tag=update_tag,
->>>>>>> 1e190ca4
     )
 
 
@@ -927,44 +746,12 @@
     """
     Ingest Share details into neo4j.
     """
-<<<<<<< HEAD
     load(
         neo4j_session,
         AzureStorageFileShareSchema(),
         shares,
         lastupdated=update_tag,
         AZURE_SUBSCRIPTION_ID=subscription_id,
-=======
-    ingest_shares = """
-    UNWIND $shares_list as s
-    MERGE (share:AzureStorageFileShare{id: s.id})
-    ON CREATE SET share.firstseen = timestamp(), share.type = s.type
-    SET share.name = s.name,
-    share.lastupdated = $azure_update_tag,
-    share.lastmodifiedtime = s.last_modified_time,
-    share.sharequota = s.share_quota,
-    share.accesstier = s.access_tier,
-    share.deleted = s.deleted,
-    share.accesstierchangetime = s.access_tier_change_time,
-    share.accesstierstatus = s.access_tier_status,
-    share.deletedtime = s.deleted_time,
-    share.enabledprotocols = s.enabled_protocols,
-    share.remainingretentiondays = s.remaining_retention_days,
-    share.shareusagebytes = s.share_usage_bytes,
-    share.version = s.version
-    WITH share, s
-    MATCH (fs:AzureStorageFileService{id: s.service_id})
-    MERGE (fs)-[r:CONTAINS]->(share)
-    ON CREATE SET r.firstseen = timestamp()
-    SET r.lastupdated = $azure_update_tag
-    """
-
-    run_write_query(
-        neo4j_session,
-        ingest_shares,
-        shares_list=shares,
-        azure_update_tag=update_tag,
->>>>>>> 1e190ca4
     )
 
 
@@ -1071,45 +858,12 @@
     """
     Ingest Blob Container details into neo4j.
     """
-<<<<<<< HEAD
     load(
         neo4j_session,
         AzureStorageBlobContainerSchema(),
         blob_containers,
         lastupdated=update_tag,
         AZURE_SUBSCRIPTION_ID=subscription_id,
-=======
-    ingest_blob_containers = """
-    UNWIND $blob_containers_list as blob
-    MERGE (bc:AzureStorageBlobContainer{id: blob.id})
-    ON CREATE SET bc.firstseen = timestamp(), bc.type = blob.type
-    SET bc.name = blob.name,
-    bc.lastupdated = $azure_update_tag,
-    bc.deleted = blob.deleted,
-    bc.deletedtime = blob.deleted_time,
-    bc.defaultencryptionscope = blob.default_encryption_scope,
-    bc.publicaccess = blob.public_access,
-    bc.leasestatus = blob.lease_status,
-    bc.leasestate = blob.lease_state,
-    bc.lastmodifiedtime = blob.last_modified_time,
-    bc.remainingretentiondays = blob.remaining_retention_days,
-    bc.version = blob.version,
-    bc.hasimmutabilitypolicy = blob.has_immutability_policy,
-    bc.haslegalhold = blob.has_legal_hold,
-    bc.leaseduration = blob.leaseDuration
-    WITH bc, blob
-    MATCH (bs:AzureStorageBlobService{id: blob.service_id})
-    MERGE (bs)-[r:CONTAINS]->(bc)
-    ON CREATE SET r.firstseen = timestamp()
-    SET r.lastupdated = $azure_update_tag
-    """
-
-    run_write_query(
-        neo4j_session,
-        ingest_blob_containers,
-        blob_containers_list=blob_containers,
-        azure_update_tag=update_tag,
->>>>>>> 1e190ca4
     )
 
 
