--- conflicted
+++ resolved
@@ -7,11 +7,6 @@
 from cartography.client.core.tx import load
 from cartography.graph.job import GraphJob
 from cartography.models.azure.principal import AzurePrincipalSchema
-<<<<<<< HEAD
-from cartography.models.azure.tenant import AzureTenantSchema
-from cartography.util import timeit
-=======
->>>>>>> 1e190ca4
 
 # Import the new, separated schemas
 from cartography.models.azure.tenant import AzureTenantSchema
@@ -27,27 +22,11 @@
     current_user: Optional[str],
     update_tag: int,
 ) -> None:
-<<<<<<< HEAD
-    load(
-        neo4j_session,
-        AzureTenantSchema(),
-        [{"id": tenant_id}],
-        lastupdated=update_tag,
-    )
-    load(
-        neo4j_session,
-        AzurePrincipalSchema(),
-        [{"current_user": current_user}],
-        lastupdated=update_tag,
-        AZURE_TENANT_ID=tenant_id,
-    )
-=======
     """
     Ingest the Azure Tenant and, if available, the Azure Principal into Neo4j.
     """
     tenant_data = {"id": tenant_id}
     load(neo4j_session, AzureTenantSchema(), [tenant_data], lastupdated=update_tag)
->>>>>>> 1e190ca4
 
     if current_user:
         principal_data = {"id": current_user}
@@ -59,14 +38,6 @@
             TENANT_ID=tenant_id,
         )
 
-<<<<<<< HEAD
-def cleanup(neo4j_session: neo4j.Session, common_job_parameters: Dict) -> None:
-    GraphJob.from_node_schema(AzurePrincipalSchema(), common_job_parameters).run(
-        neo4j_session,
-    )
-    GraphJob.from_node_schema(AzureTenantSchema(), common_job_parameters).run(
-        neo4j_session,
-=======
 
 @timeit
 def cleanup_azure_tenant(
@@ -80,7 +51,6 @@
     )
     GraphJob.from_node_schema(AzurePrincipalSchema(), common_job_parameters).run(
         neo4j_session
->>>>>>> 1e190ca4
     )
 
 
