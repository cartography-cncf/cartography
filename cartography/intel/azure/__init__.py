--- conflicted
+++ resolved
@@ -11,11 +11,8 @@
 from . import compute
 from . import container_instances
 from . import cosmosdb
-<<<<<<< HEAD
 from . import event_hub
-=======
 from . import data_lake
->>>>>>> ffeda28b
 from . import functions
 from . import logic_apps
 from . import resource_groups
@@ -99,11 +96,14 @@
         update_tag,
         common_job_parameters,
     )
-<<<<<<< HEAD
-    event_hub.sync(
-=======
+    event_hub.sync( 
+        neo4j_session,
+        credentials,
+        subscription_id,
+        update_tag,
+        common_job_parameters,
+    )
     data_lake.sync(
->>>>>>> ffeda28b
         neo4j_session,
         credentials,
         subscription_id,
