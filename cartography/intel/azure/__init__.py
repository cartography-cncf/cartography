import logging
from typing import Dict
from typing import List

import neo4j

from cartography.config import Config
from cartography.util import timeit

from . import app_service
from . import compute
from . import container_instances
from . import cosmosdb
from . import data_lake
from . import functions
from . import logic_apps
from . import monitor
from . import permission_relationships
from . import rbac
from . import resource_groups
from . import security_center
from . import sql
from . import storage
from . import subscription
from . import synapse
from . import tenant
from .util.credentials import Authenticator
from .util.credentials import Credentials

logger = logging.getLogger(__name__)


def _sync_one_subscription(
    neo4j_session: neo4j.Session,
    credentials: Credentials,
    subscription_id: str,
    update_tag: int,
    common_job_parameters: Dict,
) -> None:
    container_instances.sync(
        neo4j_session,
        credentials,
        subscription_id,
        update_tag,
        common_job_parameters,
    )
    compute.sync(
        neo4j_session,
        credentials.credential,
        subscription_id,
        update_tag,
        common_job_parameters,
    )
    cosmosdb.sync(
        neo4j_session,
        credentials.credential,
        subscription_id,
        update_tag,
        common_job_parameters,
    )
    app_service.sync(
        neo4j_session,
        credentials,
        subscription_id,
        update_tag,
        common_job_parameters,
    )
    functions.sync(
        neo4j_session,
        credentials,
        subscription_id,
        update_tag,
        common_job_parameters,
    )
    logic_apps.sync(
        neo4j_session,
        credentials,
        subscription_id,
        update_tag,
        common_job_parameters,
    )
    rbac.sync(
        neo4j_session,
        credentials,
        subscription_id,
        update_tag,
        common_job_parameters,
    )
    sql.sync(
        neo4j_session,
        credentials.credential,
        subscription_id,
        update_tag,
        common_job_parameters,
    )
    storage.sync(
        neo4j_session,
        credentials.credential,
        subscription_id,
        update_tag,
        common_job_parameters,
    )
    resource_groups.sync(
        neo4j_session,
        credentials,
        subscription_id,
        update_tag,
        common_job_parameters,
    )
    data_lake.sync(
        neo4j_session,
        credentials,
        subscription_id,
        update_tag,
        common_job_parameters,
    )
<<<<<<< HEAD
    synapse.sync(
=======
    monitor.sync(
>>>>>>> fb90f6bc
        neo4j_session,
        credentials,
        subscription_id,
        update_tag,
        common_job_parameters,
    )
<<<<<<< HEAD
=======
    security_center.sync(
        neo4j_session,
        credentials,
        subscription_id,
        update_tag,
        common_job_parameters,
    )
    permission_relationships.sync(
        neo4j_session,
        subscription_id,
        update_tag,
        common_job_parameters,
    )
>>>>>>> fb90f6bc


def _sync_tenant(
    neo4j_session: neo4j.Session,
    credentials: Credentials,
    update_tag: int,
    common_job_parameters: Dict,
) -> None:
    logger.info("Syncing Azure Tenant: %s", credentials.tenant_id)
    tenant.sync(neo4j_session, credentials.tenant_id, None, update_tag, common_job_parameters)  # type: ignore


def _sync_multiple_subscriptions(
    neo4j_session: neo4j.Session,
    credentials: Credentials,
    tenant_id: str,
    subscriptions: List[Dict],
    update_tag: int,
    common_job_parameters: Dict,
) -> None:
    logger.info("Syncing Azure subscriptions")

    subscription.sync(
        neo4j_session,
        tenant_id,
        subscriptions,
        update_tag,
        common_job_parameters,
    )

    for sub in subscriptions:
        logger.info("Syncing Azure Subscription with ID '%s'", sub["subscriptionId"])
        common_job_parameters["AZURE_SUBSCRIPTION_ID"] = sub["subscriptionId"]

        _sync_one_subscription(
            neo4j_session,
            credentials,
            sub["subscriptionId"],
            update_tag,
            common_job_parameters,
        )

    del common_job_parameters["AZURE_SUBSCRIPTION_ID"]


@timeit
def start_azure_ingestion(neo4j_session: neo4j.Session, config: Config) -> None:
    common_job_parameters = {
        "UPDATE_TAG": config.update_tag,
        "permission_relationships_file": config.permission_relationships_file,
        "azure_permission_relationships_file": config.azure_permission_relationships_file,
    }

    try:
        if config.azure_sp_auth:
            credentials = Authenticator().authenticate_sp(
                config.azure_tenant_id,
                config.azure_client_id,
                config.azure_client_secret,
            )
        else:
            credentials = Authenticator().authenticate_cli()

    except Exception as e:
        logger.error(
            (
                "Unable to authenticate with Azure Service Principal, an error occurred: %s."
                "Make sure your credentials (CLI or Service Principal) are configured correctly."
            ),
            e,
        )
        return

    if not credentials:
        return

    common_job_parameters["TENANT_ID"] = credentials.tenant_id

    _sync_tenant(
        neo4j_session,
        credentials,
        config.update_tag,
        common_job_parameters,
    )
    if credentials.tenant_id:
        if config.azure_sync_all_subscriptions:
            subscriptions = subscription.get_all_azure_subscriptions(credentials)

        else:
            sub_id_to_sync = config.azure_subscription_id or credentials.subscription_id
            subscriptions = subscription.get_current_azure_subscription(
                credentials,
                sub_id_to_sync,
            )

        if not subscriptions:
            logger.warning(
                "No valid Azure credentials are found. No Azure subscriptions can be synced. Exiting Azure sync stage.",
            )
            return

        _sync_multiple_subscriptions(
            neo4j_session,
            credentials,
            credentials.tenant_id,
            subscriptions,
            config.update_tag,
            common_job_parameters,
        )<|MERGE_RESOLUTION|>--- conflicted
+++ resolved
@@ -114,19 +114,20 @@
         update_tag,
         common_job_parameters,
     )
-<<<<<<< HEAD
     synapse.sync(
-=======
+        neo4j_session,
+        credentials,
+        subscription_id,
+        update_tag,
+        common_job_parameters,
+    )
     monitor.sync(
->>>>>>> fb90f6bc
-        neo4j_session,
-        credentials,
-        subscription_id,
-        update_tag,
-        common_job_parameters,
-    )
-<<<<<<< HEAD
-=======
+        neo4j_session,
+        credentials,
+        subscription_id,
+        update_tag,
+        common_job_parameters,
+    )
     security_center.sync(
         neo4j_session,
         credentials,
@@ -140,7 +141,6 @@
         update_tag,
         common_job_parameters,
     )
->>>>>>> fb90f6bc
 
 
 def _sync_tenant(
