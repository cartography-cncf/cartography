import logging
from typing import Dict
from typing import List

import neo4j

from cartography.config import Config
from cartography.util import timeit

from . import app_service
from . import compute
from . import container_instances
from . import cosmosdb
from . import data_lake
from . import functions
from . import logic_apps
<<<<<<< HEAD
from . import network
=======
from . import monitor
from . import permission_relationships
from . import rbac
>>>>>>> fb90f6bc
from . import resource_groups
from . import security_center
from . import sql
from . import storage
from . import subscription
from . import tenant
from .util.credentials import Authenticator
from .util.credentials import Credentials

logger = logging.getLogger(__name__)


def _sync_one_subscription(
    neo4j_session: neo4j.Session,
    credentials: Credentials,
    subscription_id: str,
    update_tag: int,
    common_job_parameters: Dict,
) -> None:
    container_instances.sync(
        neo4j_session,
        credentials,
        subscription_id,
        update_tag,
        common_job_parameters,
    )
    compute.sync(
        neo4j_session,
        credentials.credential,
        subscription_id,
        update_tag,
        common_job_parameters,
    )
    cosmosdb.sync(
        neo4j_session,
        credentials.credential,
        subscription_id,
        update_tag,
        common_job_parameters,
    )
    app_service.sync(
        neo4j_session,
        credentials,
        subscription_id,
        update_tag,
        common_job_parameters,
    )
    functions.sync(
        neo4j_session,
        credentials,
        subscription_id,
        update_tag,
        common_job_parameters,
    )
    logic_apps.sync(
        neo4j_session,
        credentials,
        subscription_id,
        update_tag,
        common_job_parameters,
    )
    rbac.sync(
        neo4j_session,
        credentials,
        subscription_id,
        update_tag,
        common_job_parameters,
    )
    sql.sync(
        neo4j_session,
        credentials.credential,
        subscription_id,
        update_tag,
        common_job_parameters,
    )
    storage.sync(
        neo4j_session,
        credentials.credential,
        subscription_id,
        update_tag,
        common_job_parameters,
    )
    resource_groups.sync(
        neo4j_session,
        credentials,
        subscription_id,
        update_tag,
        common_job_parameters,
    )
    data_lake.sync(
        neo4j_session,
        credentials,
        subscription_id,
        update_tag,
        common_job_parameters,
    )
<<<<<<< HEAD
    network.sync(
=======
    monitor.sync(
>>>>>>> fb90f6bc
        neo4j_session,
        credentials,
        subscription_id,
        update_tag,
        common_job_parameters,
    )
<<<<<<< HEAD
=======
    security_center.sync(
        neo4j_session,
        credentials,
        subscription_id,
        update_tag,
        common_job_parameters,
    )
    permission_relationships.sync(
        neo4j_session,
        subscription_id,
        update_tag,
        common_job_parameters,
    )
>>>>>>> fb90f6bc


def _sync_tenant(
    neo4j_session: neo4j.Session,
    credentials: Credentials,
    update_tag: int,
    common_job_parameters: Dict,
) -> None:
    logger.info("Syncing Azure Tenant: %s", credentials.tenant_id)
    tenant.sync(neo4j_session, credentials.tenant_id, None, update_tag, common_job_parameters)  # type: ignore


def _sync_multiple_subscriptions(
    neo4j_session: neo4j.Session,
    credentials: Credentials,
    tenant_id: str,
    subscriptions: List[Dict],
    update_tag: int,
    common_job_parameters: Dict,
) -> None:
    logger.info("Syncing Azure subscriptions")

    subscription.sync(
        neo4j_session,
        tenant_id,
        subscriptions,
        update_tag,
        common_job_parameters,
    )

    for sub in subscriptions:
        logger.info("Syncing Azure Subscription with ID '%s'", sub["subscriptionId"])
        common_job_parameters["AZURE_SUBSCRIPTION_ID"] = sub["subscriptionId"]

        _sync_one_subscription(
            neo4j_session,
            credentials,
            sub["subscriptionId"],
            update_tag,
            common_job_parameters,
        )

    del common_job_parameters["AZURE_SUBSCRIPTION_ID"]


@timeit
def start_azure_ingestion(neo4j_session: neo4j.Session, config: Config) -> None:
    common_job_parameters = {
        "UPDATE_TAG": config.update_tag,
        "permission_relationships_file": config.permission_relationships_file,
        "azure_permission_relationships_file": config.azure_permission_relationships_file,
    }

    try:
        if config.azure_sp_auth:
            credentials = Authenticator().authenticate_sp(
                config.azure_tenant_id,
                config.azure_client_id,
                config.azure_client_secret,
            )
        else:
            credentials = Authenticator().authenticate_cli()

    except Exception as e:
        logger.error(
            (
                "Unable to authenticate with Azure Service Principal, an error occurred: %s."
                "Make sure your credentials (CLI or Service Principal) are configured correctly."
            ),
            e,
        )
        return

    if not credentials:
        return

    common_job_parameters["TENANT_ID"] = credentials.tenant_id

    _sync_tenant(
        neo4j_session,
        credentials,
        config.update_tag,
        common_job_parameters,
    )
    if credentials.tenant_id:
        if config.azure_sync_all_subscriptions:
            subscriptions = subscription.get_all_azure_subscriptions(credentials)

        else:
            sub_id_to_sync = config.azure_subscription_id or credentials.subscription_id
            subscriptions = subscription.get_current_azure_subscription(
                credentials,
                sub_id_to_sync,
            )

        if not subscriptions:
            logger.warning(
                "No valid Azure credentials are found. No Azure subscriptions can be synced. Exiting Azure sync stage.",
            )
            return

        _sync_multiple_subscriptions(
            neo4j_session,
            credentials,
            credentials.tenant_id,
            subscriptions,
            config.update_tag,
            common_job_parameters,
        )<|MERGE_RESOLUTION|>--- conflicted
+++ resolved
@@ -14,13 +14,10 @@
 from . import data_lake
 from . import functions
 from . import logic_apps
-<<<<<<< HEAD
 from . import network
-=======
 from . import monitor
 from . import permission_relationships
 from . import rbac
->>>>>>> fb90f6bc
 from . import resource_groups
 from . import security_center
 from . import sql
@@ -117,19 +114,20 @@
         update_tag,
         common_job_parameters,
     )
-<<<<<<< HEAD
     network.sync(
-=======
+        neo4j_session,
+        credentials,
+        subscription_id,
+        update_tag,
+        common_job_parameters,
+    )
     monitor.sync(
->>>>>>> fb90f6bc
-        neo4j_session,
-        credentials,
-        subscription_id,
-        update_tag,
-        common_job_parameters,
-    )
-<<<<<<< HEAD
-=======
+        neo4j_session,
+        credentials,
+        subscription_id,
+        update_tag,
+        common_job_parameters,
+    )
     security_center.sync(
         neo4j_session,
         credentials,
@@ -143,7 +141,6 @@
         update_tag,
         common_job_parameters,
     )
->>>>>>> fb90f6bc
 
 
 def _sync_tenant(
