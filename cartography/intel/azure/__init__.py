import logging
from typing import Dict
from typing import List

import neo4j

from cartography.config import Config
from cartography.util import timeit

from . import app_service
from . import compute
from . import container_instances
from . import cosmosdb
from . import event_grid
from . import functions
from . import logic_apps
from . import resource_groups
from . import sql
from . import storage
from . import subscription
from . import tenant
from .util.credentials import Authenticator
from .util.credentials import Credentials

logger = logging.getLogger(__name__)


def _sync_one_subscription(
    neo4j_session: neo4j.Session,
    credentials: Credentials,
    subscription_id: str,
    update_tag: int,
    common_job_parameters: Dict,
) -> None:
    container_instances.sync(
        neo4j_session,
        credentials,
        subscription_id,
        update_tag,
        common_job_parameters,
    )
    compute.sync(
        neo4j_session,
        credentials.credential,
        subscription_id,
        update_tag,
        common_job_parameters,
    )
    cosmosdb.sync(
        neo4j_session,
        credentials.credential,
        subscription_id,
        update_tag,
        common_job_parameters,
    )
    app_service.sync(
        neo4j_session,
        credentials,
        subscription_id,
        update_tag,
        common_job_parameters,
    )
    functions.sync(
        neo4j_session,
        credentials,
        subscription_id,
        update_tag,
        common_job_parameters,
    )
<<<<<<< HEAD
    event_grid.sync(
=======
    logic_apps.sync(
>>>>>>> 435f732c
        neo4j_session,
        credentials,
        subscription_id,
        update_tag,
        common_job_parameters,
    )
    sql.sync(
        neo4j_session,
        credentials.credential,
        subscription_id,
        update_tag,
        common_job_parameters,
    )
    storage.sync(
        neo4j_session,
        credentials.credential,
        subscription_id,
        update_tag,
        common_job_parameters,
    )
    resource_groups.sync(
        neo4j_session,
        credentials,
        subscription_id,
        update_tag,
        common_job_parameters,
    )


def _sync_tenant(
    neo4j_session: neo4j.Session,
    credentials: Credentials,
    update_tag: int,
    common_job_parameters: Dict,
) -> None:
    logger.info("Syncing Azure Tenant: %s", credentials.tenant_id)
    tenant.sync(neo4j_session, credentials.tenant_id, None, update_tag, common_job_parameters)  # type: ignore


def _sync_multiple_subscriptions(
    neo4j_session: neo4j.Session,
    credentials: Credentials,
    tenant_id: str,
    subscriptions: List[Dict],
    update_tag: int,
    common_job_parameters: Dict,
) -> None:
    logger.info("Syncing Azure subscriptions")

    subscription.sync(
        neo4j_session,
        tenant_id,
        subscriptions,
        update_tag,
        common_job_parameters,
    )

    for sub in subscriptions:
        logger.info("Syncing Azure Subscription with ID '%s'", sub["subscriptionId"])
        common_job_parameters["AZURE_SUBSCRIPTION_ID"] = sub["subscriptionId"]

        _sync_one_subscription(
            neo4j_session,
            credentials,
            sub["subscriptionId"],
            update_tag,
            common_job_parameters,
        )

    del common_job_parameters["AZURE_SUBSCRIPTION_ID"]


@timeit
def start_azure_ingestion(neo4j_session: neo4j.Session, config: Config) -> None:
    common_job_parameters = {
        "UPDATE_TAG": config.update_tag,
        "permission_relationships_file": config.permission_relationships_file,
    }

    try:
        if config.azure_sp_auth:
            credentials = Authenticator().authenticate_sp(
                config.azure_tenant_id,
                config.azure_client_id,
                config.azure_client_secret,
            )
        else:
            credentials = Authenticator().authenticate_cli()

    except Exception as e:
        logger.error(
            (
                "Unable to authenticate with Azure Service Principal, an error occurred: %s."
                "Make sure your credentials (CLI or Service Principal) are configured correctly."
            ),
            e,
        )
        return

    if not credentials:
        return

    common_job_parameters["TENANT_ID"] = credentials.tenant_id

    _sync_tenant(
        neo4j_session,
        credentials,
        config.update_tag,
        common_job_parameters,
    )
    if credentials.tenant_id:
        if config.azure_sync_all_subscriptions:
            subscriptions = subscription.get_all_azure_subscriptions(credentials)

        else:
            sub_id_to_sync = config.azure_subscription_id or credentials.subscription_id
            subscriptions = subscription.get_current_azure_subscription(
                credentials,
                sub_id_to_sync,
            )

        if not subscriptions:
            logger.warning(
                "No valid Azure credentials are found. No Azure subscriptions can be synced. Exiting Azure sync stage.",
            )
            return

        _sync_multiple_subscriptions(
            neo4j_session,
            credentials,
            credentials.tenant_id,
            subscriptions,
            config.update_tag,
            common_job_parameters,
        )<|MERGE_RESOLUTION|>--- conflicted
+++ resolved
@@ -67,11 +67,14 @@
         update_tag,
         common_job_parameters,
     )
-<<<<<<< HEAD
-    event_grid.sync(
-=======
+    event_grid.sync( 
+        neo4j_session,
+        credentials,
+        subscription_id,
+        update_tag,
+        common_job_parameters,
+    )
     logic_apps.sync(
->>>>>>> 435f732c
         neo4j_session,
         credentials,
         subscription_id,
