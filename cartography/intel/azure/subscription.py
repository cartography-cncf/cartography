import logging
from typing import Dict
from typing import List

import neo4j
from azure.core.exceptions import HttpResponseError
from azure.mgmt.resource import SubscriptionClient

from .util.credentials import Credentials
from cartography.util import run_cleanup_job
from cartography.util import timeit

logger = logging.getLogger(__name__)


<<<<<<< HEAD
def get_all_azure_subscriptions(credentials):
=======
def get_all_azure_subscriptions(credentials: Credentials) -> List[Dict]:
>>>>>>> 8ce8d385
    try:
        # Create the client
        client = SubscriptionClient(credentials.arm_credentials)

        # Get all the accessible subscriptions
<<<<<<< HEAD
        subs = list(lambda x: x.as_dict(), client.subscriptions.list())

        if not subs:
            raise Exception('The provided credentials do not have access to any subscriptions')

        return subs

    except Exception as e:
        logger.warning("Error while retrieving subscriptions - {}".format(e))
        return []


def get_current_azure_subscription(credentials, subscription_id):
    try:
        # Create the client
        client = SubscriptionClient(credentials.arm_credentials)

        s = client.subscriptions.get(subscription_id)

        # Get all the accessible subscriptions
        subs = [s.as_dict()]
        # subs = [s]

        if not subs:
            raise Exception('The provided credentials do not have access to this subscription')

        return subs

    except Exception as e:
        logger.warning("Error while retrieving subscription info - {}".format(e))
        return []
=======
        subs = list(client.subscriptions.list())

    except HttpResponseError as e:
        logger.error(
            f'failed to fetch subscriptions for the credentials \
            The provided credentials do not have access to any subscriptions - \
            {e}'
        )

        return []

    subscriptions = []
    for sub in subs:
        subscriptions.append({
            'id': sub['id'],
            'subscriptionId': sub['subscriptionId'],
            'displayName': sub['displayName'],
            'state': sub['state'],
        })

    return subscriptions


def get_current_azure_subscription(credentials: Credentials, subscription_id: str) -> List[Dict]:
    try:
        # Create the client
        client = SubscriptionClient(credentials.arm_credentials)

        # Get all the accessible subscriptions
        sub = client.subscriptions.get(subscription_id)

    except HttpResponseError as e:
        logger.error(
            f'failed to fetch subscription for the credentials \
            The provided credentials do not have access to this subscription: {subscription_id} - \
            {e}'
        )

        return []

    return [
        {
            'id': sub.id,
            'subscriptionId': sub.subscription_id,
            'displayName': sub.display_name,
            'state': sub.state,
        },
    ]
>>>>>>> 8ce8d385


def load_azure_subscriptions(
    neo4j_session: neo4j.Session, tenant_id: str, subscriptions: List[Dict], update_tag: int,
) -> None:
    query = """
    MERGE (w:CloudanixWorkspace{id: {workspaceID}})
    SET w.lastupdated = {azure_update_tag}
    WITH w
    MERGE (at:AzureTenant{id: {tenantID}})
    ON CREATE SET at.firstseen = timestamp()
<<<<<<< HEAD
    SET at.lastupdated = {azure_update_tag}
    WITH w, at
    MERGE (w)-[o:OWNER]->(at)
    ON CREATE SET o.firstseen = timestamp()
    SET o.lastupdated = {azure_update_tag}
    MERGE (as:AzureSubscription{id: {id}})
    ON CREATE SET as.firstseen = timestamp(), as.subscriptionid = {subscriptionID}
    SET as.lastupdated = {azure_update_tag}, as.name = {name},
    as.state = {state}, as.authorizationsource={authorizationSource}
=======
    SET at.lastupdated = {update_tag}
    WITH at
    MERGE (as:AzureSubscription{id: {SUBSCRIPTION_ID}})
    ON CREATE SET as.firstseen = timestamp(), as.path = {SUBSCRIPTION_PATH}
    SET as.lastupdated = {update_tag}, as.name = {SUBSCRIPTION_NAME}, as.state = {SUBSCRIPTION_STATE}
>>>>>>> 8ce8d385
    WITH as, at
    MERGE (at)-[r:RESOURCE]->(as)
    ON CREATE SET r.firstseen = timestamp()
    SET r.lastupdated = {update_tag};
    """
    for sub in subscriptions:
        neo4j_session.run(
            query,
<<<<<<< HEAD
            workspaceID=common_job_parameters['WORKSPACE_ID'],
            tenantID=tenant_id,
            id=sub['subscription_id'],
            subscriptionID=sub['id'],
            name=sub['display_name'],
            state=sub['state'],
            authorizationSource=sub['authorization_source'],
            azure_update_tag=azure_update_tag,
=======
            TENANT_ID=tenant_id,
            SUBSCRIPTION_ID=sub['subscriptionId'],
            SUBSCRIPTION_PATH=sub['id'],
            SUBSCRIPTION_NAME=sub['displayName'],
            SUBSCRIPTION_STATE=sub['state'],
            update_tag=update_tag,
>>>>>>> 8ce8d385
        )


def cleanup(neo4j_session: neo4j.Session, common_job_parameters: Dict) -> None:
    run_cleanup_job('azure_subscriptions_cleanup.json', neo4j_session, common_job_parameters)


@timeit
def sync(
    neo4j_session: neo4j.Session, tenant_id: str, subscriptions: List[Dict], update_tag: int,
    common_job_parameters: Dict,
) -> None:
    load_azure_subscriptions(neo4j_session, tenant_id, subscriptions, update_tag)
    cleanup(neo4j_session, common_job_parameters)<|MERGE_RESOLUTION|>--- conflicted
+++ resolved
@@ -13,49 +13,12 @@
 logger = logging.getLogger(__name__)
 
 
-<<<<<<< HEAD
-def get_all_azure_subscriptions(credentials):
-=======
 def get_all_azure_subscriptions(credentials: Credentials) -> List[Dict]:
->>>>>>> 8ce8d385
     try:
         # Create the client
         client = SubscriptionClient(credentials.arm_credentials)
 
         # Get all the accessible subscriptions
-<<<<<<< HEAD
-        subs = list(lambda x: x.as_dict(), client.subscriptions.list())
-
-        if not subs:
-            raise Exception('The provided credentials do not have access to any subscriptions')
-
-        return subs
-
-    except Exception as e:
-        logger.warning("Error while retrieving subscriptions - {}".format(e))
-        return []
-
-
-def get_current_azure_subscription(credentials, subscription_id):
-    try:
-        # Create the client
-        client = SubscriptionClient(credentials.arm_credentials)
-
-        s = client.subscriptions.get(subscription_id)
-
-        # Get all the accessible subscriptions
-        subs = [s.as_dict()]
-        # subs = [s]
-
-        if not subs:
-            raise Exception('The provided credentials do not have access to this subscription')
-
-        return subs
-
-    except Exception as e:
-        logger.warning("Error while retrieving subscription info - {}".format(e))
-        return []
-=======
         subs = list(client.subscriptions.list())
 
     except HttpResponseError as e:
@@ -104,35 +67,19 @@
             'state': sub.state,
         },
     ]
->>>>>>> 8ce8d385
 
 
 def load_azure_subscriptions(
     neo4j_session: neo4j.Session, tenant_id: str, subscriptions: List[Dict], update_tag: int,
 ) -> None:
     query = """
-    MERGE (w:CloudanixWorkspace{id: {workspaceID}})
-    SET w.lastupdated = {azure_update_tag}
-    WITH w
-    MERGE (at:AzureTenant{id: {tenantID}})
+    MERGE (at:AzureTenant{id: {TENANT_ID}})
     ON CREATE SET at.firstseen = timestamp()
-<<<<<<< HEAD
-    SET at.lastupdated = {azure_update_tag}
-    WITH w, at
-    MERGE (w)-[o:OWNER]->(at)
-    ON CREATE SET o.firstseen = timestamp()
-    SET o.lastupdated = {azure_update_tag}
-    MERGE (as:AzureSubscription{id: {id}})
-    ON CREATE SET as.firstseen = timestamp(), as.subscriptionid = {subscriptionID}
-    SET as.lastupdated = {azure_update_tag}, as.name = {name},
-    as.state = {state}, as.authorizationsource={authorizationSource}
-=======
     SET at.lastupdated = {update_tag}
     WITH at
     MERGE (as:AzureSubscription{id: {SUBSCRIPTION_ID}})
     ON CREATE SET as.firstseen = timestamp(), as.path = {SUBSCRIPTION_PATH}
     SET as.lastupdated = {update_tag}, as.name = {SUBSCRIPTION_NAME}, as.state = {SUBSCRIPTION_STATE}
->>>>>>> 8ce8d385
     WITH as, at
     MERGE (at)-[r:RESOURCE]->(as)
     ON CREATE SET r.firstseen = timestamp()
@@ -141,23 +88,12 @@
     for sub in subscriptions:
         neo4j_session.run(
             query,
-<<<<<<< HEAD
-            workspaceID=common_job_parameters['WORKSPACE_ID'],
-            tenantID=tenant_id,
-            id=sub['subscription_id'],
-            subscriptionID=sub['id'],
-            name=sub['display_name'],
-            state=sub['state'],
-            authorizationSource=sub['authorization_source'],
-            azure_update_tag=azure_update_tag,
-=======
             TENANT_ID=tenant_id,
             SUBSCRIPTION_ID=sub['subscriptionId'],
             SUBSCRIPTION_PATH=sub['id'],
             SUBSCRIPTION_NAME=sub['displayName'],
             SUBSCRIPTION_STATE=sub['state'],
             update_tag=update_tag,
->>>>>>> 8ce8d385
         )
 
 
