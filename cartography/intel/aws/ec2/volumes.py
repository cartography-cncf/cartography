--- conflicted
+++ resolved
@@ -123,7 +123,10 @@
         neo4j_session: neo4j.Session, boto3_session: boto3.session.Session, regions: List[str],
         current_aws_account_id: str, update_tag: int, common_job_parameters: Dict,
 ) -> None:
-<<<<<<< HEAD
+    tic = time.perf_counter()
+
+    logger.info("Syncing volumes for account '%s', at %s.", current_aws_account_id, tic)
+
     transformed_data = []
     for region in regions:
         logger.debug("Syncing volumes for region '%s' in account '%s'.", region, current_aws_account_id)
@@ -144,19 +147,6 @@
     load_volumes(neo4j_session, transformed_data, current_aws_account_id, update_tag)
     load_volume_relationships(neo4j_session, transformed_data, update_tag)
     cleanup_volumes(neo4j_session, common_job_parameters)
-=======
-    tic = time.perf_counter()
-
-    logger.info("Syncing volumes for account '%s', at %s.", current_aws_account_id, tic)
-
-    for region in regions:
-        logger.debug("Syncing volumes for region '%s' in account '%s'.", region, current_aws_account_id)
-        data = get_volumes(boto3_session, region)
-        transformed_data = transform_volumes(data, region, current_aws_account_id)
-        load_volumes(neo4j_session, transformed_data, region, current_aws_account_id, update_tag)
-        load_volume_relationships(neo4j_session, transformed_data, update_tag)
-    cleanup_volumes(neo4j_session, common_job_parameters)
 
     toc = time.perf_counter()
-    print(f"Total Time to process volumes: {toc - tic:0.4f} seconds")
->>>>>>> 93b1c60a
+    print(f"Total Time to process volumes: {toc - tic:0.4f} seconds")