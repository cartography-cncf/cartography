import logging
from typing import Any
from typing import Dict
from typing import List

import boto3
import neo4j
from botocore.exceptions import ClientError

from cartography.client.core.tx import load
from cartography.client.core.tx import read_list_of_values_tx
from cartography.graph.job import GraphJob
from cartography.intel.aws.ec2.util import get_botocore_config
from cartography.models.aws.ec2.images import EC2ImageSchema
from cartography.util import aws_handle_regions
from cartography.util import timeit

logger = logging.getLogger(__name__)


@timeit
def get_images_in_use(
    neo4j_session: neo4j.Session,
    region: str,
    current_aws_account_id: str,
) -> List[str]:
    get_images_query = """
    CALL {
    MATCH (:AWSAccount{id: $AWS_ACCOUNT_ID})-[:RESOURCE]->(i:EC2Instance)
    WHERE i.region = $Region AND i.imageid IS NOT NULL
    RETURN i.imageid AS image
    UNION ALL
    MATCH (:AWSAccount{id: $AWS_ACCOUNT_ID})-[:RESOURCE]->(lc:LaunchConfiguration)
    WHERE lc.region = $Region AND lc.image_id IS NOT NULL
    RETURN lc.image_id AS image
    UNION ALL
    MATCH (:AWSAccount{id: $AWS_ACCOUNT_ID})-[:RESOURCE]->(ltv:LaunchTemplateVersion)
    WHERE ltv.region = $Region AND ltv.image_id IS NOT NULL
    RETURN ltv.image_id AS image
    }
    RETURN DISTINCT image;
    """
<<<<<<< HEAD
    results = neo4j_session.run(
        get_images_query,
        AWS_ACCOUNT_ID=current_aws_account_id,
        Region=region,
    )
    images = []
    for r in results:
        images.append(r["image"])
=======
    result = read_list_of_values_tx(
        neo4j_session, get_images_query,
        AWS_ACCOUNT_ID=current_aws_account_id, Region=region,
    )
    images = [str(image) for image in result]
>>>>>>> b68938f7
    return images


@timeit
@aws_handle_regions
def get_images(
    boto3_session: boto3.session.Session,
    region: str,
    image_ids: List[str],
) -> List[Dict]:
    client = boto3_session.client(
        "ec2",
        region_name=region,
        config=get_botocore_config(),
    )
    images = []
    self_images = []
    try:
<<<<<<< HEAD
        self_images = client.describe_images(Owners=["self"])["Images"]
        images.extend(self_images)
    except ClientError as e:
        logger.warning(f"Failed retrieve images for region - {region}. Error - {e}")
    try:
        if image_ids:
            image_ids = [image_id for image_id in image_ids if image_id is not None]
            images_in_use = client.describe_images(ImageIds=image_ids)["Images"]
            # Ensure we're not adding duplicates
            _ids = [image["ImageId"] for image in images]
            for image in images_in_use:
                if image["ImageId"] not in _ids:
                    images.append(image)
=======
        self_images = client.describe_images(Owners=['self'])['Images']
>>>>>>> b68938f7
    except ClientError as e:
        logger.warning(f"Failed retrieve self owned images for region - {region}. Error - {e}")
    images.extend(self_images)
    if image_ids:
        self_image_ids = {image['ImageId'] for image in images}
        # Go one by one to avoid losing all images if one fails
        for image in image_ids:
            if image in self_image_ids:
                continue
            try:
                public_images = client.describe_images(ImageIds=[image])['Images']
                images.extend(public_images)
            except ClientError as e:
                logger.warning(f"Failed retrieve image id {image} for region - {region}. Error - {e}")
    return images


@timeit
def load_images(
    neo4j_session: neo4j.Session,
    data: List[Dict[str, Any]],
    region: str,
    current_aws_account_id: str,
    update_tag: int,
) -> None:
    # AMI IDs are unique to each AWS Region. Hence we make an 'ID' string that is a combo of ImageId and region
    for image in data:
        image["ID"] = image["ImageId"] + "|" + region
    load(
        neo4j_session,
        EC2ImageSchema(),
        data,
        lastupdated=update_tag,
        Region=region,
        AWS_ID=current_aws_account_id,
    )


@timeit
def cleanup_images(
    neo4j_session: neo4j.Session,
    common_job_parameters: Dict[str, Any],
) -> None:
    cleanup_job = GraphJob.from_node_schema(EC2ImageSchema(), common_job_parameters)
    cleanup_job.run(neo4j_session)


@timeit
def sync_ec2_images(
    neo4j_session: neo4j.Session,
    boto3_session: boto3.session.Session,
    regions: List[str],
    current_aws_account_id: str,
    update_tag: int,
    common_job_parameters: Dict,
) -> None:
    for region in regions:
        logger.info(
            "Syncing images for region '%s' in account '%s'.",
            region,
            current_aws_account_id,
        )
        images_in_use = get_images_in_use(neo4j_session, region, current_aws_account_id)
        data = get_images(boto3_session, region, images_in_use)
        load_images(neo4j_session, data, region, current_aws_account_id, update_tag)
    cleanup_images(neo4j_session, common_job_parameters)<|MERGE_RESOLUTION|>--- conflicted
+++ resolved
@@ -40,22 +40,11 @@
     }
     RETURN DISTINCT image;
     """
-<<<<<<< HEAD
-    results = neo4j_session.run(
-        get_images_query,
-        AWS_ACCOUNT_ID=current_aws_account_id,
-        Region=region,
-    )
-    images = []
-    for r in results:
-        images.append(r["image"])
-=======
     result = read_list_of_values_tx(
         neo4j_session, get_images_query,
         AWS_ACCOUNT_ID=current_aws_account_id, Region=region,
     )
     images = [str(image) for image in result]
->>>>>>> b68938f7
     return images
 
 
@@ -74,23 +63,7 @@
     images = []
     self_images = []
     try:
-<<<<<<< HEAD
-        self_images = client.describe_images(Owners=["self"])["Images"]
-        images.extend(self_images)
-    except ClientError as e:
-        logger.warning(f"Failed retrieve images for region - {region}. Error - {e}")
-    try:
-        if image_ids:
-            image_ids = [image_id for image_id in image_ids if image_id is not None]
-            images_in_use = client.describe_images(ImageIds=image_ids)["Images"]
-            # Ensure we're not adding duplicates
-            _ids = [image["ImageId"] for image in images]
-            for image in images_in_use:
-                if image["ImageId"] not in _ids:
-                    images.append(image)
-=======
         self_images = client.describe_images(Owners=['self'])['Images']
->>>>>>> b68938f7
     except ClientError as e:
         logger.warning(f"Failed retrieve self owned images for region - {region}. Error - {e}")
     images.extend(self_images)
