import time
import logging
from typing import Dict
from typing import List

import boto3
import neo4j
from botocore.exceptions import ClientError

from .util import get_botocore_config
from cartography.util import aws_handle_regions
from cartography.util import run_cleanup_job
from cartography.util import timeit
from cloudconsolelink.clouds.aws import AWSLinker
<<<<<<< HEAD
import time
logger = logging.getLogger(__name__)
aws_console_link = AWSLinker()

=======

logger = logging.getLogger(__name__)
aws_console_link = AWSLinker()
>>>>>>> 87e735de


@timeit
@aws_handle_regions
def get_elastic_ip_addresses(boto3_session: boto3.session.Session, region: str) -> List[Dict]:
    addresses = []
    client = boto3_session.client('ec2', region_name=region, config=get_botocore_config())
    try:
        addresses = client.describe_addresses()['Addresses']
        for address in addresses:
            address['region'] = region

    except Exception as e:
        logger.warning(f"Failed retrieve address for region - {region}. Error - {e}")

<<<<<<< HEAD
=======
    return addresses


@timeit
def transform_elastic_ip_addresses(elastic_ip_addresses: List[Dict], current_aws_account_id: str,) -> List[Dict]:
    addresses: List[Dict] = []
    for address in elastic_ip_addresses:
        address['arn'] = f"arn:aws:ec2:{address.get('region')}:{current_aws_account_id}:elastic-ip/{address.get('AllocationId')}"
        address['consolelink'] = aws_console_link.get_console_link(arn=address['arn'])
        if address.get('AllocationId'):
            addresses.append(address)

>>>>>>> 87e735de
    return addresses


@timeit
def transform_elastic_ip_addresses(elastic_ip_addresses: List[Dict], current_aws_account_id: str,) -> List[Dict]:
    addresses: List[Dict] = []
    for address in elastic_ip_addresses:
        address['arn'] = f"arn:aws:ec2:{address.get('region')}:{current_aws_account_id}:elastic-ip/{address.get('AllocationId')}"
        address['consolelink'] = aws_console_link.get_console_link(arn=address['arn'])
        if address.get('AllocationId'):
            addresses.append(address)

    return addresses

@timeit
def load_elastic_ip_addresses(
<<<<<<< HEAD
    neo4j_session: neo4j.Session, elastic_ip_addresses: List[Dict],region:str,
=======
    neo4j_session: neo4j.Session, elastic_ip_addresses: List[Dict],
>>>>>>> 87e735de
    current_aws_account_id: str, update_tag: int,
) -> None:
    """
    Creates (:ElasticIPAddress)
    (:ElasticIPAddress)-[:RESOURCE]->(:AWSAccount),
    (:EC2Instance)-[:ELASTIC_IP_ADDRESS]->(:ElasticIPAddress),
    (:NetworkInterface)-[:ELASTIC_IP_ADDRESS]->(:ElasticIPAddress),
    """
    logger.info(f"Loading {len(elastic_ip_addresses)} Elastic IP Addresses")
    ingest_addresses = """
    UNWIND $elastic_ip_addresses as eia
        MERGE (address: ElasticIPAddress{id: eia.AllocationId})
        ON CREATE SET address.firstseen = timestamp()
        SET address.instance_id = eia.InstanceId, address.public_ip = eia.PublicIp,
        address.name = eia.AllocationId,
        address.allocation_id = eia.AllocationId, address.association_id = eia.AssociationId,
        address.domain = eia.Domain, address.network_interface_id = eia.NetworkInterfaceId,
        address.network_interface_owner_id = eia.NetworkInterfaceOwnerId,
        address.consolelink = eia.consolelink,
        address.private_ip_address = eia.PrivateIpAddress, address.public_ipv4_pool = eia.PublicIpv4Pool,
        address.network_border_group = eia.NetworkBorderGroup, address.customer_owned_ip = eia.CustomerOwnedIp,
        address.customer_owned_ipv4_pool = eia.CustomerOwnedIpv4Pool, address.carrier_ip = eia.CarrierIp,
<<<<<<< HEAD
        address.region = $region, address.lastupdated = $update_tag, address.arn = eia.arn
=======
        address.region = address.region, address.lastupdated = $update_tag, address.arn = eia.arn
>>>>>>> 87e735de
        WITH address

        MATCH (account:AWSAccount{id: $aws_account_id})
        MERGE (account)-[r:RESOURCE]->(address)
        ON CREATE SET r.firstseen = timestamp()
        SET r.lastupdated = $update_tag
        WITH address

        MATCH (instance:EC2Instance) WHERE instance.id = address.instance_id
        MERGE (instance)-[r:ELASTIC_IP_ADDRESS]->(address)
        ON CREATE SET r.firstseen = timestamp()
        SET r.lastupdated = $update_tag
        WITH address

        MATCH (ni:NetworkInterface{id: address.network_interface_id})
        MERGE (ni)-[r:ELASTIC_IP_ADDRESS]->(address)
        ON CREATE SET r.firstseen = timestamp()
        SET r.lastupdated = $update_tag
    """

    neo4j_session.run(
        ingest_addresses,
        elastic_ip_addresses=elastic_ip_addresses,
        aws_account_id=current_aws_account_id,
        update_tag=update_tag,
        region=region,
    )


@timeit
def cleanup_elastic_ip_addresses(neo4j_session: neo4j.Session, common_job_parameters: Dict) -> None:
    run_cleanup_job(
        'aws_import_elastic_ip_addresses_cleanup.json',
        neo4j_session,
        common_job_parameters,
    )


@timeit
def sync_elastic_ip_addresses(
    neo4j_session: neo4j.Session, boto3_session: boto3.session.Session, regions: List[str],
    current_aws_account_id: str, update_tag: int, common_job_parameters: Dict,
) -> None:
    tic = time.perf_counter()
<<<<<<< HEAD
=======

>>>>>>> 87e735de
    logger.info("Syncing Elastic IP Addresses for account '%s', at %s.", current_aws_account_id, tic)
    addresses = []
    for region in regions:
        logger.info(f"Syncing Elastic IP Addresses for region {region} in account {current_aws_account_id}.")
        addresses.extend(get_elastic_ip_addresses(boto3_session, region))

<<<<<<< HEAD
        logger.info(f"Total Elastic IP Addresses: {len(addresses)}")

        addresses = transform_elastic_ip_addresses(addresses, current_aws_account_id)
        load_elastic_ip_addresses(neo4j_session, addresses,region, current_aws_account_id, update_tag,)
=======
    logger.info(f"Total Elastic IP Addresses: {len(addresses)}")

    addresses = transform_elastic_ip_addresses(addresses, current_aws_account_id)
    load_elastic_ip_addresses(neo4j_session, addresses, current_aws_account_id, update_tag)
>>>>>>> 87e735de
    cleanup_elastic_ip_addresses(neo4j_session, common_job_parameters)

    toc = time.perf_counter()
    logger.info(f"Time to process Elastic IP Addresses: {toc - tic:0.4f} seconds")<|MERGE_RESOLUTION|>--- conflicted
+++ resolved
@@ -12,16 +12,10 @@
 from cartography.util import run_cleanup_job
 from cartography.util import timeit
 from cloudconsolelink.clouds.aws import AWSLinker
-<<<<<<< HEAD
 import time
 logger = logging.getLogger(__name__)
 aws_console_link = AWSLinker()
 
-=======
-
-logger = logging.getLogger(__name__)
-aws_console_link = AWSLinker()
->>>>>>> 87e735de
 
 
 @timeit
@@ -37,8 +31,6 @@
     except Exception as e:
         logger.warning(f"Failed retrieve address for region - {region}. Error - {e}")
 
-<<<<<<< HEAD
-=======
     return addresses
 
 
@@ -51,7 +43,6 @@
         if address.get('AllocationId'):
             addresses.append(address)
 
->>>>>>> 87e735de
     return addresses
 
 
@@ -68,11 +59,7 @@
 
 @timeit
 def load_elastic_ip_addresses(
-<<<<<<< HEAD
     neo4j_session: neo4j.Session, elastic_ip_addresses: List[Dict],region:str,
-=======
-    neo4j_session: neo4j.Session, elastic_ip_addresses: List[Dict],
->>>>>>> 87e735de
     current_aws_account_id: str, update_tag: int,
 ) -> None:
     """
@@ -95,11 +82,7 @@
         address.private_ip_address = eia.PrivateIpAddress, address.public_ipv4_pool = eia.PublicIpv4Pool,
         address.network_border_group = eia.NetworkBorderGroup, address.customer_owned_ip = eia.CustomerOwnedIp,
         address.customer_owned_ipv4_pool = eia.CustomerOwnedIpv4Pool, address.carrier_ip = eia.CarrierIp,
-<<<<<<< HEAD
         address.region = $region, address.lastupdated = $update_tag, address.arn = eia.arn
-=======
-        address.region = address.region, address.lastupdated = $update_tag, address.arn = eia.arn
->>>>>>> 87e735de
         WITH address
 
         MATCH (account:AWSAccount{id: $aws_account_id})
@@ -144,27 +127,16 @@
     current_aws_account_id: str, update_tag: int, common_job_parameters: Dict,
 ) -> None:
     tic = time.perf_counter()
-<<<<<<< HEAD
-=======
-
->>>>>>> 87e735de
     logger.info("Syncing Elastic IP Addresses for account '%s', at %s.", current_aws_account_id, tic)
     addresses = []
     for region in regions:
         logger.info(f"Syncing Elastic IP Addresses for region {region} in account {current_aws_account_id}.")
         addresses.extend(get_elastic_ip_addresses(boto3_session, region))
 
-<<<<<<< HEAD
-        logger.info(f"Total Elastic IP Addresses: {len(addresses)}")
-
-        addresses = transform_elastic_ip_addresses(addresses, current_aws_account_id)
-        load_elastic_ip_addresses(neo4j_session, addresses,region, current_aws_account_id, update_tag,)
-=======
     logger.info(f"Total Elastic IP Addresses: {len(addresses)}")
 
     addresses = transform_elastic_ip_addresses(addresses, current_aws_account_id)
     load_elastic_ip_addresses(neo4j_session, addresses, current_aws_account_id, update_tag)
->>>>>>> 87e735de
     cleanup_elastic_ip_addresses(neo4j_session, common_job_parameters)
 
     toc = time.perf_counter()
