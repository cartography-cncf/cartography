--- conflicted
+++ resolved
@@ -20,20 +20,14 @@
 @aws_handle_regions
 def get_ec2_security_group_data(boto3_session: boto3.session.Session, region: str) -> List[Dict]:
     client = boto3_session.client('ec2', region_name=region, config=get_botocore_config())
-<<<<<<< HEAD
-    paginator = client.get_paginator('describe_security_groups')
-    security_groups: List[Dict] = []
-    for page in paginator.paginate():
-        security_groups.extend(page['SecurityGroups'])
-    for group in security_groups:
-        group['region'] = region
-=======
     security_groups = []
     try:
         paginator = client.get_paginator('describe_security_groups')
         security_groups: List[Dict] = []
         for page in paginator.paginate():
             security_groups.extend(page['SecurityGroups'])
+        for group in security_groups:
+            group['region'] = region
     
     except ClientError as e:
         if e.response['Error']['Code'] == 'AccessDeniedException' or e.response['Error']['Code'] == 'UnauthorizedOperation':
@@ -44,7 +38,6 @@
         else:
             raise
 
->>>>>>> 93b1c60a
     return security_groups
 
 
@@ -179,7 +172,10 @@
     neo4j_session: neo4j.Session, boto3_session: boto3.session.Session, regions: List[str], current_aws_account_id: str,
     update_tag: int, common_job_parameters: Dict,
 ) -> None:
-<<<<<<< HEAD
+    tic = time.perf_counter()
+
+    logger.info("Syncing EC2 security groups for account '%s', at %s.", current_aws_account_id, tic)
+
     data = []
     for region in regions:
         logger.info("Syncing EC2 security groups for region '%s' in account '%s'.", region, current_aws_account_id)
@@ -198,17 +194,6 @@
 
     load_ec2_security_groupinfo(neo4j_session, data, current_aws_account_id, update_tag)
     cleanup_ec2_security_groupinfo(neo4j_session, common_job_parameters)
-=======
-    tic = time.perf_counter()
-
-    logger.info("Syncing EC2 security groups for account '%s', at %s.", current_aws_account_id, tic)
-
-    for region in regions:
-        logger.info("Syncing EC2 security groups for region '%s' in account '%s'.", region, current_aws_account_id)
-        data = get_ec2_security_group_data(boto3_session, region)
-        load_ec2_security_groupinfo(neo4j_session, data, region, current_aws_account_id, update_tag)
-    cleanup_ec2_security_groupinfo(neo4j_session, common_job_parameters)
 
     toc = time.perf_counter()
-    print(f"Total Time to process EC2 security groups: {toc - tic:0.4f} seconds")
->>>>>>> 93b1c60a
+    print(f"Total Time to process EC2 security groups: {toc - tic:0.4f} seconds")