--- conflicted
+++ resolved
@@ -9,12 +9,9 @@
 from cloudconsolelink.clouds.aws import AWSLinker
 
 from .util import get_botocore_config
-<<<<<<< HEAD
 from cartography.graph.job import GraphJob
 from cartography.models.aws.ec2.securitygroup_instance import EC2SecurityGroupInstanceSchema
-=======
 from botocore.exceptions import ClientError
->>>>>>> 87e735de
 from cartography.util import aws_handle_regions
 from cartography.util import run_cleanup_job
 from cartography.util import timeit
@@ -23,10 +20,6 @@
 from botocore.exceptions import ClientError
 logger = logging.getLogger(__name__)
 aws_console_link = AWSLinker()
-<<<<<<< HEAD
-
-=======
->>>>>>> 87e735de
 
 
 @timeit
@@ -142,11 +135,7 @@
 
 @timeit
 def load_ec2_security_groupinfo(
-<<<<<<< HEAD
     neo4j_session: neo4j.Session, data: List[Dict],region:str,
-=======
-    neo4j_session: neo4j.Session, data: List[Dict],
->>>>>>> 87e735de
     current_aws_account_id: str, update_tag: int,
 ) -> None:
     ingest_security_group = """
@@ -214,15 +203,6 @@
 
     logger.info("Syncing EC2 security groups for account '%s', at %s.", current_aws_account_id, tic)
 
-<<<<<<< HEAD
-    for region in regions:
-        logger.info("Syncing EC2 security groups for region '%s' in account '%s'.", region, current_aws_account_id)
-        data = get_ec2_security_group_data(boto3_session, region)
-        load_ec2_security_groupinfo(neo4j_session, data, region, current_aws_account_id, update_tag)
-    cleanup_ec2_security_groupinfo(neo4j_session, common_job_parameters)
-    toc = time.perf_counter()
-    logger.info(f"Time to process EC2 security groups: {toc - tic:0.4f} seconds")
-=======
     data = []
     for region in regions:
         logger.info("Syncing EC2 security groups for region '%s' in account '%s'.", region, current_aws_account_id)
@@ -234,5 +214,4 @@
     cleanup_ec2_security_groupinfo(neo4j_session, common_job_parameters)
 
     toc = time.perf_counter()
-    logger.info(f"Time to process EC2 security groups: {toc - tic:0.4f} seconds")
->>>>>>> 87e735de
+    logger.info(f"Time to process EC2 security groups: {toc - tic:0.4f} seconds")