--- conflicted
+++ resolved
@@ -4,8 +4,12 @@
 from typing import Dict
 from typing import List
 
+import boto3.session
+import neo4j
+
 from .util import get_botocore_config
 from cartography.intel.aws.util import AwsStageConfig
+from cartography.intel.aws.util import GraphJobParameters
 from cartography.util import aws_handle_regions
 from cartography.util import run_cleanup_job
 from cartography.util import timeit
@@ -15,7 +19,7 @@
 
 @timeit
 @aws_handle_regions
-def get_network_interface_data(boto3_session, region: str) -> List[Dict[str, Any]]:
+def get_network_interface_data(boto3_session: boto3.session.Session, region: str) -> List[Dict[str, Any]]:
     client = boto3_session.client('ec2', region_name=region, config=get_botocore_config())
     paginator = client.get_paginator('describe_network_interfaces')
     subnets = []
@@ -25,39 +29,9 @@
 
 
 @timeit
-<<<<<<< HEAD
 def load_network_interfaces(
-    neo4j_session, data: List[Dict[str, Any]], region: str, aws_account_id: str, aws_update_tag: int,
-) -> None:
-
-    elb_associations = []
-    elb_associations_v2 = []
-    instance_associations = []
-
-    for network_interface in data:
-        # https://aws.amazon.com/premiumsupport/knowledge-center/elb-find-load-balancer-IP/
-        matchObj = re.match(r'^ELB (?:net|app)/([^\/]+)\/(.*)', network_interface.get('Description', ''))
-        if matchObj:
-            elb_associations_v2.append({
-                'netinf_id': network_interface['NetworkInterfaceId'],
-                'elb_id': '{}-{}.elb.{}.amazonaws.com'.format(matchObj[1], matchObj[2], region),
-            })
-        else:
-            matchObj = re.match(r'^ELB (.*)', network_interface.get('Description', ''))
-            if matchObj:
-                elb_associations.append({
-                    'netinf_id': network_interface['NetworkInterfaceId'],
-                    'elb_name': matchObj[1],
-                })
-
-        if 'Attachment' in network_interface and 'InstanceId' in network_interface['Attachment']:
-            instance_associations.append({
-                'netinf_id': network_interface['NetworkInterfaceId'],
-                'instance_id': network_interface['Attachment']['InstanceId'],
-            })
-
-=======
-def load_network_interfaces(neo4j_session, data, region, aws_account_id, aws_update_tag):
+    neo4j_session: neo4j.Session, data: List[Dict[str, Any]], region: str, aws_account_id: str, aws_update_tag: int,
+) -> None:
     """
     Creates (:NetworkInterface),
     (:NetworkInterface)-[:RESOURCE]->(:AWSAccount),
@@ -67,7 +41,6 @@
     (:NetworkInterface)-[:PRIVATE_IP_ADDRESS]->(:PrivateIpAddress)
     """
     logger.debug("Loading %d network interfaces in %s.", len(data), region)
->>>>>>> 1db94407
     ingest_network_interfaces = """
     UNWIND {network_interfaces} AS network_interface
         MERGE (netinf:NetworkInterface{id: network_interface.NetworkInterfaceId})
@@ -135,8 +108,9 @@
 
 @timeit
 def load_network_interface_instance_relations(
-    neo4j_session, instance_associations, region, aws_account_id, aws_update_tag,
-):
+    neo4j_session: neo4j.Session, instance_associations: List[Dict[str, Any]], region: str, aws_account_id: str,
+    aws_update_tag: int,
+) -> None:
     """
     Creates (:EC2Instance)-[:NETWORK_INTERFACE]->(:NetworkInterface)
     """
@@ -156,7 +130,10 @@
 
 
 @timeit
-def load_network_interface_elb_relations(neo4j_session, elb_associations, region, aws_account_id, aws_update_tag):
+def load_network_interface_elb_relations(
+    neo4j_session: neo4j.Session, elb_associations: List[Dict[str, Any]], region: str, aws_account_id: str,
+    aws_update_tag: int,
+) -> None:
     """
     Creates (:LoadBalancer)-[:NETWORK_INTERFACE]->(:NetworkInterface)
     """
@@ -176,7 +153,10 @@
 
 
 @timeit
-def load_network_interface_elbv2_relations(neo4j_session, elb_associations_v2, region, aws_account_id, aws_update_tag):
+def load_network_interface_elbv2_relations(
+    neo4j_session: neo4j.Session, elb_associations_v2: List[Dict[str, Any]], region: str, aws_account_id: str,
+    aws_update_tag: int,
+) -> None:
     """
     Creates (:LoadBalancerV2)-[:NETWORK_INTERFACE]->(:NetworkInterface)
     """
@@ -196,7 +176,7 @@
 
 
 @timeit
-def load_network_interface_instance_to_subnet_relations(neo4j_session, aws_update_tag):
+def load_network_interface_instance_to_subnet_relations(neo4j_session: neo4j.Session, aws_update_tag: int) -> None:
     """
     Creates (:EC2Instance)-[:PART_OF_SUBNET]->(:EC2Subnet) if
     (:EC2Instance)--(:NetworkInterface)--(:EC2Subnet).
@@ -214,7 +194,7 @@
 
 
 @timeit
-def load_network_interface_load_balancer_relations(neo4j_session, aws_update_tag):
+def load_network_interface_load_balancer_relations(neo4j_session: neo4j.Session, aws_update_tag: int) -> None:
     """
     Creates (:LoadBalancer)-[:PART_OF_SUBNET]->(:EC2Subnet) if
     (:LoadBalancer)--(:NetworkInterface)--(:EC2Subnet).
@@ -232,7 +212,7 @@
 
 
 @timeit
-def load_network_interface_load_balancer_v2_relations(neo4j_session, aws_update_tag):
+def load_network_interface_load_balancer_v2_relations(neo4j_session: neo4j.Session, aws_update_tag: str) -> None:
     """
     Creates (:LoadBalancerV2)-[:PART_OF_SUBNET]->(:EC2Subnet) if
     (:LoadBalancerV2)--(:NetworkInterface)--(:EC2Subnet).
@@ -250,29 +230,9 @@
 
 
 @timeit
-<<<<<<< HEAD
-def cleanup_network_interfaces(neo4j_session, graph_job_parameters) -> None:
-    run_cleanup_job('aws_ingest_network_interfaces_cleanup.json', neo4j_session, graph_job_parameters)
-
-
-@timeit
-def sync_network_interfaces(neo4j_session, aws_stage_config: AwsStageConfig):
-    for region in aws_stage_config.current_aws_account_regions:
-        logger.info(
-            "Syncing EC2 network interfaces for region '%s' in account '%s'.",
-            region,
-            aws_stage_config.current_aws_account_id,
-        )
-        data = get_network_interface_data(aws_stage_config.boto3_session, region)
-        load_network_interfaces(
-            neo4j_session,
-            data,
-            region,
-            aws_stage_config.current_aws_account_id, aws_stage_config.graph_job_parameters['UPDATE_TAG'],
-        )
-    cleanup_network_interfaces(neo4j_session, aws_stage_config.graph_job_parameters)
-=======
-def load(neo4j_session, data, region, aws_account_id, aws_update_tag):
+def load(
+    neo4j_session: neo4j.Session, data: List[Dict[str, Any]], region: str, aws_account_id: str, aws_update_tag: int,
+) -> None:
     elb_associations = []
     elb_associations_v2 = []
     instance_associations = []
@@ -309,18 +269,22 @@
 
 
 @timeit
-def cleanup_network_interfaces(neo4j_session, common_job_parameters):
-    run_cleanup_job('aws_ingest_network_interfaces_cleanup.json', neo4j_session, common_job_parameters)
+def cleanup_network_interfaces(neo4j_session: neo4j.Session, graph_job_parameters: GraphJobParameters) -> None:
+    run_cleanup_job('aws_ingest_network_interfaces_cleanup.json', neo4j_session, graph_job_parameters)
 
 
 @timeit
 def sync_network_interfaces(
-    neo4j_session, boto3_session, regions, current_aws_account_id, aws_update_tag,
-    common_job_parameters,
-):
-    for region in regions:
-        logger.info("Syncing EC2 network interfaces for region '%s' in account '%s'.", region, current_aws_account_id)
-        data = get_network_interface_data(boto3_session, region)
-        load(neo4j_session, data, region, current_aws_account_id, aws_update_tag)
-    cleanup_network_interfaces(neo4j_session, common_job_parameters)
->>>>>>> 1db94407
+    neo4j_session: neo4j.Session, aws_stage_config: AwsStageConfig,
+) -> None:
+    for region in aws_stage_config.current_aws_account_regions:
+        logger.info(
+            "Syncing EC2 network interfaces for region '%s' in account '%s'.", region,
+            aws_stage_config.current_aws_account_id,
+        )
+        data = get_network_interface_data(aws_stage_config.boto3_session, region)
+        load(
+            neo4j_session, data, region, aws_stage_config.current_aws_account_id,
+            aws_stage_config.graph_job_parameters['UPDATE_TAG'],
+        )
+    cleanup_network_interfaces(neo4j_session, aws_stage_config.graph_job_parameters)