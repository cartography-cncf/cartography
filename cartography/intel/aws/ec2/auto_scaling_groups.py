import logging
from typing import Dict
from typing import List

import boto3
import neo4j

from .util import get_botocore_config
from cartography.util import aws_handle_regions
from cartography.util import run_cleanup_job
from cartography.util import timeit
<<<<<<< HEAD
import time
=======

import time

>>>>>>> 87e735de
logger = logging.getLogger(__name__)


@timeit
@aws_handle_regions
def get_ec2_auto_scaling_groups(boto3_session: boto3.session.Session, region: str) -> List[Dict]:
    client = boto3_session.client('autoscaling', region_name=region)
    paginator = client.get_paginator('describe_auto_scaling_groups')
    asgs: List[Dict] = []
    try:
        for page in paginator.paginate():
            asgs.extend(page['AutoScalingGroups'])

    except Exception as e:
        logger.warning(f"Failed retrieve autoscaling groups for region - {region}. Error - {e}")
<<<<<<< HEAD
=======

    return asgs
>>>>>>> 87e735de

    return asgs

@timeit
@aws_handle_regions
def get_launch_configurations(boto3_session: boto3.session.Session, region: str) -> List[Dict]:
    client = boto3_session.client('autoscaling', region_name=region, config=get_botocore_config())
    paginator = client.get_paginator('describe_launch_configurations')
    lcs: List[Dict] = []
    for page in paginator.paginate():
        lcs.extend(page['LaunchConfigurations'])
    return lcs


@timeit
def load_launch_configurations(
        neo4j_session: neo4j.Session, data: List[Dict], region: str, current_aws_account_id: str, update_tag: int,
) -> None:
    ingest_lc = """
    UNWIND $launch_configurations as lc
        MERGE (config:LaunchConfiguration{id: lc.LaunchConfigurationARN})
        ON CREATE SET config.firstseen = timestamp(), config.name = lc.LaunchConfigurationName,
        config.arn = lc.LaunchConfigurationARN,
        config.created_time = lc.CreatedTime
        SET config.lastupdated = $update_tag, config.image_id = lc.ImageId,
        config.key_name = lc.KeyName,
        config.security_groups = lc.SecurityGroups,
        config.instance_type = lc.InstanceType,
        config.kernel_id = lc.KernelId,
        config.ramdisk_id = lc.RamdiskId,
        config.instance_monitoring_enabled = lc.InstanceMonitoring.Enabled,
        config.spot_price = lc.SpotPrice,
        config.iam_instance_profile = lc.IamInstanceProfile,
        config.ebs_optimized = lc.EbsOptimized,
        config.associate_public_ip_address = lc.AssociatePublicIpAddress,
        config.placement_tenancy = lc.PlacementTenancy,
        config.region=$Region
        WITH config
        MATCH (aa:AWSAccount{id: $AWS_ACCOUNT_ID})
        MERGE (aa)-[r:RESOURCE]->(config)
        ON CREATE SET r.firstseen = timestamp()
        SET r.lastupdated = $update_tag
    """
    for lc in data:
        lc['CreatedTime'] = str(int(lc['CreatedTime'].timestamp()))

    neo4j_session.run(
        ingest_lc,
        launch_configurations=data,
        AWS_ACCOUNT_ID=current_aws_account_id,
        Region=region,
        update_tag=update_tag,
    )


@timeit
def load_ec2_auto_scaling_groups(
    neo4j_session: neo4j.Session, data: List[Dict], region: str, current_aws_account_id: str, update_tag: int,
) -> None:
    ingest_group = """
    UNWIND $autoscaling_groups_list as ag
        MERGE (group:AutoScalingGroup{arn: ag.AutoScalingGroupARN})
        ON CREATE SET group.firstseen = timestamp(),
        group.createdtime = ag.CreatedTime
        SET group.launchconfigurationname = ag.LaunchConfigurationName,
        group.launchtemplatename = ag.LaunchTemplate.LaunchTemplateName,
        group.launchtemplateid = ag.LaunchTemplate.LaunchTemplateId,
        group.launchtemplateversion = ag.LaunchTemplate.Version,
        group.maxsize = ag.MaxSize, group.minsize = ag.MinSize, group.defaultcooldown = ag.DefaultCooldown,
        group.desiredcapacity = ag.DesiredCapacity, group.healthchecktype = ag.HealthCheckType,
        group.healthcheckgraceperiod = ag.HealthCheckGracePeriod, group.status = ag.Status,
        group.newinstancesprotectedfromscalein = ag.NewInstancesProtectedFromScaleIn,
        group.maxinstancelifetime = ag.MaxInstanceLifetime, group.capacityrebalance = ag.CapacityRebalance,
        group.name = ag.AutoScalingGroupName,
        group.lastupdated = $update_tag,
        group.region=$Region
        WITH group
        MATCH (aa:AWSAccount{id: $AWS_ACCOUNT_ID})
        MERGE (aa)-[r:RESOURCE]->(group)
        ON CREATE SET r.firstseen = timestamp()
        SET r.lastupdated = $update_tag
    """

    ingest_vpc = """
    UNWIND $vpc_id_list as vpc_id
    MERGE (subnet:EC2Subnet{subnetid: vpc_id})
    ON CREATE SET subnet.firstseen = timestamp()
    SET subnet.lastupdated = $update_tag
    WITH subnet
    MATCH (group:AutoScalingGroup{arn: $GROUPARN})
    MERGE (subnet)<-[r:VPC_IDENTIFIER]-(group)
    ON CREATE SET r.firstseen = timestamp()
    SET r.lastupdated = $update_tag
    """

    ingest_instance = """
    UNWIND $instances_list as i
    MERGE (instance:Instance:EC2Instance{id: i.InstanceId})
    ON CREATE SET instance.firstseen = timestamp()
    SET instance.lastupdated = $update_tag, instance.region=$Region
    WITH instance
    MATCH (group:AutoScalingGroup{arn: $GROUPARN})
    MERGE (instance)-[r:MEMBER_AUTO_SCALE_GROUP]->(group)
    ON CREATE SET r.firstseen = timestamp()
    SET r.lastupdated = $update_tag
    WITH instance
    MATCH (aa:AWSAccount{id: $AWS_ACCOUNT_ID})
    MERGE (aa)-[r:RESOURCE]->(instance)
    ON CREATE SET r.firstseen = timestamp()
    SET r.lastupdated = $update_tag
    """

    ingest_lts = """
    UNWIND $autoscaling_groups_list as ag
        MATCH (group:AutoScalingGroup{arn: ag.AutoScalingGroupARN})
        MATCH (template:LaunchTemplate{id: ag.LaunchTemplate.LaunchTemplateId})
        MERGE (group)-[r:HAS_LAUNCH_TEMPLATE]->(template)
        ON CREATE SET r.firstseen = timestamp()
        SET r.lastupdated = $update_tag
    """

    ingest_lcs = """
    UNWIND $autoscaling_groups_list as ag
        MATCH (group:AutoScalingGroup{arn: ag.AutoScalingGroupARN})
        MATCH (config:LaunchConfiguration{name: ag.LaunchConfigurationName})
        MERGE (group)-[r:HAS_LAUNCH_CONFIG]->(config)
        ON CREATE SET r.firstseen = timestamp()
        SET r.lastupdated = $update_tag
    """

    launch_configs = []
    launch_templates = []
    for group in data:
        if group.get('LaunchConfigurationName'):
            launch_configs.append(group)
        if group.get('LaunchTemplate'):
            launch_templates.append(group)

        group['CreatedTime'] = str(group['CreatedTime'])

    neo4j_session.run(
        ingest_group,
        autoscaling_groups_list=data,
        AWS_ACCOUNT_ID=current_aws_account_id,
        Region=region,
        update_tag=update_tag,
    )
    neo4j_session.run(
        ingest_lcs,
        autoscaling_groups_list=launch_configs,
        AWS_ACCOUNT_ID=current_aws_account_id,
        Region=region,
        update_tag=update_tag,
    )
    neo4j_session.run(
        ingest_lts,
        autoscaling_groups_list=launch_templates,
        AWS_ACCOUNT_ID=current_aws_account_id,
        Region=region,
        update_tag=update_tag,
    )

    for group in data:
        group_arn = group["AutoScalingGroupARN"]
        if group.get('VPCZoneIdentifier'):
            vpclist = group["VPCZoneIdentifier"]

            if ',' in vpclist:
                data = vpclist.split(',')
            else:
                data = vpclist

            neo4j_session.run(
                ingest_vpc,
                vpc_id_list=data,
                GROUPARN=group_arn,
                update_tag=update_tag,
            )

        if group.get("Instances"):
            data = group["Instances"]
            neo4j_session.run(
                ingest_instance,
                instances_list=data,
                GROUPARN=group_arn,
                AWS_ACCOUNT_ID=current_aws_account_id,
                Region=region,
                update_tag=update_tag,
            )


@timeit
def cleanup_ec2_auto_scaling_groups(neo4j_session: neo4j.Session, common_job_parameters: Dict) -> None:
    run_cleanup_job(
        'aws_ingest_ec2_auto_scaling_groups_cleanup.json',
        neo4j_session,
        common_job_parameters,
    )


@timeit
def cleanup_ec2_launch_configurations(neo4j_session: neo4j.Session, common_job_parameters: Dict) -> None:
    run_cleanup_job(
        'aws_import_ec2_launch_configurations_cleanup.json',
        neo4j_session,
        common_job_parameters,
    )


@timeit
def sync_ec2_auto_scaling_groups(
        neo4j_session: neo4j.Session, boto3_session: boto3.session.Session, regions: List[str],
        current_aws_account_id: str, update_tag: int, common_job_parameters: Dict,
) -> None:
    tic = time.perf_counter()

    logger.info("Syncing EC2 Auto Scaling Groups for account '%s', at %s.", current_aws_account_id, tic)

    for region in regions:
        logger.debug("Syncing auto scaling groups for region '%s' in account '%s'.", region, current_aws_account_id)
        lc_data = get_launch_configurations(boto3_session, region)

        logger.info(f"Total EC2 Launch Configurations: {len(lc_data)} for {region}")

        load_launch_configurations(neo4j_session, lc_data, region, current_aws_account_id, update_tag)

        data = get_ec2_auto_scaling_groups(boto3_session, region)

        logger.info(f"Total EC2 AutoScaling Groups: {len(data)} for {region}")

        load_ec2_auto_scaling_groups(neo4j_session, data, region, current_aws_account_id, update_tag)

    cleanup_ec2_auto_scaling_groups(neo4j_session, common_job_parameters)
    cleanup_ec2_launch_configurations(neo4j_session, common_job_parameters)

    toc = time.perf_counter()
    logger.info(f"Time to process EC2 Auto Scaling Groups: {toc - tic:0.4f} seconds")<|MERGE_RESOLUTION|>--- conflicted
+++ resolved
@@ -9,13 +9,9 @@
 from cartography.util import aws_handle_regions
 from cartography.util import run_cleanup_job
 from cartography.util import timeit
-<<<<<<< HEAD
+
 import time
-=======
-
-import time
-
->>>>>>> 87e735de
+
 logger = logging.getLogger(__name__)
 
 
@@ -31,11 +27,6 @@
 
     except Exception as e:
         logger.warning(f"Failed retrieve autoscaling groups for region - {region}. Error - {e}")
-<<<<<<< HEAD
-=======
-
-    return asgs
->>>>>>> 87e735de
 
     return asgs
 
