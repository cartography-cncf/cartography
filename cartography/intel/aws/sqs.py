--- conflicted
+++ resolved
@@ -57,25 +57,15 @@
                 continue
             else:
                 raise
-<<<<<<< HEAD
         queue_attributes[queue_url['name']] = response['Attributes']
         queue_attributes[queue_url['name']]['region'] = queue_url['region']
-=======
-        queue_attributes.append((queue_url, response['Attributes']))
-
->>>>>>> 7f3b7f7b
     return queue_attributes
 
 
 @timeit
 def load_sqs_queues(
     neo4j_session: neo4j.Session,
-<<<<<<< HEAD
     data: Dict[str, Any],
-=======
-    data: List[Tuple[str, Any]],
-    region: str,
->>>>>>> 7f3b7f7b
     current_aws_account_id: str,
     aws_update_tag: int,
 ) -> None:
@@ -83,11 +73,7 @@
     UNWIND $Queues as sqs_queue
         MERGE (queue:SQSQueue{id: sqs_queue.QueueArn})
         ON CREATE SET queue.firstseen = timestamp(), queue.url = sqs_queue.url
-<<<<<<< HEAD
         SET queue.name = sqs_queue.name, queue.region = sqs_queue.region, queue.arn = sqs_queue.QueueArn,
-=======
-        SET queue.name = sqs_queue.name, queue.region = $Region, queue.arn = sqs_queue.QueueArn,
->>>>>>> 7f3b7f7b
             queue.created_timestamp = sqs_queue.CreatedTimestamp, queue.delay_seconds = sqs_queue.DelaySeconds,
             queue.last_modified_timestamp = sqs_queue.LastModifiedTimestamp,
             queue.maximum_message_size = sqs_queue.MaximumMessageSize,
