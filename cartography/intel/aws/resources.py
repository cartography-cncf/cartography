from typing import Dict

from . import apigateway
from . import config
from . import dynamodb
from . import ecr
from . import eks
from . import elasticache
from . import elasticsearch
from . import emr
from . import iam
from . import kms
from . import lambda_function
from . import permission_relationships
from . import rds
from . import redshift
from . import resourcegroupstaggingapi
from . import route53
from . import s3
from . import secretsmanager
from . import securityhub
from . import sqs
from .ec2.auto_scaling_groups import sync_ec2_auto_scaling_groups
from .ec2.images import sync_ec2_images
from .ec2.instances import sync_ec2_instances
from .ec2.internet_gateways import sync_internet_gateways
from .ec2.key_pairs import sync_ec2_key_pairs
from .ec2.load_balancer_v2s import sync_load_balancer_v2s
from .ec2.load_balancers import sync_load_balancers
from .ec2.network_interfaces import sync_network_interfaces
from .ec2.reserved_instances import sync_ec2_reserved_instances
from .ec2.security_groups import sync_ec2_security_groupinfo
from .ec2.snapshots import sync_ebs_snapshots
from .ec2.subnets import sync_subnets
from .ec2.tgw import sync_transit_gateways
from .ec2.volumes import sync_ebs_volumes
from .ec2.vpc import sync_vpc
from .ec2.vpc_peerings import sync_vpc_peerings

RESOURCE_FUNCTIONS: Dict = {
    'iam': iam.sync,
    's3': s3.sync,
    'dynamodb': dynamodb.sync,
    'ec2:autoscalinggroup': sync_ec2_auto_scaling_groups,
    'ec2:images': sync_ec2_images,
    'ec2:instance': sync_ec2_instances,
    'ec2:images': sync_ec2_images,
    'ec2:keypair': sync_ec2_key_pairs,
    'ec2:load_balancer': sync_load_balancers,
    'ec2:load_balancer_v2': sync_load_balancer_v2s,
    'ec2:network_interface': sync_network_interfaces,
    'ec2:security_group': sync_ec2_security_groupinfo,
    'ec2:subnet': sync_subnets,
    'ec2:tgw': sync_transit_gateways,
    'ec2:vpc': sync_vpc,
    'ec2:vpc_peering': sync_vpc_peerings,
    'ec2:internet_gateway': sync_internet_gateways,
    'ec2:reserved_instances': sync_ec2_reserved_instances,
    'ec2:volumes': sync_ebs_volumes,
    'ec2:snapshots': sync_ebs_snapshots,
    'ecr': ecr.sync,
    'eks': eks.sync,
    'elasticache': elasticache.sync,
    'emr': emr.sync,
    'lambda_function': lambda_function.sync,
    'kms': kms.sync,
    'rds': rds.sync,
    'redshift': redshift.sync,
    'route53': route53.sync,
    'elasticsearch': elasticsearch.sync,
    'apigateway': apigateway.sync,
    'permission_relationships': permission_relationships.sync,
    'resourcegroupstaggingapi': resourcegroupstaggingapi.sync,
<<<<<<< HEAD
=======
    'apigateway': apigateway.sync,
    'secretsmanager': secretsmanager.sync,
    'securityhub': securityhub.sync,
    'sqs': sqs.sync,
    'config': config.sync,
>>>>>>> c6b23f90
}<|MERGE_RESOLUTION|>--- conflicted
+++ resolved
@@ -69,14 +69,10 @@
     'route53': route53.sync,
     'elasticsearch': elasticsearch.sync,
     'apigateway': apigateway.sync,
-    'permission_relationships': permission_relationships.sync,
-    'resourcegroupstaggingapi': resourcegroupstaggingapi.sync,
-<<<<<<< HEAD
-=======
-    'apigateway': apigateway.sync,
     'secretsmanager': secretsmanager.sync,
     'securityhub': securityhub.sync,
     'sqs': sqs.sync,
     'config': config.sync,
->>>>>>> c6b23f90
+    'permission_relationships': permission_relationships.sync,
+    'resourcegroupstaggingapi': resourcegroupstaggingapi.sync,
 }