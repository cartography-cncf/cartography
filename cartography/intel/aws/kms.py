--- conflicted
+++ resolved
@@ -387,19 +387,10 @@
     neo4j_session: neo4j.Session, boto3_session: boto3.session.Session, regions: List[str], current_aws_account_id: str,
     update_tag: int, common_job_parameters: Dict,
 ) -> None:
-<<<<<<< HEAD
-
-    logger.info("Syncing KMS for account '%s'.", current_aws_account_id)
+    tic = time.perf_counter()
+
+    logger.info("Syncing KMS for account '%s', at %s.", current_aws_account_id, tic)
     sync_kms_keys(neo4j_session, boto3_session, regions, current_aws_account_id, update_tag, common_job_parameters)
-=======
-    tic = time.perf_counter()
-
-    logger.info("Syncing KMS for account '%s', at %s.", current_aws_account_id, tic)
-
-    for region in regions:
-        logger.info("Syncing KMS for region %s in account '%s'.", region, current_aws_account_id)
-        sync_kms_keys(neo4j_session, boto3_session, region, current_aws_account_id, update_tag, common_job_parameters)
->>>>>>> 93b1c60a
 
     cleanup_kms(neo4j_session, common_job_parameters)
 
