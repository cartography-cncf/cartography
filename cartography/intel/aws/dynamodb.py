--- conflicted
+++ resolved
@@ -91,22 +91,12 @@
     aws_update_tag: str, consolelink: str,
 ) -> None:
     ingest_gsi = """
-<<<<<<< HEAD
-    MERGE (gsi:DynamoDBGlobalSecondaryIndex{id: {Arn}})
-    ON CREATE SET gsi.firstseen = timestamp(), gsi.arn = {Arn}, gsi.name = {GSIName},
-    gsi.region = {Region}
-    SET gsi.lastupdated = {aws_update_tag},
-    gsi.provisioned_throughput_read_capacity_units = {ProvisionedThroughputReadCapacityUnits},
-    gsi.consolelink = {consolelink},
-    gsi.provisioned_throughput_write_capacity_units = {ProvisionedThroughputWriteCapacityUnits}
-=======
     MERGE (gsi:DynamoDBGlobalSecondaryIndex{id: $Arn})
     ON CREATE SET gsi.firstseen = timestamp(), gsi.arn = $Arn, gsi.name = $GSIName,
     gsi.region = $Region
     SET gsi.lastupdated = $aws_update_tag,
     gsi.provisioned_throughput_read_capacity_units = $ProvisionedThroughputReadCapacityUnits,
     gsi.provisioned_throughput_write_capacity_units = $ProvisionedThroughputWriteCapacityUnits
->>>>>>> 54e2418b
     WITH gsi
     MATCH (table:DynamoDBTable{arn: $TableArn})
     MERGE (table)-[r:GLOBAL_SECONDARY_INDEX]->(gsi)
