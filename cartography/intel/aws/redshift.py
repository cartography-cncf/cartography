--- conflicted
+++ resolved
@@ -31,6 +31,7 @@
         logger.error(f'Failed to call redshift describe_reserved_nodes: {region} - {e}')
         return reserved_nodes
 
+
 @timeit
 def transform_reserved_nodes(nds: List[Dict], region: str, current_aws_account_id: str) -> List[Dict]:
     reserved_nodes = []
@@ -41,6 +42,7 @@
         reserved_nodes.append(reserved_node)
 
     return reserved_nodes
+
 
 def load_redshift_reserved_node(session: neo4j.Session, reserved_nodes: List[Dict], current_aws_account_id: str, aws_update_tag: int) -> None:
     session.write_transaction(_load_redshift_reserved_node_tx, reserved_nodes, current_aws_account_id, aws_update_tag)
@@ -164,10 +166,7 @@
     cluster.cluster_identifier = $ClusterIdentifier,
     cluster.cluster_revision_number = $ClusterRevisionNumber,
     cluster.db_name = $DBName,
-<<<<<<< HEAD
     cluster.consolelink = $consolelink,
-=======
->>>>>>> 7f3b7f7b
     cluster.encrypted = $Encrypted,
     cluster.cluster_status = $ClusterStatus,
     cluster.endpoint_address = $EndpointAddress,
@@ -220,10 +219,7 @@
     attach_cluster_to_group = """
     MATCH (c:RedshiftCluster{id:$ClusterArn})
     MERGE (sg:EC2SecurityGroup{id:$GroupId})
-<<<<<<< HEAD
     SET sg.consolelink = $consolelink
-=======
->>>>>>> 7f3b7f7b
     MERGE (c)-[m:MEMBER_OF_EC2_SECURITY_GROUP]->(sg)
     ON CREATE SET m.firstseen = timestamp()
     SET m.lastupdated = $aws_update_tag
@@ -236,7 +232,7 @@
         neo4j_session.run(
             attach_cluster_to_group,
             ClusterArn=cluster['arn'],
-            consolelink = consolelink,
+            consolelink=consolelink,
             GroupId=group['VpcSecurityGroupId'],
             aws_update_tag=aws_update_tag,
         )
