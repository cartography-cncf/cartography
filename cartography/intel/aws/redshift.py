import time
import logging
from typing import Dict
from typing import List

import boto3
import neo4j

from cartography.util import aws_handle_regions
from cartography.util import run_cleanup_job
from cartography.util import timeit

logger = logging.getLogger(__name__)


@timeit
@aws_handle_regions
def get_redshift_cluster_data(boto3_session: boto3.session.Session, region: str) -> List[Dict]:
    client = boto3_session.client('redshift', region_name=region)
    paginator = client.get_paginator('describe_clusters')
    clusters: List[Dict] = []
    for page in paginator.paginate():
        clusters.extend(page['Clusters'])
    for cluster in clusters:
        cluster['region'] = region
    return clusters


def _make_redshift_cluster_arn(region: str, aws_account_id: str, cluster_identifier: str) -> str:
    """Cluster ARN format: https://docs.aws.amazon.com/redshift/latest/mgmt/redshift-iam-access-control-overview.html"""
    return f'arn:aws:redshift:{region}:{aws_account_id}:cluster:{cluster_identifier}'


def transform_redshift_cluster_data(clusters: List[Dict], current_aws_account_id: str) -> None:
    for cluster in clusters:
        cluster['arn'] = _make_redshift_cluster_arn(cluster['region'], current_aws_account_id, cluster["ClusterIdentifier"])
        cluster['ClusterCreateTime'] = str(cluster['ClusterCreateTime']) if 'ClusterCreateTime' in cluster else None


@timeit
def load_redshift_cluster_data(
    neo4j_session: neo4j.Session, clusters: List[Dict],
    current_aws_account_id: str, aws_update_tag: int,
) -> None:
    ingest_cluster = """
    MERGE (cluster:RedshiftCluster{id: {Arn}})
    ON CREATE SET cluster.firstseen = timestamp(),
    cluster.arn = {Arn}
    SET cluster.availability_zone = {AZ},
    cluster.cluster_create_time = {ClusterCreateTime},
    cluster.cluster_identifier = {ClusterIdentifier},
    cluster.cluster_revision_number = {ClusterRevisionNumber},
    cluster.db_name = {DBName},
    cluster.encrypted = {Encrypted},
    cluster.cluster_status = {ClusterStatus},
    cluster.endpoint_address = {EndpointAddress},
    cluster.endpoint_port = {EndpointPort},
    cluster.master_username = {MasterUsername},
    cluster.node_type = {NodeType},
    cluster.number_of_nodes = {NumberOfNodes},
    cluster.publicly_accessible = {PubliclyAccessible},
    cluster.vpc_id = {VpcId},
    cluster.lastupdated = {aws_update_tag},
    cluster.region = {Region}
    WITH cluster
    MATCH (aa:AWSAccount{id: {AWS_ACCOUNT_ID}})
    MERGE (aa)-[r:RESOURCE]->(cluster)
    ON CREATE SET r.firstseen = timestamp()
    SET r.lastupdated = {aws_update_tag}
    """
    for cluster in clusters:
        neo4j_session.run(
            ingest_cluster,
            Arn=cluster['arn'],
            AZ=cluster['AvailabilityZone'],
            ClusterCreateTime=cluster['ClusterCreateTime'],
            ClusterIdentifier=cluster['ClusterIdentifier'],
            ClusterRevisionNumber=cluster['ClusterRevisionNumber'],
            ClusterStatus=cluster['ClusterStatus'],
            DBName=cluster['DBName'],
            Encrypted=cluster['Encrypted'],
            EndpointAddress=cluster.get('Endpoint').get('Address'),    # type: ignore
            EndpointPort=cluster.get('Endpoint').get('Port'),   # type: ignore
            MasterUsername=cluster['MasterUsername'],
            NodeType=cluster['NodeType'],
            NumberOfNodes=cluster['NumberOfNodes'],
            PubliclyAccessible=cluster['PubliclyAccessible'],
            VpcId=cluster.get('VpcId'),
            Region=cluster['region'],
            AWS_ACCOUNT_ID=current_aws_account_id,
            aws_update_tag=aws_update_tag,
        )
        _attach_ec2_security_groups(neo4j_session, cluster, aws_update_tag)
        _attach_iam_roles(neo4j_session, cluster, aws_update_tag)
        _attach_aws_vpc(neo4j_session, cluster, aws_update_tag)


@timeit
def _attach_ec2_security_groups(neo4j_session: neo4j.Session, cluster: Dict, aws_update_tag: int) -> None:
    attach_cluster_to_group = """
    MATCH (c:RedshiftCluster{id:{ClusterArn}})
    MERGE (sg:EC2SecurityGroup{id:{GroupId}})
    MERGE (c)-[m:MEMBER_OF_EC2_SECURITY_GROUP]->(sg)
    ON CREATE SET m.firstseen = timestamp()
    SET m.lastupdated = {aws_update_tag}
    """
    for group in cluster.get('VpcSecurityGroups', []):
        neo4j_session.run(
            attach_cluster_to_group,
            ClusterArn=cluster['arn'],
            GroupId=group['VpcSecurityGroupId'],
            aws_update_tag=aws_update_tag,
        )


@timeit
def _attach_iam_roles(neo4j_session: neo4j.Session, cluster: Dict, aws_update_tag: int) -> None:
    attach_cluster_to_role = """
    MATCH (c:RedshiftCluster{id:{ClusterArn}})
    MERGE (p:AWSPrincipal{arn:{RoleArn}})
    MERGE (c)-[s:STS_ASSUMEROLE_ALLOW]->(p)
    ON CREATE SET s.firstseen = timestamp()
    SET s.lastupdated = {aws_update_tag}
    """
    for role in cluster.get('IamRoles', []):
        neo4j_session.run(
            attach_cluster_to_role,
            ClusterArn=cluster['arn'],
            RoleArn=role['IamRoleArn'],
            aws_update_tag=aws_update_tag,
        )


@timeit
def _attach_aws_vpc(neo4j_session: neo4j.Session, cluster: Dict, aws_update_tag: int) -> None:
    attach_cluster_to_vpc = """
    MATCH (c:RedshiftCluster{id:{ClusterArn}})
    MERGE (v:AWSVpc{id:{VpcId}})
    MERGE (c)-[m:MEMBER_OF_AWS_VPC]->(v)
    ON CREATE SET m.firstseen = timestamp()
    SET m.lastupdated = {aws_update_tag}
    """
    if cluster.get('VpcId'):
        neo4j_session.run(
            attach_cluster_to_vpc,
            ClusterArn=cluster['arn'],
            VpcId=cluster['VpcId'],
            aws_update_tag=aws_update_tag,
        )


@timeit
def cleanup(neo4j_session: neo4j.Session, common_job_parameters: Dict) -> None:
    run_cleanup_job('aws_import_redshift_clusters_cleanup.json', neo4j_session, common_job_parameters)


@timeit
def sync_redshift_clusters(
    neo4j_session: neo4j.Session, boto3_session: boto3.session.Session, regions: str,
    current_aws_account_id: str, aws_update_tag: int, common_job_parameters: Dict,
) -> None:
    data = []
    for region in regions:
        data.extend(get_redshift_cluster_data(boto3_session, region))

    if common_job_parameters.get('pagination', {}).get('redshift', None):
        has_next_page = False
        page_start = (common_job_parameters.get('pagination', {}).get('redshift', {})['pageNo'] - 1) * common_job_parameters.get('pagination', {}).get('redshift', {})['pageSize']
        page_end = page_start + common_job_parameters.get('pagination', {}).get('redshift', {})['pageSize']
        if page_end > len(data) or page_end == len(data):
            data = data[page_start:]
        else:
            has_next_page = True
            data = data[page_start:page_end]
        common_job_parameters['pagination']['redshift']['hasNextPage'] = has_next_page

    transform_redshift_cluster_data(data, current_aws_account_id)
    load_redshift_cluster_data(neo4j_session, data, current_aws_account_id, aws_update_tag)


@timeit
def sync(
    neo4j_session: neo4j.Session, boto3_session: boto3.session.Session, regions: List[str], current_aws_account_id: str,
    update_tag: int, common_job_parameters: Dict,
) -> None:
<<<<<<< HEAD
    logger.info("Syncing Redshift clusters for account '%s'.", current_aws_account_id)
    sync_redshift_clusters(neo4j_session, boto3_session, regions, current_aws_account_id, update_tag, common_job_parameters)
    cleanup(neo4j_session, common_job_parameters)
=======
    tic = time.perf_counter()

    logger.info("Syncing Redshift clusters for account '%s', at %s.", current_aws_account_id, tic)

    for region in regions:
        logger.info("Syncing Redshift clusters for region '%s' in account '%s'.", region, current_aws_account_id)
        sync_redshift_clusters(neo4j_session, boto3_session, region, current_aws_account_id, update_tag)
    cleanup(neo4j_session, common_job_parameters)

    toc = time.perf_counter()
    print(f"Total Time to process Redshift clusters: {toc - tic:0.4f} seconds")
>>>>>>> 93b1c60a
<|MERGE_RESOLUTION|>--- conflicted
+++ resolved
@@ -183,20 +183,11 @@
     neo4j_session: neo4j.Session, boto3_session: boto3.session.Session, regions: List[str], current_aws_account_id: str,
     update_tag: int, common_job_parameters: Dict,
 ) -> None:
-<<<<<<< HEAD
-    logger.info("Syncing Redshift clusters for account '%s'.", current_aws_account_id)
-    sync_redshift_clusters(neo4j_session, boto3_session, regions, current_aws_account_id, update_tag, common_job_parameters)
-    cleanup(neo4j_session, common_job_parameters)
-=======
     tic = time.perf_counter()
 
     logger.info("Syncing Redshift clusters for account '%s', at %s.", current_aws_account_id, tic)
-
-    for region in regions:
-        logger.info("Syncing Redshift clusters for region '%s' in account '%s'.", region, current_aws_account_id)
-        sync_redshift_clusters(neo4j_session, boto3_session, region, current_aws_account_id, update_tag)
+    sync_redshift_clusters(neo4j_session, boto3_session, regions, current_aws_account_id, update_tag, common_job_parameters)
     cleanup(neo4j_session, common_job_parameters)
 
     toc = time.perf_counter()
-    print(f"Total Time to process Redshift clusters: {toc - tic:0.4f} seconds")
->>>>>>> 93b1c60a
+    print(f"Total Time to process Redshift clusters: {toc - tic:0.4f} seconds")