--- conflicted
+++ resolved
@@ -290,7 +290,6 @@
 
 
 @timeit
-<<<<<<< HEAD
 def get_saml_providers(boto3_session: boto3.session.Session) -> Dict:
     client = boto3_session.client("iam")
     # list_saml_providers returns a single page
@@ -315,7 +314,6 @@
         lastupdated=aws_update_tag,
         AWS_ID=current_aws_account_id,
     )
-=======
 def get_user_access_keys_data(
     boto3_session: boto3.Session,
     users: list[dict[str, Any]],
@@ -337,7 +335,6 @@
             user_access_keys[user_arn] = []
 
     return user_access_keys
->>>>>>> ad9a52ae
 
 
 @timeit
@@ -1353,7 +1350,6 @@
         update_tag,
         common_job_parameters,
     )
-<<<<<<< HEAD
     # SAML providers are global (not region-scoped) for the account
     saml = get_saml_providers(boto3_session)
     load_saml_providers(
@@ -1367,9 +1363,7 @@
         neo4j_session,
         common_job_parameters,
     )
-=======
     cleanup_iam(neo4j_session, common_job_parameters)
->>>>>>> ad9a52ae
     merge_module_sync_metadata(
         neo4j_session,
         group_type="AWSAccount",
