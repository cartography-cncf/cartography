import enum
import json
import logging
from typing import Any
from typing import Dict
from typing import List
from typing import Tuple

import boto3
import neo4j
import uuid

from cartography.intel.aws.permission_relationships import parse_statement_node
from cartography.intel.aws.permission_relationships import principal_allowed_on_resource
from cartography.stats import get_stats_client
from cartography.util import merge_module_sync_metadata
from cartography.util import run_cleanup_job
from cartography.util import timeit

logger = logging.getLogger(__name__)
stat_handler = get_stats_client(__name__)

# Overview of IAM in AWS
# https://aws.amazon.com/iam/


class PolicyType(enum.Enum):
    managed = 'managed'
    inline = 'inline'


@timeit
def get_group_policies(boto3_session: boto3.session.Session, group_name: str) -> Dict:
    client = boto3_session.client('iam')
    paginator = client.get_paginator('list_group_policies')
    policy_names: List[Dict] = []
    for page in paginator.paginate(GroupName=group_name):
        policy_names.extend(page['PolicyNames'])
    return {'PolicyNames': policy_names}


@timeit
def get_group_policy_info(
        boto3_session: boto3.session.Session, group_name: str, policy_name: str,
) -> Any:
    client = boto3_session.client('iam')
    return client.get_group_policy(GroupName=group_name, PolicyName=policy_name)


@timeit
def get_group_membership_data(boto3_session: boto3.session.Session, group_name: str) -> Dict:
    client = boto3_session.client('iam')
    try:
        memberships = client.get_group(GroupName=group_name)
        return memberships
    except client.exceptions.NoSuchEntityException:
        # Avoid crashing the sync
        logger.warning("client.get_group(GroupName='%s') failed with NoSuchEntityException; skipping.", group_name)
        return {}


@timeit
def get_group_policy_data(boto3_session: boto3.session.Session, group_list: List[Dict]) -> Dict:
    resource_client = boto3_session.resource('iam')
    policies = {}
    for group in group_list:
        name = group["GroupName"]
        arn = group["Arn"]
        resource_group = resource_client.Group(name)
        policies[arn] = policies[arn] = {p.name: p.policy_document["Statement"] for p in resource_group.policies.all()}
    return policies


@timeit
def get_group_managed_policy_data(boto3_session: boto3.session.Session, group_list: List[Dict]) -> Dict:
    resource_client = boto3_session.resource('iam')
    policies = {}
    for group in group_list:
        name = group["GroupName"]
        arn = group["Arn"]
        resource_group = resource_client.Group(name)
        policies[arn] = {
            p.policy_name: p.default_version.document["Statement"]
            for p in resource_group.attached_policies.all()
        }
    return policies


@timeit
def get_user_policy_data(boto3_session: boto3.session.Session, user_list: List[Dict]) -> Dict:
    resource_client = boto3_session.resource('iam')
    policies = {}
    for user in user_list:
        name = user["UserName"]
        arn = user["Arn"]
        resource_user = resource_client.User(name)
        try:
            policies[arn] = {p.name: p.policy_document["Statement"] for p in resource_user.policies.all()}
        except resource_client.meta.client.exceptions.NoSuchEntityException:
            logger.warning(
                f"Could not get policies for user {name} due to NoSuchEntityException; skipping.",
            )
    return policies


@timeit
def get_user_managed_policy_data(boto3_session: boto3.session.Session, user_list: List[Dict]) -> Dict:
    resource_client = boto3_session.resource('iam')
    policies = {}
    for user in user_list:
        name = user["UserName"]
        arn = user["Arn"]
        resource_user = resource_client.User(name)
        try:
            policies[arn] = {
                p.policy_name: p.default_version.document["Statement"]
                for p in resource_user.attached_policies.all()
            }
        except resource_client.meta.client.exceptions.NoSuchEntityException:
            logger.warning(
                f"Could not get policies for user {name} due to NoSuchEntityException; skipping.",
            )
    return policies


@timeit
def get_role_policy_data(boto3_session: boto3.session.Session, role_list: List[Dict]) -> Dict:
    resource_client = boto3_session.resource('iam')
    policies = {}
    for role in role_list:
        name = role["RoleName"]
        arn = role["Arn"]
        resource_role = resource_client.Role(name)
        try:
            policies[arn] = {p.name: p.policy_document["Statement"] for p in resource_role.policies.all()}
        except resource_client.meta.client.exceptions.NoSuchEntityException:
            logger.warning(
                f"Could not get policies for role {name} due to NoSuchEntityException; skipping.",
            )
    return policies


@timeit
def get_role_managed_policy_data(boto3_session: boto3.session.Session, role_list: List[Dict]) -> Dict:
    resource_client = boto3_session.resource('iam')
    policies = {}
    for role in role_list:
        name = role["RoleName"]
        arn = role["Arn"]
        resource_role = resource_client.Role(name)
        try:
            policies[arn] = {
                p.policy_name: p.default_version.document["Statement"]
                for p in resource_role.attached_policies.all()
            }
        except resource_client.meta.client.exceptions.NoSuchEntityException:
            logger.warning(
                f"Could not get policies for role {name} due to NoSuchEntityException; skipping.",
            )
    return policies


@timeit
def get_user_list_data(boto3_session: boto3.session.Session) -> Dict:
    client = boto3_session.client('iam')

    paginator = client.get_paginator('list_users')
    users: List[Dict] = []
    for page in paginator.paginate():
        users.extend(page['Users'])
    return {'Users': users}


@timeit
def get_group_list_data(boto3_session: boto3.session.Session) -> Dict:
    client = boto3_session.client('iam')
    paginator = client.get_paginator('list_groups')
    groups: List[Dict] = []
    for page in paginator.paginate():
        groups.extend(page['Groups'])
    return {'Groups': groups}


@timeit
def get_role_list_data(boto3_session: boto3.session.Session) -> Dict:
    client = boto3_session.client('iam')
    paginator = client.get_paginator('list_roles')
    roles: List[Dict] = []
    for page in paginator.paginate():
        roles.extend(page['Roles'])
    return {'Roles': roles}


@timeit
def get_account_access_key_data(boto3_session: boto3.session.Session, username: str) -> Dict:
    client = boto3_session.client('iam')
    # NOTE we can get away without using a paginator here because users are limited to two access keys
    access_keys: Dict = {}
    try:
        access_keys = client.list_access_keys(UserName=username)
    except client.exceptions.NoSuchEntityException:
        logger.warning(
            f"Could not get access key for user {username} due to NoSuchEntityException; skipping.",
        )
    return access_keys


@timeit
def load_users(
    neo4j_session: neo4j.Session, users: List[Dict], current_aws_account_id: str, aws_update_tag: int,
) -> None:
    ingest_user = """
<<<<<<< HEAD
    MERGE (unode:AWSUser{arn: {ARN}})
    ON CREATE SET unode:AWSPrincipal, unode.userid = {USERID}, unode.firstseen = timestamp(),
    unode.createdate = {CREATE_DATE},
    unode.borneo_id = {user_borneo_id}
    SET unode.name = {USERNAME}, unode.path = {PATH}, unode.passwordlastused = {PASSWORD_LASTUSED},
    unode.lastupdated = {aws_update_tag}
=======
    MERGE (unode:AWSUser{arn: $ARN})
    ON CREATE SET unode:AWSPrincipal, unode.userid = $USERID, unode.firstseen = timestamp(),
    unode.createdate = $CREATE_DATE,
    unode.borneo_id = {user_borneo_id}
    SET unode.name = $USERNAME, unode.path = $PATH, unode.passwordlastused = $PASSWORD_LASTUSED,
    unode.lastupdated = $aws_update_tag
>>>>>>> 2ed1ef7e
    WITH unode
    MATCH (aa:AWSAccount{id: $AWS_ACCOUNT_ID})
    MERGE (aa)-[r:RESOURCE]->(unode)
    ON CREATE SET r.firstseen = timestamp()
    SET r.lastupdated = $aws_update_tag
    """
    logger.info(f"Loading {len(users)} IAM users.")
    for user in users:
        neo4j_session.run(
            ingest_user,
            ARN=user["Arn"],
            USERID=user["UserId"],
            CREATE_DATE=str(user["CreateDate"]),
            USERNAME=user["UserName"],
            PATH=user["Path"],
            PASSWORD_LASTUSED=str(user.get("PasswordLastUsed", "")),
            AWS_ACCOUNT_ID=current_aws_account_id,
            aws_update_tag=aws_update_tag,
            user_borneo_id=str(uuid.uuid4())
        )


@timeit
def load_groups(
    neo4j_session: neo4j.Session, groups: List[Dict], current_aws_account_id: str, aws_update_tag: int,
) -> None:
    ingest_group = """
<<<<<<< HEAD
    MERGE (gnode:AWSGroup{arn: {ARN}})
    ON CREATE SET gnode.groupid = {GROUP_ID}, gnode.firstseen = timestamp(), gnode.createdate = {CREATE_DATE},
    gnode.borneo_id = {group_borneo_id}
    SET gnode:AWSPrincipal, gnode.name = {GROUP_NAME}, gnode.path = {PATH},gnode.lastupdated = {aws_update_tag}
=======
    MERGE (gnode:AWSGroup{arn: $ARN})
    ON CREATE SET gnode.groupid = $GROUP_ID, gnode.firstseen = timestamp(), gnode.createdate = $CREATE_DATE,
    gnode.borneo_id = {group_borneo_id}
    SET gnode:AWSPrincipal, gnode.name = $GROUP_NAME, gnode.path = $PATH,gnode.lastupdated = $aws_update_tag
>>>>>>> 2ed1ef7e
    WITH gnode
    MATCH (aa:AWSAccount{id: $AWS_ACCOUNT_ID})
    MERGE (aa)-[r:RESOURCE]->(gnode)
    ON CREATE SET r.firstseen = timestamp()
    SET r.lastupdated = $aws_update_tag
    """
    logger.info(f"Loading {len(groups)} IAM groups to the graph.")
    for group in groups:
        neo4j_session.run(
            ingest_group,
            ARN=group["Arn"],
            GROUP_ID=group["GroupId"],
            CREATE_DATE=str(group["CreateDate"]),
            GROUP_NAME=group["GroupName"],
            PATH=group["Path"],
            AWS_ACCOUNT_ID=current_aws_account_id,
            aws_update_tag=aws_update_tag,
            group_borneo_id=str(uuid.uuid4())
        )


def _parse_principal_entries(principal: Dict) -> List[Tuple[Any, Any]]:
    """
    Returns a list of tuples of the form (principal_type, principal_value)
    e.g. [('AWS', 'example-role-name'), ('Service', 'example-service')]
    """
    principal_entries = []
    for principal_type in principal:
        principal_values = principal[principal_type]
        if not isinstance(principal_values, list):
            principal_values = [principal_values]
        for principal_value in principal_values:
            principal_entries.append((principal_type, principal_value))
    return principal_entries


@timeit
def load_roles(
    neo4j_session: neo4j.Session, roles: List[Dict], current_aws_account_id: str, aws_update_tag: int,
) -> None:
    ingest_role = """
<<<<<<< HEAD
    MERGE (rnode:AWSRole{arn: {Arn}})
    ON CREATE SET rnode:AWSPrincipal, rnode.roleid = {RoleId}, rnode.firstseen = timestamp(),
    rnode.createdate = {CreateDate},
    rnode.borneo_id = {role_borneo_id}
    ON MATCH SET rnode.name = {RoleName}, rnode.path = {Path}
    SET rnode.lastupdated = {aws_update_tag}
=======
    MERGE (rnode:AWSRole{arn: $Arn})
    ON CREATE SET rnode:AWSPrincipal, rnode.roleid = $RoleId, rnode.firstseen = timestamp(),
    rnode.createdate = $CreateDate,
    rnode.borneo_id = {role_borneo_id}
    ON MATCH SET rnode.name = $RoleName, rnode.path = $Path
    SET rnode.lastupdated = $aws_update_tag
>>>>>>> 2ed1ef7e
    WITH rnode
    MATCH (aa:AWSAccount{id: $AWS_ACCOUNT_ID})
    MERGE (aa)-[r:RESOURCE]->(rnode)
    ON CREATE SET r.firstseen = timestamp()
    SET r.lastupdated = $aws_update_tag
    """

    ingest_policy_statement = """
    MERGE (spnnode:AWSPrincipal{arn: $SpnArn})
    ON CREATE SET spnnode.firstseen = timestamp()
    SET spnnode.lastupdated = $aws_update_tag, spnnode.type = $SpnType
    WITH spnnode
    MATCH (role:AWSRole{arn: $RoleArn})
    MERGE (role)-[r:TRUSTS_AWS_PRINCIPAL]->(spnnode)
    ON CREATE SET r.firstseen = timestamp()
    SET r.lastupdated = $aws_update_tag
    """

    # Note - why we don't set inscope or foreign attribute on the account
    #
    # we are agnostic here if this is the AWSAccount is part of the sync scope or
    # a foreign AWS account that contains a trusted principal. The account could also be inscope
    # but not sync yet.
    # - The inscope attribute - set when the account is being sync.
    # - The foreign attribute - the attribute assignment logic is in aws_foreign_accounts.json analysis job
    # - Why seperate statement is needed - the arn may point to service level principals ex - ec2.amazonaws.com
    ingest_spnmap_statement = """
    MERGE (aa:AWSAccount{id: $SpnAccountId})
    ON CREATE SET aa.firstseen = timestamp()
    SET aa.lastupdated = $aws_update_tag
    WITH aa
    MATCH (spnnode:AWSPrincipal{arn: $SpnArn})
    WITH spnnode, aa
    MERGE (aa)-[r:RESOURCE]->(spnnode)
    ON CREATE SET r.firstseen = timestamp()
    """

    # TODO support conditions
    logger.info(f"Loading {len(roles)} IAM roles to the graph.")
    for role in roles:
        neo4j_session.run(
            ingest_role,
            Arn=role["Arn"],
            RoleId=role["RoleId"],
            CreateDate=str(role["CreateDate"]),
            RoleName=role["RoleName"],
            Path=role["Path"],
            AWS_ACCOUNT_ID=current_aws_account_id,
            aws_update_tag=aws_update_tag,
            role_borneo_id=str(uuid.uuid4())
        )

        for statement in role["AssumeRolePolicyDocument"]["Statement"]:
            principal_entries = _parse_principal_entries(statement["Principal"])
            for principal_type, principal_value in principal_entries:
                neo4j_session.run(
                    ingest_policy_statement,
                    SpnArn=principal_value,
                    SpnType=principal_type,
                    RoleArn=role['Arn'],
                    aws_update_tag=aws_update_tag,
                )
                spn_arn = get_account_from_arn(principal_value)
                if spn_arn:
                    neo4j_session.run(
                        ingest_spnmap_statement,
                        SpnArn=principal_value,
                        SpnAccountId=get_account_from_arn(principal_value),
                        aws_update_tag=aws_update_tag,
                    )


@timeit
def load_group_memberships(neo4j_session: neo4j.Session, group_memberships: Dict, aws_update_tag: int) -> None:
    ingest_membership = """
    MATCH (group:AWSGroup{arn: $GroupArn})
    WITH group
    MATCH (user:AWSUser{arn: $PrincipalArn})
    MERGE (user)-[r:MEMBER_AWS_GROUP]->(group)
    ON CREATE SET r.firstseen = timestamp()
    SET r.lastupdated = $aws_update_tag
    WITH user, group
    MATCH (group)-[:POLICY]->(policy:AWSPolicy)
    MERGE (user)-[r2:POLICY]->(policy)
    SET r2.lastupdated = $aws_update_tag
    """

    for group_arn, membership_data in group_memberships.items():
        for info in membership_data.get("Users", []):
            principal_arn = info["Arn"]
            neo4j_session.run(
                ingest_membership,
                GroupArn=group_arn,
                PrincipalArn=principal_arn,
                aws_update_tag=aws_update_tag,
            )


@timeit
def get_policies_for_principal(neo4j_session: neo4j.Session, principal_arn: str) -> Dict:
    get_policy_query = """
    MATCH
    (principal:AWSPrincipal{arn:$Arn})-[:POLICY]->
    (policy:AWSPolicy)-[:STATEMENT]->
    (statements:AWSPolicyStatement)
    RETURN
    DISTINCT policy.id AS policy_id,
    COLLECT(DISTINCT statements) AS statements
    """
    results = neo4j_session.run(
        get_policy_query,
        Arn=principal_arn,
    )
    policies = {r["policy_id"]: parse_statement_node(r["statements"]) for r in results}
    return policies


@timeit
def sync_assumerole_relationships(
    neo4j_session: neo4j.Session, current_aws_account_id: str, aws_update_tag: int,
    common_job_parameters: Dict,
) -> None:
    # Must be called after load_role
    # Computes and syncs the STS_ASSUME_ROLE allow relationship
    logger.info("Syncing assume role mappings for account '%s'.", current_aws_account_id)
    query_potential_matches = """
    MATCH (:AWSAccount{id:$AccountId})-[:RESOURCE]->(target:AWSRole)-[:TRUSTS_AWS_PRINCIPAL]->(source:AWSPrincipal)
    WHERE NOT source.arn ENDS WITH 'root'
    AND NOT source.type = 'Service'
    AND NOT source.type = 'Federated'
    RETURN target.arn AS target_arn,
    source.arn AS source_arn
    """

    ingest_policies_assume_role = """
    MATCH (source:AWSPrincipal{arn: $SourceArn})
    WITH source
    MATCH (role:AWSRole{arn: $TargetArn})
    WITH role, source
    MERGE (source)-[r:STS_ASSUMEROLE_ALLOW]->(role)
    ON CREATE SET r.firstseen = timestamp()
    SET r.lastupdated = $aws_update_tag
    """

    results = neo4j_session.run(
        query_potential_matches,
        AccountId=current_aws_account_id,
    )
    potential_matches = [(r["source_arn"], r["target_arn"]) for r in results]
    for source_arn, target_arn in potential_matches:
        policies = get_policies_for_principal(neo4j_session, source_arn)
        if principal_allowed_on_resource(policies, target_arn, ["sts:AssumeRole"]):
            neo4j_session.run(
                ingest_policies_assume_role,
                SourceArn=source_arn,
                TargetArn=target_arn,
                aws_update_tag=aws_update_tag,
            )
    run_cleanup_job(
        'aws_import_roles_policy_cleanup.json',
        neo4j_session,
        common_job_parameters,
    )


@timeit
def load_user_access_keys(neo4j_session: neo4j.Session, user_access_keys: Dict, aws_update_tag: int) -> None:
    # TODO change the node label to reflect that this is a user access key, not an account access key
    ingest_account_key = """
    MATCH (user:AWSUser{arn: $UserARN})
    WITH user
<<<<<<< HEAD
    MERGE (key:AccountAccessKey{accesskeyid: {AccessKeyId}})
    ON CREATE SET key.firstseen = timestamp(), key.createdate = {CreateDate},
    key.borneo_id = {key_borneo_id}
    SET key.status = {Status}, key.lastupdated = {aws_update_tag}
=======
    MERGE (key:AccountAccessKey{accesskeyid: $AccessKeyId})
    ON CREATE SET key.firstseen = timestamp(), key.createdate = $CreateDate,
    key.borneo_id = {key_borneo_id}
    SET key.status = $Status, key.lastupdated = $aws_update_tag
>>>>>>> 2ed1ef7e
    WITH user,key
    MERGE (user)-[r:AWS_ACCESS_KEY]->(key)
    ON CREATE SET r.firstseen = timestamp()
    SET r.lastupdated = $aws_update_tag
    """

    for arn, access_keys in user_access_keys.items():
        for key in access_keys["AccessKeyMetadata"]:
            if key.get('AccessKeyId'):
                neo4j_session.run(
                    ingest_account_key,
                    UserARN=arn,
                    AccessKeyId=key['AccessKeyId'],
                    CreateDate=str(key['CreateDate']),
                    Status=key['Status'],
                    aws_update_tag=aws_update_tag,
                    key_borneo_id=str(uuid.uuid4())
                )


def ensure_list(obj: Any) -> List[Any]:
    if not isinstance(obj, list):
        obj = [obj]
    return obj


def _transform_policy_statements(statements: Any, policy_id: str) -> List[Dict]:
    count = 1
    if not isinstance(statements, list):
        statements = [statements]
    for stmt in statements:
        if "Sid" not in stmt:
            statement_id = count
            count += 1
        else:
            statement_id = stmt["Sid"]
        stmt["id"] = f"{policy_id}/statement/{statement_id}"
        if "Resource" in stmt:
            stmt["Resource"] = ensure_list(stmt["Resource"])
        if "Action" in stmt:
            stmt["Action"] = ensure_list(stmt["Action"])
        if "NotAction" in stmt:
            stmt["NotAction"] = ensure_list(stmt["NotAction"])
        if "NotResource" in stmt:
            stmt["NotResource"] = ensure_list(stmt["NotResource"])
        if "Condition" in stmt:
            stmt["Condition"] = json.dumps(ensure_list(stmt["Condition"]))
    return statements


def transform_policy_data(policy_map: Dict, policy_type: str) -> None:
    for principal_arn, policy_list in policy_map.items():
        logger.debug(f"Syncing IAM {policy_type} policies for principal {principal_arn}")
        for policy_name, statements in policy_list.items():
            policy_id = transform_policy_id(principal_arn, policy_type, policy_name)
            statements = _transform_policy_statements(
                statements, policy_id,
            )


def transform_policy_id(principal_arn: str, policy_type: str, name: str) -> str:
    return f"{principal_arn}/{policy_type}_policy/{name}"


def _load_policy_tx(
    tx: neo4j.Transaction, policy_id: str, policy_name: str, policy_type: str, principal_arn: str,
    aws_update_tag: int,
) -> None:
    ingest_policy = """
    MERGE (policy:AWSPolicy{id: $PolicyId})
    ON CREATE SET
        policy.firstseen = timestamp(),
<<<<<<< HEAD
        policy.type = {PolicyType},
        policy.name = {PolicyName},
        policy.borneo_id = {policy_borneo_id}
    SET policy.lastupdated = {aws_update_tag}
=======
        policy.type = $PolicyType,
        policy.name = $PolicyName,
        policy.borneo_id = {policy_borneo_id}
    SET policy.lastupdated = $aws_update_tag
>>>>>>> 2ed1ef7e
    WITH policy
    MATCH (principal:AWSPrincipal{arn: $PrincipalArn})
    MERGE (policy) <-[r:POLICY]-(principal)
    SET r.lastupdated = $aws_update_tag
    """
    tx.run(
        ingest_policy,
        PolicyId=policy_id,
        PolicyName=policy_name,
        PolicyType=policy_type,
        PrincipalArn=principal_arn,
        aws_update_tag=aws_update_tag,
        policy_borneo_id=str(uuid.uuid4())
    )


@timeit
def load_policy(
    neo4j_session: neo4j.Session, policy_id: str, policy_name: str, policy_type: str, principal_arn: str,
    aws_update_tag: int,
) -> None:
    neo4j_session.write_transaction(_load_policy_tx, policy_id, policy_name, policy_type, principal_arn, aws_update_tag)


@timeit
def load_policy_statements(
    neo4j_session: neo4j.Session, policy_id: str, policy_name: str, statements: Any,
    aws_update_tag: int,
) -> None:
    ingest_policy_statement = """
        MATCH (policy:AWSPolicy{id: $PolicyId})
        WITH policy
        UNWIND $Statements as statement_data
        MERGE (statement:AWSPolicyStatement{id: statement_data.id})
        ON CREATE SET
        statement.borneo_id = {statement_borneo_id}
        SET
        statement.effect = statement_data.Effect,
        statement.action = statement_data.Action,
        statement.notaction = statement_data.NotAction,
        statement.resource = statement_data.Resource,
        statement.notresource = statement_data.NotResource,
        statement.condition = statement_data.Condition,
        statement.sid = statement_data.Sid,
        statement.lastupdated = $aws_update_tag,
        statement.borneo_id = {statement_borneo_id}
        MERGE (policy)-[r:STATEMENT]->(statement)
        ON CREATE SET r.firstseen = timestamp()
        SET r.lastupdated = $aws_update_tag
        """
    neo4j_session.run(
        ingest_policy_statement,
        PolicyId=policy_id,
        PolicyName=policy_name,
        Statements=statements,
        aws_update_tag=aws_update_tag,
        statement_borneo_id=str(uuid.uuid4())
    ).consume()


@timeit
def load_policy_data(neo4j_session: neo4j.Session, policy_map: Dict, policy_type: str, aws_update_tag: int) -> None:
    for principal_arn, policy_list in policy_map.items():
        logger.debug(f"Syncing IAM inline policies for principal {principal_arn}")
        for policy_name, statements in policy_list.items():
            policy_id = transform_policy_id(principal_arn, policy_type, policy_name)
            load_policy(neo4j_session, policy_id, policy_name, policy_type, principal_arn, aws_update_tag)
            load_policy_statements(neo4j_session, policy_id, policy_name, statements, aws_update_tag)


@timeit
def sync_users(
    neo4j_session: neo4j.Session, boto3_session: boto3.session.Session, current_aws_account_id: str,
    aws_update_tag: int, common_job_parameters: Dict,
) -> None:
    logger.info("Syncing IAM users for account '%s'.", current_aws_account_id)
    data = get_user_list_data(boto3_session)
    load_users(neo4j_session, data['Users'], current_aws_account_id, aws_update_tag)

    sync_user_inline_policies(boto3_session, data, neo4j_session, aws_update_tag)

    sync_user_managed_policies(boto3_session, data, neo4j_session, aws_update_tag)

    run_cleanup_job('aws_import_users_cleanup.json', neo4j_session, common_job_parameters)


@timeit
def sync_user_managed_policies(
    boto3_session: boto3.session.Session, data: Dict, neo4j_session: neo4j.Session,
    aws_update_tag: int,
) -> None:
    managed_policy_data = get_user_managed_policy_data(boto3_session, data['Users'])
    transform_policy_data(managed_policy_data, PolicyType.managed.value)
    load_policy_data(neo4j_session, managed_policy_data, PolicyType.managed.value, aws_update_tag)


@timeit
def sync_user_inline_policies(
    boto3_session: boto3.session.Session, data: Dict, neo4j_session: neo4j.Session,
    aws_update_tag: int,
) -> None:
    policy_data = get_user_policy_data(boto3_session, data['Users'])
    transform_policy_data(policy_data, PolicyType.inline.value)
    load_policy_data(neo4j_session, policy_data, PolicyType.inline.value, aws_update_tag)


@timeit
def sync_groups(
    neo4j_session: neo4j.Session, boto3_session: boto3.session.Session, current_aws_account_id: str,
    aws_update_tag: int, common_job_parameters: Dict,
) -> None:
    logger.info("Syncing IAM groups for account '%s'.", current_aws_account_id)
    data = get_group_list_data(boto3_session)
    load_groups(neo4j_session, data['Groups'], current_aws_account_id, aws_update_tag)

    sync_groups_inline_policies(boto3_session, data, neo4j_session, aws_update_tag)

    sync_group_managed_policies(boto3_session, data, neo4j_session, aws_update_tag)

    run_cleanup_job('aws_import_groups_cleanup.json', neo4j_session, common_job_parameters)


def sync_group_managed_policies(
    boto3_session: boto3.session.Session, data: Dict, neo4j_session: neo4j.Session,
    aws_update_tag: int,
) -> None:
    managed_policy_data = get_group_managed_policy_data(boto3_session, data["Groups"])
    transform_policy_data(managed_policy_data, PolicyType.managed.value)
    load_policy_data(neo4j_session, managed_policy_data, PolicyType.managed.value, aws_update_tag)


def sync_groups_inline_policies(
    boto3_session: boto3.session.Session, data: Dict, neo4j_session: neo4j.Session,
    aws_update_tag: int,
) -> None:
    policy_data = get_group_policy_data(boto3_session, data["Groups"])
    transform_policy_data(policy_data, PolicyType.inline.value)
    load_policy_data(neo4j_session, policy_data, PolicyType.inline.value, aws_update_tag)


@timeit
def sync_roles(
    neo4j_session: neo4j.Session, boto3_session: boto3.session.Session, current_aws_account_id: str,
    aws_update_tag: int, common_job_parameters: Dict,
) -> None:
    logger.info("Syncing IAM roles for account '%s'.", current_aws_account_id)
    data = get_role_list_data(boto3_session)
    load_roles(neo4j_session, data['Roles'], current_aws_account_id, aws_update_tag)

    sync_role_inline_policies(current_aws_account_id, boto3_session, data, neo4j_session, aws_update_tag)

    sync_role_managed_policies(current_aws_account_id, boto3_session, data, neo4j_session, aws_update_tag)

    run_cleanup_job('aws_import_roles_cleanup.json', neo4j_session, common_job_parameters)


def sync_role_managed_policies(
    current_aws_account_id: str, boto3_session: boto3.session.Session, data: Dict,
    neo4j_session: neo4j.Session, aws_update_tag: int,
) -> None:
    logger.info("Syncing IAM role managed policies for account '%s'.", current_aws_account_id)
    managed_policy_data = get_role_managed_policy_data(boto3_session, data["Roles"])
    transform_policy_data(managed_policy_data, PolicyType.managed.value)
    load_policy_data(neo4j_session, managed_policy_data, PolicyType.managed.value, aws_update_tag)


def sync_role_inline_policies(
    current_aws_account_id: str, boto3_session: boto3.session.Session, data: Dict,
    neo4j_session: neo4j.Session, aws_update_tag: int,
) -> None:
    logger.info("Syncing IAM role inline policies for account '%s'.", current_aws_account_id)
    inline_policy_data = get_role_policy_data(boto3_session, data["Roles"])
    transform_policy_data(inline_policy_data, PolicyType.inline.value)
    load_policy_data(neo4j_session, inline_policy_data, PolicyType.inline.value, aws_update_tag)


@timeit
def sync_group_memberships(
    neo4j_session: neo4j.Session, boto3_session: boto3.session.Session,
    current_aws_account_id: str, aws_update_tag: int, common_job_parameters: Dict,
) -> None:
    logger.info("Syncing IAM group membership for account '%s'.", current_aws_account_id)
    query = "MATCH (group:AWSGroup)<-[:RESOURCE]-(:AWSAccount{id: $AWS_ACCOUNT_ID}) " \
            "return group.name as name, group.arn as arn;"
    groups = neo4j_session.run(query, AWS_ACCOUNT_ID=current_aws_account_id)
    groups_membership = {group["arn"]: get_group_membership_data(boto3_session, group["name"]) for group in groups}
    load_group_memberships(neo4j_session, groups_membership, aws_update_tag)
    run_cleanup_job(
        'aws_import_groups_membership_cleanup.json',
        neo4j_session,
        common_job_parameters,
    )


@timeit
def sync_user_access_keys(
    neo4j_session: neo4j.Session, boto3_session: boto3.session.Session,
    current_aws_account_id: str, aws_update_tag: int, common_job_parameters: Dict,
) -> None:
    logger.info("Syncing IAM user access keys for account '%s'.", current_aws_account_id)
    query = "MATCH (user:AWSUser)<-[:RESOURCE]-(:AWSAccount{id: $AWS_ACCOUNT_ID}) " \
            "RETURN user.name as name, user.arn as arn"
    for user in neo4j_session.run(query, AWS_ACCOUNT_ID=current_aws_account_id):
        access_keys = get_account_access_key_data(boto3_session, user["name"])
        if access_keys:
            account_access_keys = {user["arn"]: access_keys}
            load_user_access_keys(neo4j_session, account_access_keys, aws_update_tag)
    run_cleanup_job(
        'aws_import_account_access_key_cleanup.json',
        neo4j_session,
        common_job_parameters,
    )


@timeit
def sync(
    neo4j_session: neo4j.Session, boto3_session: boto3.session.Session, regions: List[str], current_aws_account_id: str,
    update_tag: int, common_job_parameters: Dict,
) -> None:
    logger.info("Syncing IAM for account '%s'.", current_aws_account_id)
    # This module only syncs IAM information that is in use.
    # As such only policies that are attached to a user, role or group are synced
    sync_users(neo4j_session, boto3_session, current_aws_account_id, update_tag, common_job_parameters)
    sync_groups(neo4j_session, boto3_session, current_aws_account_id, update_tag, common_job_parameters)
    sync_roles(neo4j_session, boto3_session, current_aws_account_id, update_tag, common_job_parameters)
    sync_group_memberships(neo4j_session, boto3_session, current_aws_account_id, update_tag, common_job_parameters)
    sync_assumerole_relationships(neo4j_session, current_aws_account_id, update_tag, common_job_parameters)
    sync_user_access_keys(neo4j_session, boto3_session, current_aws_account_id, update_tag, common_job_parameters)
    run_cleanup_job('aws_import_principals_cleanup.json', neo4j_session, common_job_parameters)
    merge_module_sync_metadata(
        neo4j_session,
        group_type='AWSAccount',
        group_id=current_aws_account_id,
        synced_type='AWSPrincipal',
        update_tag=update_tag,
        stat_handler=stat_handler,
    )


@timeit
def get_account_from_arn(arn: str) -> str:
    # ARN documentation
    # https://docs.aws.amazon.com/general/latest/gr/aws-arns-and-namespaces.html

    if not arn.startswith("arn:"):
        # must be a service principal arn, such as ec2.amazonaws.com
        return ""

    parts = arn.split(":")
    if len(parts) < 4:
        return ""
    else:
        return parts[4]<|MERGE_RESOLUTION|>--- conflicted
+++ resolved
@@ -210,21 +210,12 @@
     neo4j_session: neo4j.Session, users: List[Dict], current_aws_account_id: str, aws_update_tag: int,
 ) -> None:
     ingest_user = """
-<<<<<<< HEAD
-    MERGE (unode:AWSUser{arn: {ARN}})
-    ON CREATE SET unode:AWSPrincipal, unode.userid = {USERID}, unode.firstseen = timestamp(),
-    unode.createdate = {CREATE_DATE},
-    unode.borneo_id = {user_borneo_id}
-    SET unode.name = {USERNAME}, unode.path = {PATH}, unode.passwordlastused = {PASSWORD_LASTUSED},
-    unode.lastupdated = {aws_update_tag}
-=======
     MERGE (unode:AWSUser{arn: $ARN})
     ON CREATE SET unode:AWSPrincipal, unode.userid = $USERID, unode.firstseen = timestamp(),
     unode.createdate = $CREATE_DATE,
     unode.borneo_id = {user_borneo_id}
     SET unode.name = $USERNAME, unode.path = $PATH, unode.passwordlastused = $PASSWORD_LASTUSED,
     unode.lastupdated = $aws_update_tag
->>>>>>> 2ed1ef7e
     WITH unode
     MATCH (aa:AWSAccount{id: $AWS_ACCOUNT_ID})
     MERGE (aa)-[r:RESOURCE]->(unode)
@@ -252,17 +243,10 @@
     neo4j_session: neo4j.Session, groups: List[Dict], current_aws_account_id: str, aws_update_tag: int,
 ) -> None:
     ingest_group = """
-<<<<<<< HEAD
-    MERGE (gnode:AWSGroup{arn: {ARN}})
-    ON CREATE SET gnode.groupid = {GROUP_ID}, gnode.firstseen = timestamp(), gnode.createdate = {CREATE_DATE},
-    gnode.borneo_id = {group_borneo_id}
-    SET gnode:AWSPrincipal, gnode.name = {GROUP_NAME}, gnode.path = {PATH},gnode.lastupdated = {aws_update_tag}
-=======
     MERGE (gnode:AWSGroup{arn: $ARN})
     ON CREATE SET gnode.groupid = $GROUP_ID, gnode.firstseen = timestamp(), gnode.createdate = $CREATE_DATE,
     gnode.borneo_id = {group_borneo_id}
     SET gnode:AWSPrincipal, gnode.name = $GROUP_NAME, gnode.path = $PATH,gnode.lastupdated = $aws_update_tag
->>>>>>> 2ed1ef7e
     WITH gnode
     MATCH (aa:AWSAccount{id: $AWS_ACCOUNT_ID})
     MERGE (aa)-[r:RESOURCE]->(gnode)
@@ -304,21 +288,12 @@
     neo4j_session: neo4j.Session, roles: List[Dict], current_aws_account_id: str, aws_update_tag: int,
 ) -> None:
     ingest_role = """
-<<<<<<< HEAD
-    MERGE (rnode:AWSRole{arn: {Arn}})
-    ON CREATE SET rnode:AWSPrincipal, rnode.roleid = {RoleId}, rnode.firstseen = timestamp(),
-    rnode.createdate = {CreateDate},
-    rnode.borneo_id = {role_borneo_id}
-    ON MATCH SET rnode.name = {RoleName}, rnode.path = {Path}
-    SET rnode.lastupdated = {aws_update_tag}
-=======
     MERGE (rnode:AWSRole{arn: $Arn})
     ON CREATE SET rnode:AWSPrincipal, rnode.roleid = $RoleId, rnode.firstseen = timestamp(),
     rnode.createdate = $CreateDate,
     rnode.borneo_id = {role_borneo_id}
     ON MATCH SET rnode.name = $RoleName, rnode.path = $Path
     SET rnode.lastupdated = $aws_update_tag
->>>>>>> 2ed1ef7e
     WITH rnode
     MATCH (aa:AWSAccount{id: $AWS_ACCOUNT_ID})
     MERGE (aa)-[r:RESOURCE]->(rnode)
@@ -490,17 +465,10 @@
     ingest_account_key = """
     MATCH (user:AWSUser{arn: $UserARN})
     WITH user
-<<<<<<< HEAD
-    MERGE (key:AccountAccessKey{accesskeyid: {AccessKeyId}})
-    ON CREATE SET key.firstseen = timestamp(), key.createdate = {CreateDate},
-    key.borneo_id = {key_borneo_id}
-    SET key.status = {Status}, key.lastupdated = {aws_update_tag}
-=======
     MERGE (key:AccountAccessKey{accesskeyid: $AccessKeyId})
     ON CREATE SET key.firstseen = timestamp(), key.createdate = $CreateDate,
     key.borneo_id = {key_borneo_id}
     SET key.status = $Status, key.lastupdated = $aws_update_tag
->>>>>>> 2ed1ef7e
     WITH user,key
     MERGE (user)-[r:AWS_ACCESS_KEY]->(key)
     ON CREATE SET r.firstseen = timestamp()
@@ -573,17 +541,10 @@
     MERGE (policy:AWSPolicy{id: $PolicyId})
     ON CREATE SET
         policy.firstseen = timestamp(),
-<<<<<<< HEAD
-        policy.type = {PolicyType},
-        policy.name = {PolicyName},
-        policy.borneo_id = {policy_borneo_id}
-    SET policy.lastupdated = {aws_update_tag}
-=======
         policy.type = $PolicyType,
         policy.name = $PolicyName,
         policy.borneo_id = {policy_borneo_id}
     SET policy.lastupdated = $aws_update_tag
->>>>>>> 2ed1ef7e
     WITH policy
     MATCH (principal:AWSPrincipal{arn: $PrincipalArn})
     MERGE (policy) <-[r:POLICY]-(principal)
