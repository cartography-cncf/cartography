--- conflicted
+++ resolved
@@ -92,54 +92,35 @@
     common_job_parameters: Dict,
 ) -> None:
     query = """
-    MERGE (w:CloudanixWorkspace{id: {WORKSPACE_ID}})
-    SET w.lastupdated = {UPDATE_TAG}
-    WITH w
     MERGE (aa:AWSAccount{id: {ACCOUNT_ID}})
     ON CREATE SET aa.firstseen = timestamp()
-    SET aa.lastupdated = {UPDATE_TAG}, aa.name = {ACCOUNT_NAME}
-    WITH w, aa
-    MERGE (w)-[o:OWNER]->(aa)
-    ON CREATE SET o.firstseen = timestamp()
-    SET o.lastupdated = {UPDATE_TAG}
+    SET aa.lastupdated = {aws_update_tag}, aa.name = {ACCOUNT_NAME}
+    WITH aa
     MERGE (root:AWSPrincipal{arn: {RootArn}})
     ON CREATE SET root.firstseen = timestamp(), root.type = 'AWS'
-    SET root.lastupdated = {UPDATE_TAG}
+    SET root.lastupdated = {aws_update_tag}
     WITH aa, root
     MERGE (aa)-[r:RESOURCE]->(root)
     ON CREATE SET r.firstseen = timestamp()
-    SET r.lastupdated = {UPDATE_TAG};
+    SET r.lastupdated = {aws_update_tag};
     """
     for account_name, account_id in aws_accounts.items():
         root_arn = f'arn:aws:iam::{account_id}:root'
         neo4j_session.run(
             query,
-            WORKSPACE_ID=common_job_parameters['WORKSPACE_ID'],
             ACCOUNT_ID=account_id,
             ACCOUNT_NAME=account_name,
             RootArn=root_arn,
-            UPDATE_TAG=aws_update_tag,
+            aws_update_tag=aws_update_tag,
         )
 
-        cleanup(neo4j_session, account_id, common_job_parameters)
 
-<<<<<<< HEAD
-
-def cleanup(neo4j_session, account_id, common_job_parameters):
-    common_job_parameters['AWS_ACCOUNT_ID'] = account_id
-=======
 @timeit
 def cleanup(neo4j_session: neo4j.Session, common_job_parameters: Dict) -> None:
->>>>>>> 8ce8d385
     run_cleanup_job('aws_account_cleanup.json', neo4j_session, common_job_parameters)
 
 
 @timeit
-<<<<<<< HEAD
-def sync(neo4j_session, accounts, aws_update_tag, common_job_parameters):
-    load_aws_accounts(neo4j_session, accounts, aws_update_tag, common_job_parameters)
-=======
 def sync(neo4j_session: neo4j.Session, accounts: Dict, update_tag: int, common_job_parameters: Dict) -> None:
     load_aws_accounts(neo4j_session, accounts, update_tag, common_job_parameters)
-    cleanup(neo4j_session, common_job_parameters)
->>>>>>> 8ce8d385
+    cleanup(neo4j_session, common_job_parameters)