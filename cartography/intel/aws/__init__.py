--- conflicted
+++ resolved
@@ -5,11 +5,8 @@
 
 from . import dynamodb
 from . import ec2
-<<<<<<< HEAD
 from . import ecr
-=======
 from . import eks
->>>>>>> 4fdc8518
 from . import elasticsearch
 from . import iam
 from . import lambda_function
@@ -46,12 +43,9 @@
 
     dynamodb.sync(neo4j_session, boto3_session, regions, account_id, sync_tag, common_job_parameters)
     ec2.sync(neo4j_session, boto3_session, regions, account_id, sync_tag, common_job_parameters)
-<<<<<<< HEAD
-    ecr.sync(session, boto3_session, regions, account_id, sync_tag, common_job_parameters)
-=======
     eks.sync(neo4j_session, boto3_session, regions, account_id, sync_tag, common_job_parameters)
     lambda_function.sync(neo4j_session, boto3_session, regions, account_id, sync_tag, common_job_parameters)
->>>>>>> 4fdc8518
+    ecr.sync(session, boto3_session, regions, account_id, sync_tag, common_job_parameters)
     rds.sync(neo4j_session, boto3_session, regions, account_id, sync_tag, common_job_parameters)
     redshift.sync(neo4j_session, boto3_session, regions, account_id, sync_tag, common_job_parameters)
 
