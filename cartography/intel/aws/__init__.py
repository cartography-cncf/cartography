import datetime
import logging
import traceback
from typing import Any
from typing import Dict
from typing import Iterable
from typing import List

import boto3
import botocore.exceptions
import neo4j

from cartography.config import Config
from cartography.intel.aws.util.common import parse_and_validate_aws_regions
from cartography.intel.aws.util.common import parse_and_validate_aws_requested_syncs
from cartography.stats import get_stats_client
from cartography.util import merge_module_sync_metadata
from cartography.util import run_analysis_and_ensure_deps
from cartography.util import run_analysis_job
from cartography.util import run_cleanup_job
from cartography.util import run_scoped_analysis_job
from cartography.util import timeit

from . import ec2
from . import organizations
from .resources import RESOURCE_FUNCTIONS

stat_handler = get_stats_client(__name__)
logger = logging.getLogger(__name__)


def _build_aws_sync_kwargs(
    neo4j_session: neo4j.Session,
    boto3_session: boto3.session.Session,
    regions: List[str],
    current_aws_account_id: str,
    sync_tag: int,
    common_job_parameters: Dict[str, Any],
) -> Dict[str, Any]:
    return {
        "neo4j_session": neo4j_session,
        "boto3_session": boto3_session,
        "regions": regions,
        "current_aws_account_id": current_aws_account_id,
        "update_tag": sync_tag,
        "common_job_parameters": common_job_parameters,
    }


def _sync_one_account(
    neo4j_session: neo4j.Session,
    boto3_session: boto3.session.Session,
    current_aws_account_id: str,
    update_tag: int,
    common_job_parameters: Dict[str, Any],
    regions: list[str] | None = None,
    aws_requested_syncs: Iterable[str] = RESOURCE_FUNCTIONS.keys(),
) -> None:
    # Autodiscover the regions supported by the account unless the user has specified the regions to sync.
    if not regions:
        regions = _autodiscover_account_regions(boto3_session, current_aws_account_id)

    sync_args = _build_aws_sync_kwargs(
        neo4j_session,
        boto3_session,
        regions,
        current_aws_account_id,
        update_tag,
        common_job_parameters,
    )

    for func_name in aws_requested_syncs:
        if func_name in RESOURCE_FUNCTIONS:
            # Skip permission relationships and tags for now because they rely on data already being in the graph
            if func_name not in [
                "permission_relationships",
                "resourcegroupstaggingapi",
            ]:
                RESOURCE_FUNCTIONS[func_name](**sync_args)
            else:
                continue
        else:
            raise ValueError(
                f'AWS sync function "{func_name}" was specified but does not exist. Did you misspell it?',
            )

    # MAP IAM permissions
    if "permission_relationships" in aws_requested_syncs:
        RESOURCE_FUNCTIONS["permission_relationships"](**sync_args)

    # AWS Tags - Must always be last.
    if "resourcegroupstaggingapi" in aws_requested_syncs:
        RESOURCE_FUNCTIONS["resourcegroupstaggingapi"](**sync_args)

    run_scoped_analysis_job(
        "aws_ec2_iaminstanceprofile.json",
        neo4j_session,
        common_job_parameters,
    )

    run_analysis_job(
        "aws_lambda_ecr.json",
        neo4j_session,
        common_job_parameters,
    )

    merge_module_sync_metadata(
        neo4j_session,
        group_type="AWSAccount",
        group_id=current_aws_account_id,
        synced_type="AWSAccount",
        update_tag=update_tag,
        stat_handler=stat_handler,
    )


def _autodiscover_account_regions(
    boto3_session: boto3.session.Session,
    account_id: str,
) -> List[str]:
    regions: List[str] = []
    try:
        regions = ec2.get_ec2_regions(boto3_session)
    except botocore.exceptions.ClientError as e:
        logger.debug("Error occurred getting EC2 regions.", exc_info=True)
        logger.error(
            (
                "Failed to retrieve AWS region list, an error occurred: %s. Could not get regions for account %s."
            ),
            e,
            account_id,
        )
        raise
    return regions


def _autodiscover_accounts(
    neo4j_session: neo4j.Session,
    boto3_session: boto3.session.Session,
    account_id: str,
    sync_tag: int,
    common_job_parameters: Dict,
) -> None:
    logger.info("Trying to autodiscover accounts.")
    try:
        # Fetch all accounts
        client = boto3_session.client("organizations")
        paginator = client.get_paginator("list_accounts")
        accounts: List[Dict] = []
        for page in paginator.paginate():
            accounts.extend(page["Accounts"])

        # Filter out every account which is not in the ACTIVE status
        # and select only the Id and Name fields
        filtered_accounts: Dict[str, str] = {
            x["Name"]: x["Id"] for x in accounts if x["Status"] == "ACTIVE"
        }

        # Add them to the graph
        logger.info("Loading autodiscovered accounts.")
        organizations.load_aws_accounts(
            neo4j_session,
            filtered_accounts,
            sync_tag,
            common_job_parameters,
        )
    except botocore.exceptions.ClientError:
        logger.warning(
            f"The current account ({account_id}) doesn't have enough permissions to perform autodiscovery.",
        )


def _sync_multiple_accounts(
    neo4j_session: neo4j.Session,
    accounts: Dict[str, str],
    sync_tag: int,
    common_job_parameters: Dict[str, Any],
    aws_best_effort_mode: bool,
    aws_requested_syncs: List[str] = [],
    regions: list[str] | None = None,
) -> bool:
    logger.info("Syncing AWS accounts: %s", ", ".join(accounts.values()))
    organizations.sync(neo4j_session, accounts, sync_tag, common_job_parameters)

    failed_account_ids = []
    exception_tracebacks = []

    num_accounts = len(accounts)

    for profile_name, account_id in accounts.items():
        logger.info(
            "Syncing AWS account with ID '%s' using configured profile '%s'.",
            account_id,
            profile_name,
        )
        common_job_parameters["AWS_ID"] = account_id
        if num_accounts == 1:
            # Use the default boto3 session because boto3 gets confused if you give it a profile name with 1 account
            boto3_session = boto3.Session()
        else:
            boto3_session = boto3.Session(profile_name=profile_name)

        _autodiscover_accounts(
            neo4j_session,
            boto3_session,
            account_id,
            sync_tag,
            common_job_parameters,
        )

        try:
            _sync_one_account(
                neo4j_session,
                boto3_session,
                account_id,
                sync_tag,
                common_job_parameters,
                regions=regions,
                aws_requested_syncs=aws_requested_syncs,  # Could be replaced later with per-account requested syncs
            )
        except Exception as e:
            if aws_best_effort_mode:
                timestamp = datetime.datetime.now()
                failed_account_ids.append(account_id)
                exception_traceback = traceback.TracebackException.from_exception(e)
                traceback_string = "".join(exception_traceback.format())
                exception_tracebacks.append(
                    f"{timestamp} - Exception for account ID: {account_id}\n{traceback_string}",
                )
                logger.warning(
                    f"Caught exception syncing account {account_id}. aws-best-effort-mode is on so we are continuing "
                    f"on to the next AWS account. All exceptions will be aggregated and re-logged at the end of the "
                    f"sync.",
                    exc_info=True,
                )
                continue
            else:
                raise

    if failed_account_ids:
        logger.error(f"AWS sync failed for accounts {failed_account_ids}")
        raise Exception("\n".join(exception_tracebacks))

    del common_job_parameters["AWS_ID"]

    # There may be orphan Principals which point outside of known AWS accounts. This job cleans
    # up those nodes after all AWS accounts have been synced.
    if not failed_account_ids:
        run_cleanup_job(
            "aws_post_ingestion_principals_cleanup.json",
            neo4j_session,
            common_job_parameters,
        )
        return True
    return False


@timeit
def _perform_aws_analysis(
    requested_syncs: List[str],
    neo4j_session: neo4j.Session,
    common_job_parameters: Dict[str, Any],
) -> None:
    """
    Performs AWS analysis jobs that span multiple accounts.
    """
    requested_syncs_as_set = set(requested_syncs)

    ec2_asset_exposure_requirements = {
        "ec2:instance",
        "ec2:security_group",
        "ec2:load_balancer",
        "ec2:load_balancer_v2",
    }
    run_analysis_and_ensure_deps(
        "aws_ec2_asset_exposure.json",
        ec2_asset_exposure_requirements,
        requested_syncs_as_set,
        common_job_parameters,
        neo4j_session,
    )

    run_analysis_and_ensure_deps(
        "aws_ec2_keypair_analysis.json",
        {"ec2:keypair"},
        requested_syncs_as_set,
        common_job_parameters,
        neo4j_session,
    )

    run_analysis_and_ensure_deps(
        "aws_eks_asset_exposure.json",
        {"eks"},
        requested_syncs_as_set,
        common_job_parameters,
        neo4j_session,
    )

    run_analysis_and_ensure_deps(
        "aws_foreign_accounts.json",
        set(),  # This job has no requirements
        requested_syncs_as_set,
        common_job_parameters,
        neo4j_session,
    )


@timeit
def start_aws_ingestion(neo4j_session: neo4j.Session, config: Config) -> None:
    common_job_parameters = {
        "UPDATE_TAG": config.update_tag,
        "permission_relationships_file": config.permission_relationships_file,
<<<<<<< HEAD
        "aws_guardduty_severity_threshold": config.aws_guardduty_severity_threshold,
=======
        "aws_cloudtrail_management_events_lookback_hours": config.aws_cloudtrail_management_events_lookback_hours,
>>>>>>> 89e87aaf
    }
    try:
        boto3_session = boto3.Session()
    except (botocore.exceptions.BotoCoreError, botocore.exceptions.ClientError) as e:
        logger.debug("Error occurred calling boto3.Session().", exc_info=True)
        logger.error(
            (
                "Unable to initialize the default AWS session, an error occurred: %s. Make sure your AWS credentials "
                "are configured correctly, your AWS config file is valid, and your credentials have the SecurityAudit "
                "policy attached."
            ),
            e,
        )
        return

    if config.aws_sync_all_profiles:
        aws_accounts = organizations.get_aws_accounts_from_botocore_config(
            boto3_session,
        )
    else:
        aws_accounts = organizations.get_aws_account_default(boto3_session)

    if not aws_accounts:
        logger.warning(
            "No valid AWS credentials could be found. No AWS accounts can be synced. Exiting AWS sync stage.",
        )
        return
    if len(list(aws_accounts.values())) != len(set(aws_accounts.values())):
        logger.warning(
            (
                "There are duplicate AWS accounts in your AWS configuration. It is strongly recommended that you run "
                "cartography with an AWS configuration which has exactly one profile for each AWS account you want to "
                f"sync. Doing otherwise will result in undefined and untested behavior. Account list: {aws_accounts}"
            ),
        )

    requested_syncs: List[str] = list(RESOURCE_FUNCTIONS.keys())
    if config.aws_requested_syncs:
        requested_syncs = parse_and_validate_aws_requested_syncs(
            config.aws_requested_syncs,
        )

    if config.aws_regions:
        regions = parse_and_validate_aws_regions(config.aws_regions)
    else:
        regions = None

    sync_successful = _sync_multiple_accounts(
        neo4j_session,
        aws_accounts,
        config.update_tag,
        common_job_parameters,
        config.aws_best_effort_mode,
        requested_syncs,
        regions=regions,
    )

    if sync_successful:
        _perform_aws_analysis(requested_syncs, neo4j_session, common_job_parameters)<|MERGE_RESOLUTION|>--- conflicted
+++ resolved
@@ -310,11 +310,8 @@
     common_job_parameters = {
         "UPDATE_TAG": config.update_tag,
         "permission_relationships_file": config.permission_relationships_file,
-<<<<<<< HEAD
         "aws_guardduty_severity_threshold": config.aws_guardduty_severity_threshold,
-=======
         "aws_cloudtrail_management_events_lookback_hours": config.aws_cloudtrail_management_events_lookback_hours,
->>>>>>> 89e87aaf
     }
     try:
         boto3_session = boto3.Session()
