--- conflicted
+++ resolved
@@ -10,11 +10,8 @@
 from . import iam
 from . import organizations
 from . import rds
-<<<<<<< HEAD
 from . import permission_relationships
-=======
 from . import resourcegroupstaggingapi
->>>>>>> 8d4f57ef
 from . import route53
 from . import s3
 from cartography.util import run_analysis_job
