import datetime
import logging
import traceback
from typing import Any
from typing import Dict
from typing import Iterable
from typing import List

from concurrent.futures import ThreadPoolExecutor, as_completed

import boto3
import botocore.exceptions
import neo4j
from neo4j import GraphDatabase

from . import ec2
from . import organizations
from .resources import RESOURCE_FUNCTIONS
from .ec2.util import get_botocore_config
from cartography.config import Config
from cartography.intel.aws.util.common import parse_and_validate_aws_requested_syncs
from cartography.stats import get_stats_client
from cartography.util import merge_module_sync_metadata
from cartography.util import run_analysis_job
from cartography.util import run_cleanup_job
from cartography.util import timeit
from cartography.graph.session import Session

stat_handler = get_stats_client(__name__)
logger = logging.getLogger(__name__)


def _build_aws_sync_kwargs(
    neo4j_session: neo4j.Session, boto3_session: boto3.session.Session, regions: List[str], current_aws_account_id: str,
    sync_tag: int, common_job_parameters: Dict[str, Any],
) -> Dict[str, Any]:
    return {
        'neo4j_session': neo4j_session,
        'boto3_session': boto3_session,
        'regions': regions,
        'current_aws_account_id': current_aws_account_id,
        'update_tag': sync_tag,
        'common_job_parameters': common_job_parameters,
    }


def concurrent_execution(
    service: str, service_func: Any, creds: Dict[str, str], config: Config, neo4j_session: neo4j.Session,
    boto3_session: boto3.session.Session, regions: List[str], current_aws_account_id: str,
    update_tag: int, common_job_parameters: Dict,
):
    logger.info(f"BEGIN processing for service: {service}")

    if creds['type'] == 'self':
        boto3_session = boto3.Session(
            aws_access_key_id=creds['aws_access_key_id'],
            aws_secret_access_key=creds['aws_secret_access_key'],
        )

    elif creds['type'] == 'assumerole':
        boto3_session = boto3.Session(
            aws_access_key_id=creds['aws_access_key_id'],
            aws_secret_access_key=creds['aws_secret_access_key'],
            aws_session_token=creds['session_token'],
        )

    neo4j_auth = (config.neo4j_user, config.neo4j_password)
    neo4j_driver = GraphDatabase.driver(
        config.neo4j_uri,
        auth=neo4j_auth,
        max_connection_lifetime=config.neo4j_max_connection_lifetime,
    )

    sync_args = _build_aws_sync_kwargs(
        Session(neo4j_driver), boto3_session, regions, current_aws_account_id, update_tag, common_job_parameters,
    )

    service_func(**sync_args)

    logger.info(f"END processing for service: {service}")


def _sync_one_account(
    neo4j_session: neo4j.Session,
    boto3_session: boto3.session.Session,
    current_aws_account_id: str,
    update_tag: int,
    common_job_parameters: Dict[str, Any],
    regions: List[str] = [],
    aws_requested_syncs: Iterable[str] = RESOURCE_FUNCTIONS.keys(),
    creds=Dict[str, str],
    config=Config,
) -> None:
    if not regions:
        regions = _autodiscover_account_regions(boto3_session, current_aws_account_id)

    sync_args = _build_aws_sync_kwargs(
        neo4j_session, boto3_session, regions, current_aws_account_id, update_tag, common_job_parameters,
    )

    # Process each service in parallel.
    with ThreadPoolExecutor(max_workers=len(RESOURCE_FUNCTIONS) - 2) as executor:
        futures = []

        for func_name in aws_requested_syncs:
            if func_name in RESOURCE_FUNCTIONS:
                # Skip permission relationships and tags for now because they rely on data already being in the graph
                if func_name not in ['permission_relationships', 'resourcegroupstaggingapi']:
                    futures.append(executor.submit(concurrent_execution, func_name,
                                   RESOURCE_FUNCTIONS[func_name], creds, config, **sync_args))
                else:
                    continue
            else:
                raise ValueError(
                    f'AWS sync function "{func_name}" was specified but does not exist. Did you misspell it?')

        for future in as_completed(futures):
            logger.info(f'Result from Future - Service Processing: {future.result()}')

    # MAP IAM permissions
    if 'permission_relationships' in aws_requested_syncs:
        RESOURCE_FUNCTIONS['permission_relationships'](**sync_args)

    # AWS Tags - Must always be last.
    if 'resourcegroupstaggingapi' in aws_requested_syncs:
        RESOURCE_FUNCTIONS['resourcegroupstaggingapi'](config, **sync_args)

    run_analysis_job(
        'aws_ec2_iaminstanceprofile.json',
        neo4j_session,
        common_job_parameters,
    )

    run_analysis_job(
        'aws_lambda_ecr.json',
        neo4j_session,
        common_job_parameters,
    )

    merge_module_sync_metadata(
        neo4j_session,
        group_type='AWSAccount',
        group_id=current_aws_account_id,
        synced_type='AWSAccount',
        update_tag=update_tag,
        stat_handler=stat_handler,
    )


def _autodiscover_account_regions(boto3_session: boto3.session.Session, account_id: str) -> List[str]:
    regions: List[str] = []
    try:
        regions = ec2.get_ec2_regions(boto3_session)
    except botocore.exceptions.ClientError as e:
        logger.debug("Error occurred getting EC2 regions.", exc_info=True)
        logger.error(
            (
                "Failed to retrieve AWS region list, an error occurred: %s. Could not get regions for account %s."
            ),
            e,
            account_id,
        )
        raise
    return regions


def _autodiscover_accounts(
    neo4j_session: neo4j.Session, boto3_session: boto3.session.Session, account_id: str,
    sync_tag: int, common_job_parameters: Dict,
) -> None:
    logger.info("Trying to autodiscover accounts.")
    try:
        # Fetch all accounts
        client = boto3_session.client('organizations')
        paginator = client.get_paginator('list_accounts')
        accounts: List[Dict] = []
        for page in paginator.paginate():
            accounts.extend(page['Accounts'])

        # Filter out every account which is not in the ACTIVE status
        # and select only the Id and Name fields
        filtered_accounts: Dict[str, str] = {x['Name']: x['Id'] for x in accounts if x['Status'] == 'ACTIVE'}

        # Add them to the graph
        logger.info("Loading autodiscovered accounts.")
        organizations.load_aws_accounts(neo4j_session, filtered_accounts, sync_tag, common_job_parameters)
    except botocore.exceptions.ClientError:
        logger.warning(f"The current account ({account_id}) doesn't have enough permissions to perform autodiscovery.")


def list_all_regions(boto3_session, logger):
    try:
        client = boto3_session.client('ec2', region_name="us-east-2", config=get_botocore_config())
        regions = client.describe_regions(Filters=[
            {
                'Name': 'opt-in-status',
                'Values': [
                        'opt-in-not-required',
                ]
            },
        ])

    except Exception as e:
        logger.error(f"Failed retrieve enabled regions. Error - {e}")
        return []

    return list(map(lambda region: region['RegionName'], regions['Regions']))


def _sync_multiple_accounts(
    neo4j_session: neo4j.Session,
    accounts: Dict[str, str],
    config: Config,
    common_job_parameters: Dict[str, Any],
    aws_best_effort_mode: bool,
    aws_requested_syncs: List[str] = [],
) -> bool:
    logger.info("Syncing AWS accounts: %s", ', '.join(accounts.values()))
    organizations.sync(neo4j_session, accounts, config.update_tag, common_job_parameters)

    failed_account_ids = []
    exception_tracebacks = []

    num_accounts = len(accounts)

    for profile_name, account_id in accounts.items():
        logger.info("Syncing AWS account with ID '%s' using configured profile '%s'.", account_id, profile_name)
        common_job_parameters["AWS_ID"] = account_id
        # boto3_session = boto3.Session(profile_name=profile_name)

        if config.credentials['type'] == 'self':
            boto3_session = boto3.Session(
                # profile_name=profile_name,
                aws_access_key_id=config.credentials['aws_access_key_id'],
                aws_secret_access_key=config.credentials['aws_secret_access_key'],
            )

        elif config.credentials['type'] == 'assumerole':
            boto3_session = boto3.Session(
                # profile_name=profile_name,
                aws_access_key_id=config.credentials['aws_access_key_id'],
                aws_secret_access_key=config.credentials['aws_secret_access_key'],
                aws_session_token=config.credentials['session_token'],
            )

        _autodiscover_accounts(neo4j_session, boto3_session, account_id, config.update_tag, common_job_parameters)

        # INFO: fetching active regions for customers instead of reading from parameters
        regions = list_all_regions(boto3_session, logger)
        if len(regions) == 0:
            logger.info("regions could not be fetched. reading regions from input parameters")
            regions = config.params.get('regions', [])

        _sync_one_account(
            neo4j_session,
            boto3_session,
            account_id,
            config.update_tag,
            common_job_parameters,
            regions=regions,
            aws_requested_syncs=aws_requested_syncs,  # Could be replaced later with per-account requested syncs
            creds=config.credentials,
            config=config,
        )

    del common_job_parameters["AWS_ID"]
    return True

    # Commented this out to support multi-account setup
    # # There may be orphan Principals which point outside of known AWS accounts. This job cleans
    # # up those nodes after all AWS accounts have been synced.
    # run_cleanup_job('aws_post_ingestion_principals_cleanup.json', neo4j_session, common_job_parameters)

    # # There may be orphan DNS entries that point outside of known AWS zones. This job cleans
    # # up those entries after all AWS accounts have been synced.
    # run_cleanup_job('aws_post_ingestion_dns_cleanup.json', neo4j_session, common_job_parameters)


@timeit
def start_aws_ingestion(neo4j_session: neo4j.Session, config: Config) -> None:
    common_job_parameters = {
        "UPDATE_TAG": config.update_tag,
        "permission_relationships_file": config.permission_relationships_file,
        "WORKSPACE_ID": config.params['workspace']['id_string'],
        "pagination": {},
        "public_ports": ['20', '21', '22', '3306', '3389', '4333'],
    }

    try:
        # boto3_session = boto3.Session()

        if config.credentials['type'] == 'self':
            boto3_session = boto3.Session(
                aws_access_key_id=config.credentials['aws_access_key_id'],
                aws_secret_access_key=config.credentials['aws_secret_access_key'],
            )

        elif config.credentials['type'] == 'assumerole':
            boto3_session = boto3.Session(
                aws_access_key_id=config.credentials['aws_access_key_id'],
                aws_secret_access_key=config.credentials['aws_secret_access_key'],
                aws_session_token=config.credentials['session_token'],
            )

    except (botocore.exceptions.BotoCoreError, botocore.exceptions.ClientError) as e:
        logger.debug("Error occurred calling boto3.Session().", exc_info=True)
        logger.error(
            (
                "Unable to initialize the default AWS session, an error occurred: %s. Make sure your AWS credentials "
                "are configured correctly, your AWS config file is valid, and your credentials have the SecurityAudit "
                "policy attached."
            ),
            e,
        )
        return

    if config.aws_sync_all_profiles:
        aws_accounts = organizations.get_aws_accounts_from_botocore_config(boto3_session)
    else:
        aws_accounts = organizations.get_aws_account_default(boto3_session)

    if not aws_accounts:
        logger.warning(
            "No valid AWS credentials could be found. No AWS accounts can be synced. Exiting AWS sync stage.",
        )
        return
    if len(list(aws_accounts.values())) != len(set(aws_accounts.values())):
        logger.warning(
            (
                "There are duplicate AWS accounts in your AWS configuration. It is strongly recommended that you run "
                "cartography with an AWS configuration which has exactly one profile for each AWS account you want to "
                "sync. Doing otherwise will result in undefined and untested behavior."
            ),
        )

    requested_syncs: List[str] = list(RESOURCE_FUNCTIONS.keys())
    if config.aws_requested_syncs:
        aws_requested_syncs_string = ""
        for service in config.aws_requested_syncs:
            aws_requested_syncs_string += f"{service.get('name', '')},"
            if service.get('pagination', None):
                pagination = service.get('pagination', {})
                pagination['hasNextPage'] = False
                common_job_parameters['pagination'][service.get('name', None)] = pagination
        requested_syncs = parse_and_validate_aws_requested_syncs(aws_requested_syncs_string[:-1])

    sync_successful = _sync_multiple_accounts(
        neo4j_session,
        aws_accounts,
        config,
        common_job_parameters,
        config.aws_best_effort_mode,
        requested_syncs,
    )

    if sync_successful:

        run_analysis_job(
            'implicit_relationship_creation.json',
            neo4j_session,
            common_job_parameters
        )  # NOTE temp solution (query has to be only executed after both subnet & route table is loaded)

        run_analysis_job(
            'aws_ec2_security_group_asset_exposure.json',
            neo4j_session,
            common_job_parameters
        )

        run_analysis_job(
            'aws_ec2_subnet_asset_exposure.json',
            neo4j_session,
            common_job_parameters,
        )

        run_analysis_job(
            'aws_ec2_elb_asset_exposure.json',
            neo4j_session,
            common_job_parameters,
        )

        run_analysis_job(
            'aws_ec2_instance_asset_exposure.json',
            neo4j_session,
            common_job_parameters,
        )

        run_analysis_job(
            'aws_ec2_asg_asset_exposure.json',
            neo4j_session,
            common_job_parameters,
        )

        run_analysis_job(
            'aws_ec2_keypair_analysis.json',
            neo4j_session,
            common_job_parameters,
        )

        run_analysis_job(
            'aws_eks_asset_exposure.json',
            neo4j_session,
            common_job_parameters,
        )

        run_analysis_job(
<<<<<<< HEAD
            'aws_s3_asset_exposure.json',
=======
            'aws_cloudtrail_asset_exposure.json',
>>>>>>> 63efda83
            neo4j_session,
            common_job_parameters
        )

<<<<<<< HEAD
=======
        run_analysis_job(
            'aws_apigateway_asset_exposure.json',
            neo4j_session,
            common_job_parameters
        )

        run_analysis_job(
            'aws_elasticache_cluster_asset_exposure.json',
            neo4j_session,
            common_job_parameters,
        )

        run_analysis_job(
            'aws_redshift_cluster_asset_exposure.json',
            neo4j_session,
            common_job_parameters,
        )
>>>>>>> 63efda83
    return common_job_parameters<|MERGE_RESOLUTION|>--- conflicted
+++ resolved
@@ -404,17 +404,17 @@
         )
 
         run_analysis_job(
-<<<<<<< HEAD
             'aws_s3_asset_exposure.json',
-=======
+            neo4j_session,
+            common_job_parameters
+        )
+
+        run_analysis_job(
             'aws_cloudtrail_asset_exposure.json',
->>>>>>> 63efda83
             neo4j_session,
             common_job_parameters
         )
 
-<<<<<<< HEAD
-=======
         run_analysis_job(
             'aws_apigateway_asset_exposure.json',
             neo4j_session,
@@ -432,5 +432,4 @@
             neo4j_session,
             common_job_parameters,
         )
->>>>>>> 63efda83
     return common_job_parameters