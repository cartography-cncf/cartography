import datetime
import logging
import traceback
from typing import Any
from typing import Dict
from typing import Iterable
from typing import List

import boto3
import botocore.exceptions
import neo4j

from cartography.config import Config
from cartography.intel.aws.util.common import parse_and_validate_aws_regions
from cartography.intel.aws.util.common import parse_and_validate_aws_requested_syncs
from cartography.stats import get_stats_client
from cartography.util import merge_module_sync_metadata
from cartography.util import run_analysis_and_ensure_deps
from cartography.util import run_analysis_job
from cartography.util import run_cleanup_job
from cartography.util import run_scoped_analysis_job
from cartography.util import timeit

from . import ec2
from . import organizations
from .resources import RESOURCE_FUNCTIONS

stat_handler = get_stats_client(__name__)
logger = logging.getLogger(__name__)


def _build_aws_sync_kwargs(
    neo4j_session: neo4j.Session,
    boto3_session: boto3.session.Session,
    regions: List[str],
    current_aws_account_id: str,
    sync_tag: int,
    common_job_parameters: Dict[str, Any],
) -> Dict[str, Any]:
    return {
        "neo4j_session": neo4j_session,
        "boto3_session": boto3_session,
        "regions": regions,
        "current_aws_account_id": current_aws_account_id,
        "update_tag": sync_tag,
        "common_job_parameters": common_job_parameters,
    }


def _sync_one_account(
    neo4j_session: neo4j.Session,
    boto3_session: boto3.session.Session,
    current_aws_account_id: str,
    update_tag: int,
    common_job_parameters: Dict[str, Any],
    regions: list[str] | None = None,
    aws_requested_syncs: Iterable[str] = RESOURCE_FUNCTIONS.keys(),
) -> None:
    # Autodiscover the regions supported by the account unless the user has specified the regions to sync.
    if not regions:
        regions = _autodiscover_account_regions(boto3_session, current_aws_account_id)

    sync_args = _build_aws_sync_kwargs(
        neo4j_session,
        boto3_session,
        regions,
        current_aws_account_id,
        update_tag,
        common_job_parameters,
    )

    for func_name in aws_requested_syncs:
        if func_name in RESOURCE_FUNCTIONS:
            # Skip permission relationships and tags for now because they rely on data already being in the graph
            if func_name not in [
                "permission_relationships",
                "resourcegroupstaggingapi",
            ]:
                RESOURCE_FUNCTIONS[func_name](**sync_args)
            else:
                continue
        else:
            raise ValueError(
                f'AWS sync function "{func_name}" was specified but does not exist. Did you misspell it?',
            )

    # MAP IAM permissions
    if "permission_relationships" in aws_requested_syncs:
        RESOURCE_FUNCTIONS["permission_relationships"](**sync_args)

    # AWS Tags - Must always be last.
    if "resourcegroupstaggingapi" in aws_requested_syncs:
        RESOURCE_FUNCTIONS["resourcegroupstaggingapi"](**sync_args)

    run_scoped_analysis_job(
        "aws_ec2_iaminstanceprofile.json",
        neo4j_session,
        common_job_parameters,
    )

    run_analysis_job(
        "aws_lambda_ecr.json",
        neo4j_session,
        common_job_parameters,
    )

    merge_module_sync_metadata(
        neo4j_session,
        group_type="AWSAccount",
        group_id=current_aws_account_id,
        synced_type="AWSAccount",
        update_tag=update_tag,
        stat_handler=stat_handler,
    )


def _autodiscover_account_regions(
    boto3_session: boto3.session.Session,
    account_id: str,
) -> List[str]:
    regions: List[str] = []
    try:
        regions = ec2.get_ec2_regions(boto3_session)
    except botocore.exceptions.ClientError as e:
        logger.debug("Error occurred getting EC2 regions.", exc_info=True)
        logger.error(
            (
                "Failed to retrieve AWS region list, an error occurred: %s. Could not get regions for account %s."
            ),
            e,
            account_id,
        )
        raise
    return regions


def _autodiscover_accounts(
    neo4j_session: neo4j.Session,
    boto3_session: boto3.session.Session,
    account_id: str,
    sync_tag: int,
    common_job_parameters: Dict,
) -> None:
    logger.info("Trying to autodiscover accounts.")
    try:
        # Fetch all accounts
        client = boto3_session.client("organizations")
        paginator = client.get_paginator("list_accounts")
        accounts: List[Dict] = []
        for page in paginator.paginate():
            accounts.extend(page["Accounts"])

        # Filter out every account which is not in the ACTIVE status
        # and select only the Id and Name fields
        filtered_accounts: Dict[str, str] = {
            x["Name"]: x["Id"] for x in accounts if x["Status"] == "ACTIVE"
        }

        # Add them to the graph
        logger.info("Loading autodiscovered accounts.")
        organizations.load_aws_accounts(
            neo4j_session,
            filtered_accounts,
            sync_tag,
            common_job_parameters,
        )
    except botocore.exceptions.ClientError:
        logger.warning(
            f"The current account ({account_id}) doesn't have enough permissions to perform autodiscovery.",
        )


def _sync_multiple_accounts(
    neo4j_session: neo4j.Session,
    accounts: Dict[str, str],
    sync_tag: int,
    common_job_parameters: Dict[str, Any],
    aws_best_effort_mode: bool,
    aws_requested_syncs: List[str] = [],
    regions: list[str] | None = None,
) -> bool:
    logger.info("Syncing AWS accounts: %s", ", ".join(accounts.values()))
    organizations.sync(neo4j_session, accounts, sync_tag, common_job_parameters)

    failed_account_ids = []
    exception_tracebacks = []

    num_accounts = len(accounts)

    for profile_name, account_id in accounts.items():
        logger.info(
            "Syncing AWS account with ID '%s' using configured profile '%s'.",
            account_id,
            profile_name,
        )
        common_job_parameters["AWS_ID"] = account_id
        if num_accounts == 1:
            # Use the default boto3 session because boto3 gets confused if you give it a profile name with 1 account
            boto3_session = boto3.Session()
        else:
            boto3_session = boto3.Session(profile_name=profile_name)

        _autodiscover_accounts(
            neo4j_session,
            boto3_session,
            account_id,
            sync_tag,
            common_job_parameters,
        )

        try:
            _sync_one_account(
                neo4j_session,
                boto3_session,
                account_id,
                sync_tag,
                common_job_parameters,
                regions=regions,
                aws_requested_syncs=aws_requested_syncs,  # Could be replaced later with per-account requested syncs
            )
        except Exception as e:
            if aws_best_effort_mode:
                timestamp = datetime.datetime.now()
                failed_account_ids.append(account_id)
                exception_traceback = traceback.TracebackException.from_exception(e)
                traceback_string = "".join(exception_traceback.format())
                exception_tracebacks.append(
                    f"{timestamp} - Exception for account ID: {account_id}\n{traceback_string}",
                )
                logger.warning(
                    f"Caught exception syncing account {account_id}. aws-best-effort-mode is on so we are continuing "
                    f"on to the next AWS account. All exceptions will be aggregated and re-logged at the end of the "
                    f"sync.",
                    exc_info=True,
                )
                continue
            else:
                raise

    if failed_account_ids:
        logger.error(f"AWS sync failed for accounts {failed_account_ids}")
        raise Exception("\n".join(exception_tracebacks))

    del common_job_parameters["AWS_ID"]

    # There may be orphan Principals which point outside of known AWS accounts. This job cleans
    # up those nodes after all AWS accounts have been synced.
    if not failed_account_ids:
        run_cleanup_job(
            "aws_post_ingestion_principals_cleanup.json",
            neo4j_session,
            common_job_parameters,
        )
        return True
    return False


@timeit
def _perform_aws_analysis(
    requested_syncs: List[str],
    neo4j_session: neo4j.Session,
    common_job_parameters: Dict[str, Any],
) -> None:
    """
    Performs AWS analysis jobs that span multiple accounts.
    """
    requested_syncs_as_set = set(requested_syncs)

    ec2_asset_exposure_requirements = {
        "ec2:instance",
        "ec2:security_group",
        "ec2:load_balancer",
        "ec2:load_balancer_v2",
    }
    run_analysis_and_ensure_deps(
        "aws_ec2_asset_exposure.json",
        ec2_asset_exposure_requirements,
        requested_syncs_as_set,
        common_job_parameters,
        neo4j_session,
    )

    run_analysis_and_ensure_deps(
        "aws_ec2_keypair_analysis.json",
        {"ec2:keypair"},
        requested_syncs_as_set,
        common_job_parameters,
        neo4j_session,
    )

    run_analysis_and_ensure_deps(
        "aws_eks_asset_exposure.json",
        {"eks"},
        requested_syncs_as_set,
        common_job_parameters,
        neo4j_session,
    )

    run_analysis_and_ensure_deps(
        "aws_foreign_accounts.json",
        set(),  # This job has no requirements
        requested_syncs_as_set,
        common_job_parameters,
        neo4j_session,
    )


@timeit
def start_aws_ingestion(neo4j_session: neo4j.Session, config: Config) -> None:
    common_job_parameters = {
        "UPDATE_TAG": config.update_tag,
        "permission_relationships_file": config.permission_relationships_file,
        "aws_guardduty_severity_threshold": config.aws_guardduty_severity_threshold,
        "aws_cloudtrail_management_events_lookback_hours": config.aws_cloudtrail_management_events_lookback_hours,
<<<<<<< HEAD
        "aws_eks_sync_cluster_resources": config.aws_eks_sync_cluster_resources,
=======
        "experimental_aws_inspector_batch": config.experimental_aws_inspector_batch,
>>>>>>> 395a185c
    }
    try:
        boto3_session = boto3.Session()
    except (botocore.exceptions.BotoCoreError, botocore.exceptions.ClientError) as e:
        logger.debug("Error occurred calling boto3.Session().", exc_info=True)
        logger.error(
            (
                "Unable to initialize the default AWS session, an error occurred: %s. Make sure your AWS credentials "
                "are configured correctly, your AWS config file is valid, and your credentials have the SecurityAudit "
                "policy attached."
            ),
            e,
        )
        return

    if config.aws_sync_all_profiles:
        aws_accounts = organizations.get_aws_accounts_from_botocore_config(
            boto3_session,
        )
    else:
        aws_accounts = organizations.get_aws_account_default(boto3_session)

    if not aws_accounts:
        logger.warning(
            "No valid AWS credentials could be found. No AWS accounts can be synced. Exiting AWS sync stage.",
        )
        return
    if len(list(aws_accounts.values())) != len(set(aws_accounts.values())):
        logger.warning(
            (
                "There are duplicate AWS accounts in your AWS configuration. It is strongly recommended that you run "
                "cartography with an AWS configuration which has exactly one profile for each AWS account you want to "
                f"sync. Doing otherwise will result in undefined and untested behavior. Account list: {aws_accounts}"
            ),
        )

    requested_syncs: List[str] = list(RESOURCE_FUNCTIONS.keys())
    if config.aws_requested_syncs:
        requested_syncs = parse_and_validate_aws_requested_syncs(
            config.aws_requested_syncs,
        )

    if config.aws_regions:
        regions = parse_and_validate_aws_regions(config.aws_regions)
    else:
        regions = None

    sync_successful = _sync_multiple_accounts(
        neo4j_session,
        aws_accounts,
        config.update_tag,
        common_job_parameters,
        config.aws_best_effort_mode,
        requested_syncs,
        regions=regions,
    )

    if sync_successful:
        _perform_aws_analysis(requested_syncs, neo4j_session, common_job_parameters)<|MERGE_RESOLUTION|>--- conflicted
+++ resolved
@@ -312,11 +312,8 @@
         "permission_relationships_file": config.permission_relationships_file,
         "aws_guardduty_severity_threshold": config.aws_guardduty_severity_threshold,
         "aws_cloudtrail_management_events_lookback_hours": config.aws_cloudtrail_management_events_lookback_hours,
-<<<<<<< HEAD
         "aws_eks_sync_cluster_resources": config.aws_eks_sync_cluster_resources,
-=======
         "experimental_aws_inspector_batch": config.experimental_aws_inspector_batch,
->>>>>>> 395a185c
     }
     try:
         boto3_session = boto3.Session()
