--- conflicted
+++ resolved
@@ -122,7 +122,6 @@
         current_aws_account_id: str,
         aws_update_tag: int,
 ) -> None:
-<<<<<<< HEAD
     query = """
     UNWIND $Clusters as emr_cluster
         MERGE (cluster:EMRCluster{id: emr_cluster.Name})
@@ -141,8 +140,6 @@
         SET r.lastupdated               = $aws_update_tag
     """
 
-=======
->>>>>>> c120a4aa
     logger.info("Loading EMR %d clusters for region '%s' into graph.", len(cluster_data), region)
 
     ingestion_query = build_ingestion_query(EMRClusterSchema())
