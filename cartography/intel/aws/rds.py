import logging
from typing import Any
from typing import Dict
from typing import List

import boto3
import neo4j

from cartography.util import aws_handle_regions
from cartography.util import run_cleanup_job
from cartography.util import timeit

logger = logging.getLogger(__name__)


@timeit
@aws_handle_regions
def get_rds_instance_data(boto3_session: boto3.session.Session, region: str) -> List[Any]:
    """
    Create an RDS boto3 client and grab all the DBInstances.
    """
    client = boto3_session.client('rds', region_name=region)
    paginator = client.get_paginator('describe_db_instances')
    instances: List[Any] = []
    for page in paginator.paginate():
        instances.extend(page['DBInstances'])

    return instances


@timeit
def load_rds_instances(
    neo4j_session: neo4j.Session, data: Dict, region: str, current_aws_account_id: str,
    aws_update_tag: int,
) -> None:
    """
    Ingest the RDS instances to neo4j and link them to necessary nodes.
    """
    ingest_rds_instance = """
    MERGE (rds:RDSInstance{id: {DBInstanceArn}})
    ON CREATE SET rds.firstseen = timestamp()
    SET rds.arn = {DBInstanceArn},
    rds.db_instance_identifier = {DBInstanceIdentifier},
    rds.db_instance_class = {DBInstanceClass},
    rds.engine = {Engine},
    rds.master_username = {MasterUsername},
    rds.db_name = {DBName},
    rds.instance_create_time = {InstanceCreateTime},
    rds.availability_zone = {AvailabilityZone},
    rds.multi_az = {MultiAZ},
    rds.engine_version = {EngineVersion},
    rds.publicly_accessible = {PubliclyAccessible},
    rds.db_cluster_identifier = {DBClusterIdentifier},
    rds.storage_encrypted = {StorageEncrypted},
    rds.kms_key_id = {KmsKeyId},
    rds.dbi_resource_id = {DbiResourceId},
    rds.ca_certificate_identifier = {CACertificateIdentifier},
    rds.enhanced_monitoring_resource_arn = {EnhancedMonitoringResourceArn},
    rds.monitoring_role_arn = {MonitoringRoleArn},
    rds.performance_insights_enabled = {PerformanceInsightsEnabled},
    rds.performance_insights_kms_key_id = {PerformanceInsightsKMSKeyId},
    rds.region = {Region},
    rds.deletion_protection = {DeletionProtection},
    rds.preferred_backup_window = {PreferredBackupWindow},
    rds.latest_restorable_time = {LatestRestorableTime},
    rds.preferred_maintenance_window = {PreferredMaintenanceWindow},
    rds.backup_retention_period = {BackupRetentionPeriod},
    rds.endpoint_address = {EndpointAddress},
    rds.endpoint_hostedzoneid = {EndpointHostedZoneId},
    rds.endpoint_port = {EndpointPort},
    rds.iam_database_authentication_enabled = {IAMDatabaseAuthenticationEnabled},
    rds.auto_minor_version_upgrade = {AutoMinorVersionUpgrade},
    rds.lastupdated = {aws_update_tag}
    WITH rds
    MATCH (aa:AWSAccount{id: {AWS_ACCOUNT_ID}})
    MERGE (aa)-[r:RESOURCE]->(rds)
    ON CREATE SET r.firstseen = timestamp()
    SET r.lastupdated = {aws_update_tag}
    """
    read_replicas = []

    for rds in data:
        instance_create_time = str(rds['InstanceCreateTime']) if 'InstanceCreateTime' in rds else None
        latest_restorable_time = str(rds['LatestRestorableTime']) if 'LatestRestorableTime' in rds else None

        ep = _validate_rds_endpoint(rds)

        # Keep track of instances that are read replicas so we can attach them to their source instances later
        if rds.get("ReadReplicaSourceDBInstanceIdentifier"):
            read_replicas.append(rds)

        neo4j_session.run(
            ingest_rds_instance,
            DBInstanceArn=rds['DBInstanceArn'],
            DBInstanceIdentifier=rds['DBInstanceIdentifier'],
            DBInstanceClass=rds.get('DBInstanceClass'),
            Engine=rds.get('Engine'),
            MasterUsername=rds.get('MasterUsername'),
            DBName=rds.get('DBName'),
            InstanceCreateTime=instance_create_time,
            AvailabilityZone=rds.get('AvailabilityZone'),
            MultiAZ=rds.get('MultiAZ'),
            EngineVersion=rds.get('EngineVersion'),
            PubliclyAccessible=rds.get('PubliclyAccessible'),
            DBClusterIdentifier=rds.get('DBClusterIdentifier'),
            StorageEncrypted=rds.get('StorageEncrypted'),
            KmsKeyId=rds.get('KmsKeyId'),
            DbiResourceId=rds.get('DbiResourceId'),
            CACertificateIdentifier=rds.get('CACertificateIdentifier'),
            EnhancedMonitoringResourceArn=rds.get('EnhancedMonitoringResourceArn'),
            MonitoringRoleArn=rds.get('MonitoringRoleArn'),
            PerformanceInsightsEnabled=rds.get('PerformanceInsightsEnabled'),
            PerformanceInsightsKMSKeyId=rds.get('PerformanceInsightsKMSKeyId'),
            DeletionProtection=rds.get('DeletionProtection'),
            BackupRetentionPeriod=rds.get('BackupRetentionPeriod'),
            PreferredBackupWindow=rds.get('PreferredBackupWindow'),
            LatestRestorableTime=latest_restorable_time,
            PreferredMaintenanceWindow=rds.get('PreferredMaintenanceWindow'),
            EndpointAddress=ep.get('Address'),
            EndpointHostedZoneId=ep.get('HostedZoneId'),
            EndpointPort=ep.get('Port'),
            IAMDatabaseAuthenticationEnabled=rds.get('IAMDatabaseAuthenticationEnabled'),
            AutoMinorVersionUpgrade=rds.get('AutoMinorVersionUpgrade'),
            Region=region,
            AWS_ACCOUNT_ID=current_aws_account_id,
            aws_update_tag=aws_update_tag,
        )
        _attach_ec2_security_groups(neo4j_session, rds, aws_update_tag)
        _attach_ec2_subnet_groups(neo4j_session, rds, region, current_aws_account_id, aws_update_tag)
    _attach_read_replicas(neo4j_session, read_replicas, aws_update_tag)


@timeit
def _attach_ec2_subnet_groups(
    neo4j_session: neo4j.Session, instance: dict, region: str, current_aws_account_id: str,
    aws_update_tag: int,
) -> None:
    """
    Attach RDS instance to its EC2 subnets
    """
    attach_rds_to_subnet_group = """
    MERGE(sng:DBSubnetGroup{id:{sng_arn}})
    ON CREATE SET sng.firstseen = timestamp()
    SET sng.name = {DBSubnetGroupName},
    sng.vpc_id = {VpcId},
    sng.description = {DBSubnetGroupDescription},
    sng.status = {DBSubnetGroupStatus},
    sng.lastupdated = {aws_update_tag}
    WITH sng
    MATCH(rds:RDSInstance{id:{DBInstanceArn}})
    MERGE(rds)-[r:MEMBER_OF_DB_SUBNET_GROUP]->(sng)
    ON CREATE SET r.firstseen = timestamp()
    SET r.lastupdated = {aws_update_tag}
    """
    if 'DBSubnetGroup' in instance:
        db_sng = instance['DBSubnetGroup']
        arn = _get_db_subnet_group_arn(region, current_aws_account_id, db_sng['DBSubnetGroupName'])
        neo4j_session.run(
            attach_rds_to_subnet_group,
            sng_arn=arn,
            DBSubnetGroupName=db_sng['DBSubnetGroupName'],
            VpcId=db_sng.get("VpcId"),
            DBSubnetGroupDescription=db_sng.get('DBSubnetGroupDescription'),
            DBSubnetGroupStatus=db_sng.get('SubnetGroupStatus'),
            DBInstanceArn=instance['DBInstanceArn'],
            aws_update_tag=aws_update_tag,
        )
        _attach_ec2_subnets_to_subnetgroup(neo4j_session, db_sng, region, current_aws_account_id, aws_update_tag)


@timeit
def _attach_ec2_subnets_to_subnetgroup(
    neo4j_session: neo4j.Session, db_subnet_group: Dict, region: str,
    current_aws_account_id: str, aws_update_tag: int,
) -> None:
    """
    Attach EC2Subnets to the DB Subnet Group.

    From https://docs.aws.amazon.com/AmazonRDS/latest/UserGuide/USER_VPC.WorkingWithRDSInstanceinaVPC.html:
    `Each DB subnet group should have subnets in at least two Availability Zones in a given region. When creating a DB
    instance in a VPC, you must select a DB subnet group. Amazon RDS uses that DB subnet group and your preferred
    Availability Zone to select a subnet and an IP address within that subnet to associate with your DB instance.`
    """
    attach_subnets_to_sng = """
    MATCH(sng:DBSubnetGroup{id:{sng_arn}})
    MERGE(subnet:EC2Subnet{subnetid:{SubnetIdentifier}})
    ON CREATE SET subnet.firstseen = timestamp()
    MERGE(sng)-[r:RESOURCE]->(subnet)
    ON CREATE SET r.firstseen = timestamp()
    SET r.lastupdated = {aws_update_tag},
    subnet.availability_zone = {SubnetAvailabilityZone},
    subnet.lastupdated = {aws_update_tag}
    """
    for sn in db_subnet_group.get('Subnets', []):
        subnet_id = sn.get('SubnetIdentifier')
        arn = _get_db_subnet_group_arn(region, current_aws_account_id, db_subnet_group['DBSubnetGroupName'])
        neo4j_session.run(
            attach_subnets_to_sng,
            SubnetIdentifier=subnet_id,
            sng_arn=arn,
            aws_update_tag=aws_update_tag,
            SubnetAvailabilityZone=sn.get('SubnetAvailabilityZone', {}).get('Name'),
        )


@timeit
def _attach_ec2_security_groups(neo4j_session: neo4j.Session, instance: Dict, aws_update_tag: int) -> None:
    """
    Attach an RDS instance to its EC2SecurityGroups
    """
    attach_rds_to_group = """
    MATCH (rds:RDSInstance{id:{RdsArn}})
    MERGE (sg:EC2SecurityGroup{id:{GroupId}})
    MERGE (rds)-[m:MEMBER_OF_EC2_SECURITY_GROUP]->(sg)
    ON CREATE SET m.firstseen = timestamp()
    SET m.lastupdated = {aws_update_tag}
    """
    for group in instance.get('VpcSecurityGroups', []):
        neo4j_session.run(
            attach_rds_to_group,
            RdsArn=instance['DBInstanceArn'],
            GroupId=group['VpcSecurityGroupId'],
            aws_update_tag=aws_update_tag,
        )


@timeit
def _attach_read_replicas(neo4j_session: neo4j.Session, read_replicas: Dict, aws_update_tag: int) -> None:
    """
    Attach read replicas to their source instances
    """
    attach_replica_to_source = """
    MATCH (replica:RDSInstance{id:{ReplicaArn}}),
    (source:RDSInstance{db_instance_identifier:{SourceInstanceIdentifier}})
    MERGE (replica)-[r:IS_READ_REPLICA_OF]->(source)
    ON CREATE SET r.firstseen = timestamp()
    SET r.lastupdated = {aws_update_tag}
    """
    for replica in read_replicas:
        neo4j_session.run(
            attach_replica_to_source,
            ReplicaArn=replica['DBInstanceArn'],
            SourceInstanceIdentifier=replica['ReadReplicaSourceDBInstanceIdentifier'],
            aws_update_tag=aws_update_tag,
        )


def _validate_rds_endpoint(rds: Dict) -> Dict:
    """
    Get Endpoint from RDS data structure.  Log to debug if an Endpoint field does not exist.
    """
    ep = rds.get('Endpoint', {})
    if not ep:
        logger.debug("RDS instance does not have an Endpoint field.  Here is the object: %r", rds)
    return ep


def _get_db_subnet_group_arn(region: str, current_aws_account_id: str, db_subnet_group_name: str) -> str:
    """
    Return an ARN for the DB subnet group name by concatenating the account name and region.
    This is done to avoid another AWS API call since the describe_db_instances boto call does not return the DB subnet
    group ARN.
    Form is arn:aws:rds:{region}:{account-id}:subgrp:{subnet-group-name}
    as per https://docs.aws.amazon.com/general/latest/gr/aws-arns-and-namespaces.html
    """
    return f"arn:aws:rds:{region}:{current_aws_account_id}:subgrp:{db_subnet_group_name}"


@timeit
def cleanup_rds_instances_and_db_subnet_groups(neo4j_session: neo4j.Session, common_job_parameters: Dict) -> None:
    """
    Remove RDS graph nodes and DBSubnetGroups that were created from other ingestion runs
    """
    run_cleanup_job('aws_import_rds_instances_cleanup.json', neo4j_session, common_job_parameters)


@timeit
def sync_rds_instances(
    neo4j_session: neo4j.Session, boto3_session: boto3.session.Session, regions: List[str], current_aws_account_id: str,
    aws_update_tag: int, common_job_parameters: Dict,
) -> None:
    """
    Grab RDS instance data from AWS, ingest to neo4j, and run the cleanup job.
    """
    for region in regions:
        logger.info("Syncing RDS for region '%s' in account '%s'.", region, current_aws_account_id)
        data = get_rds_instance_data(boto3_session, region)
        load_rds_instances(neo4j_session, data, region, current_aws_account_id, aws_update_tag)
    cleanup_rds_instances_and_db_subnet_groups(neo4j_session, common_job_parameters)


@timeit
<<<<<<< HEAD
def sync(
    neo4j_session: neo4j.Session, boto3_session: boto3.session.Session, regions: List[str], current_aws_account_id: str,
    aws_update_tag: int, common_job_parameters: Dict,
) -> None:
    sync_rds_instances(
        neo4j_session, boto3_session, regions, current_aws_account_id, aws_update_tag,
        common_job_parameters,
    )
=======
def sync(neo4j_session, boto3_session, regions, current_aws_account_id, update_tag, common_job_parameters):
    sync_rds_instances(neo4j_session, boto3_session, regions, current_aws_account_id, update_tag, common_job_parameters)
>>>>>>> fc322cbe
<|MERGE_RESOLUTION|>--- conflicted
+++ resolved
@@ -277,7 +277,7 @@
 @timeit
 def sync_rds_instances(
     neo4j_session: neo4j.Session, boto3_session: boto3.session.Session, regions: List[str], current_aws_account_id: str,
-    aws_update_tag: int, common_job_parameters: Dict,
+    update_tag: int, common_job_parameters: Dict,
 ) -> None:
     """
     Grab RDS instance data from AWS, ingest to neo4j, and run the cleanup job.
@@ -285,21 +285,16 @@
     for region in regions:
         logger.info("Syncing RDS for region '%s' in account '%s'.", region, current_aws_account_id)
         data = get_rds_instance_data(boto3_session, region)
-        load_rds_instances(neo4j_session, data, region, current_aws_account_id, aws_update_tag)
+        load_rds_instances(neo4j_session, data, region, current_aws_account_id, update_tag)
     cleanup_rds_instances_and_db_subnet_groups(neo4j_session, common_job_parameters)
 
 
 @timeit
-<<<<<<< HEAD
 def sync(
     neo4j_session: neo4j.Session, boto3_session: boto3.session.Session, regions: List[str], current_aws_account_id: str,
-    aws_update_tag: int, common_job_parameters: Dict,
+    update_tag: int, common_job_parameters: Dict,
 ) -> None:
     sync_rds_instances(
-        neo4j_session, boto3_session, regions, current_aws_account_id, aws_update_tag,
+        neo4j_session, boto3_session, regions, current_aws_account_id, update_tag,
         common_job_parameters,
-    )
-=======
-def sync(neo4j_session, boto3_session, regions, current_aws_account_id, update_tag, common_job_parameters):
-    sync_rds_instances(neo4j_session, boto3_session, regions, current_aws_account_id, update_tag, common_job_parameters)
->>>>>>> fc322cbe
+    )