import logging

from cartography.util import run_cleanup_job

logger = logging.getLogger(__name__)


def get_rds_instance_data(session, region):
    """
    Create an RDS boto3 client and grab all the DBInstances.
    """
    client = session.client('rds', region_name=region)
    paginator = client.get_paginator('describe_db_instances')
    instances = []
    for page in paginator.paginate():
        instances.extend(page['DBInstances'])
    return {'DBInstances': instances}


def load_rds_instances(neo4j_session, data, region, current_aws_account_id, aws_update_tag):
    """
    Ingest the RDS instances to neo4j and link them to necessary nodes.
    """
    ingest_rds_instance = """
    MERGE (rds:RDSInstance{id: {DBInstanceArn}})
    ON CREATE SET rds.firstseen = timestamp()
    SET rds.db_instance_identifier = {DBInstanceIdentifier},
    rds.db_instance_class = {DBInstanceClass},
    rds.engine = {Engine},
    rds.master_username = {MasterUsername},
    rds.db_name = {DBName},
    rds.instance_create_time = {InstanceCreateTime},
    rds.availability_zone = {AvailabilityZone},
    rds.multi_az = {MultiAZ},
    rds.engine_version = {EngineVersion},
    rds.publicly_accessible = {PubliclyAccessible},
    rds.db_cluster_identifier = {DBClusterIdentifier},
    rds.storage_encrypted = {StorageEncrypted},
    rds.kms_key_id = {KmsKeyId},
    rds.dbi_resource_id = {DbiResourceId},
    rds.ca_certificate_identifier = {CACertificateIdentifier},
    rds.enhanced_monitoring_resource_arn = {EnhancedMonitoringResourceArn},
    rds.monitoring_role_arn = {MonitoringRoleArn},
    rds.performance_insights_enabled = {PerformanceInsightsEnabled},
    rds.performance_insights_kms_key_id = {PerformanceInsightsKMSKeyId},
    rds.region = {Region},
    rds.deletion_protection = {DeletionProtection},
    rds.preferred_backup_window = {PreferredBackupWindow},
    rds.latest_restorable_time = {LatestRestorableTime},
    rds.preferred_maintenance_window = {PreferredMaintenanceWindow},
    rds.backup_retention_period = {BackupRetentionPeriod},
    rds.endpoint_address = {EndpointAddress},
    rds.endpoint_hostedzoneid = {EndpointHostedZoneId},
    rds.endpoint_port = {EndpointPort}
    WITH rds
    MATCH (aa:AWSAccount{id: {AWS_ACCOUNT_ID}})
    MERGE (aa)-[r:RESOURCE]->(rds)
    ON CREATE SET r.firstseen = timestamp()
    SET r.lastupdated = {aws_update_tag}
    """
    read_replicas = []

    for rds in data.get('DBInstances', []):
        instance_create_time = str(rds['InstanceCreateTime']) if 'InstanceCreateTime' in rds else None
        latest_restorable_time = str(rds['LatestRestorableTime']) if 'LatestRestorableTime' in rds else None

        ep = _validate_rds_endpoint(rds)

        # Keep track of instances that are read replicas so we can attach them to their source instances later
        if rds.get("ReadReplicaSourceDBInstanceIdentifier"):
            read_replicas.append(rds)

        neo4j_session.run(
            ingest_rds_instance,
            DBInstanceArn=rds['DBInstanceArn'],
            DBInstanceIdentifier=rds.get('DBInstanceIdentifier', None),
            DBInstanceClass=rds.get('DBInstanceClass', None),
            Engine=rds.get('Engine', None),
            MasterUsername=rds.get('MasterUsername', None),
            DBName=rds.get('DBName', None),
            InstanceCreateTime=instance_create_time,
            AvailabilityZone=rds.get('AvailabilityZone', None),
            MultiAZ=rds.get('MultiAZ', None),
            EngineVersion=rds.get('EngineVersion', None),
            PubliclyAccessible=rds.get('PubliclyAccessible', None),
            DBClusterIdentifier=rds.get('DBClusterIdentifier', None),
            StorageEncrypted=rds.get('StorageEncrypted', None),
            KmsKeyId=rds.get('KmsKeyId', None),
            DbiResourceId=rds.get('DbiResourceId', None),
            CACertificateIdentifier=rds.get('CACertificateIdentifier', None),
            EnhancedMonitoringResourceArn=rds.get('EnhancedMonitoringResourceArn', None),
            MonitoringRoleArn=rds.get('MonitoringRoleArn', None),
            PerformanceInsightsEnabled=rds.get('PerformanceInsightsEnabled', None),
            PerformanceInsightsKMSKeyId=rds.get('PerformanceInsightsKMSKeyId', None),
            DeletionProtection=rds.get('DeletionProtection', None),
            BackupRetentionPeriod=rds.get('BackupRetentionPeriod', None),
            PreferredBackupWindow=rds.get('PreferredBackupWindow', None),
            LatestRestorableTime=latest_restorable_time,
            PreferredMaintenanceWindow=rds.get('PreferredMaintenanceWindow', None),
            EndpointAddress=ep.get('Address', None),
            EndpointHostedZoneId=ep.get('HostedZoneId', None),
            EndpointPort=ep.get('Port', None),
            Region=region,
            AWS_ACCOUNT_ID=current_aws_account_id,
            aws_update_tag=aws_update_tag
        )
    _attach_read_replicas(neo4j_session, read_replicas, aws_update_tag)


def _attach_read_replicas(neo4j_session, read_replicas, aws_update_tag):
    """
    Attach read replicas to their source instances
    """
    attach_replica_to_source = """
<<<<<<< HEAD
    MATCH (replica:RDSInstance{id:{ReplicaArn}}), 
    (source:RDSInstance{db_instance_identifier:{SourceInstanceIdentifier}}) 
=======
    MATCH (replica:RDSInstance{id:{ReplicaArn}}),
    (source:RDSInstance{db_instance_identifier:{SourceInstanceIdentifier}})
>>>>>>> 33366753
    MERGE (replica)-[r:IS_READ_REPLICA_OF]->(source)
    ON CREATE SET r.firstseen = timestamp()
    SET r.lastupdated = {aws_update_tag}
    """
    for replica in read_replicas:
        if not replica.get('ReadReplicaSourceDBInstanceIdentifier'):
            logger.debug(f"Expected RDSInstance to be a read replica but its ReadReplicaSourceDBInstanceIdentifier "
                         f"field is None.  Here is the object: {replica}")
        elif not replica.get('DBInstanceArn'):
            logger.debug(f"Expected RDSInstance to have a DBInstanceArn but it doesn't.  Here is the object: {replica}")
        else:
            neo4j_session.run(
                attach_replica_to_source,
                ReplicaArn=replica['DBInstanceArn'],
                SourceInstanceIdentifier=replica['ReadReplicaSourceDBInstanceIdentifier'],
                aws_update_tag=aws_update_tag
            )


def _validate_rds_endpoint(rds):
    """
    Get Endpoint from RDS data structure.  Log to debug if an Endpoint field does not exist.
    """
    ep = rds.get('Endpoint', {})
    if not ep:
        logger.debug(f"RDS instance does not have an Endpoint field.  Here is the offending object: {rds}")
    return ep


def cleanup_rds_instances(neo4j_session, common_job_parameters):
    """
    Remove RDS graph nodes that were created from other ingestion runs
    """
    run_cleanup_job('aws_import_rds_instances_cleanup.json', neo4j_session, common_job_parameters)


def sync_rds_instances(neo4j_session, boto3_session, regions, current_aws_account_id, aws_update_tag,
                       common_job_parameters):
    """
    Grab RDS instance data from AWS, ingest to neo4j, and run the cleanup job.
    """
    for region in regions:
        logger.info("Syncing RDS for region '%s' in account '%s'.", region, current_aws_account_id)
        data = get_rds_instance_data(boto3_session, region)
        load_rds_instances(neo4j_session, data, region, current_aws_account_id, aws_update_tag)
    cleanup_rds_instances(neo4j_session, common_job_parameters)<|MERGE_RESOLUTION|>--- conflicted
+++ resolved
@@ -112,13 +112,8 @@
     Attach read replicas to their source instances
     """
     attach_replica_to_source = """
-<<<<<<< HEAD
-    MATCH (replica:RDSInstance{id:{ReplicaArn}}), 
-    (source:RDSInstance{db_instance_identifier:{SourceInstanceIdentifier}}) 
-=======
     MATCH (replica:RDSInstance{id:{ReplicaArn}}),
     (source:RDSInstance{db_instance_identifier:{SourceInstanceIdentifier}})
->>>>>>> 33366753
     MERGE (replica)-[r:IS_READ_REPLICA_OF]->(source)
     ON CREATE SET r.firstseen = timestamp()
     SET r.lastupdated = {aws_update_tag}
