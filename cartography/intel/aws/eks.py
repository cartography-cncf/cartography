import logging
from typing import Any
from typing import Dict
from typing import List

import boto3
import neo4j

from cartography.util import aws_handle_regions
from cartography.util import run_cleanup_job
from cartography.util import timeit

logger = logging.getLogger(__name__)


@timeit
@aws_handle_regions
def get_eks_clusters(boto3_session: boto3.session.Session, region: str) -> List[Dict]:
    client = boto3_session.client('eks', region_name=region)
    clusters: List[Dict] = []
    paginator = client.get_paginator('list_clusters')
    for page in paginator.paginate():
        clusters.extend(page['clusters'])
    return clusters


@timeit
def get_eks_describe_cluster(boto3_session: boto3.session.Session, region: str, cluster_name: str) -> Dict:
    client = boto3_session.client('eks', region_name=region)
    response = client.describe_cluster(name=cluster_name)
    return response['cluster']


@timeit
def load_eks_clusters(
    neo4j_session: neo4j.Session, cluster_data: Dict, region: str, current_aws_account_id: str,
    aws_update_tag: int,
) -> None:
    query: str = """
    MERGE (cluster:EKSCluster{id: {ClusterArn}})
    ON CREATE SET cluster.firstseen = timestamp(),
                cluster.arn = {ClusterArn},
                cluster.name = {ClusterName},
                cluster.region = {Region},
                cluster.created_at = {CreatedAt}
    SET cluster.lastupdated = {aws_update_tag},
        cluster.endpoint = {ClusterEndpoint},
        cluster.endpoint_public_access = {ClusterEndointPublic},
        cluster.rolearn = {ClusterRoleArn},
        cluster.version = {ClusterVersion},
        cluster.platform_version = {ClusterPlatformVersion},
        cluster.status = {ClusterStatus},
        cluster.audit_logging = {ClusterLogging}
    WITH cluster
    MATCH (owner:AWSAccount{id: {AWS_ACCOUNT_ID}})
    MERGE (owner)-[r:RESOURCE]->(cluster)
    ON CREATE SET r.firstseen = timestamp()
    SET r.lastupdated = {aws_update_tag}
    """

    for cd in cluster_data:
        cluster = cluster_data[cd]
        neo4j_session.run(
            query,
            ClusterArn=cluster['arn'],
            ClusterName=cluster['name'],
            ClusterEndpoint=cluster.get('endpoint'),
            ClusterEndointPublic=cluster.get('resourcesVpcConfig', {}).get('endpointPublicAccess'),
            ClusterRoleArn=cluster.get('roleArn'),
            ClusterVersion=cluster.get('version'),
            ClusterPlatformVersion=cluster.get('platformVersion'),
            ClusterStatus=cluster.get('status'),
            CreatedAt=str(cluster.get('createdAt')),
            ClusterLogging=_process_logging(cluster),
            Region=region,
            aws_update_tag=aws_update_tag,
            AWS_ACCOUNT_ID=current_aws_account_id,
        )


def _process_logging(cluster: Dict) -> bool:
    """
    Parse cluster.logging.clusterLogging to verify if
    at least one entry has audit logging set to Enabled.
    """
    logging: bool = False
    cluster_logging: Any = cluster.get('logging', {}).get('clusterLogging')
    if cluster_logging:
        logging = any(filter(lambda x: 'audit' in x['types'] and x['enabled'], cluster_logging))  # type: ignore
    return logging


@timeit
def cleanup(neo4j_session: neo4j.Session, common_job_parameters: Dict) -> None:
    run_cleanup_job('aws_import_eks_cleanup.json', neo4j_session, common_job_parameters)


@timeit
def sync(
<<<<<<< HEAD
    neo4j_session: neo4j.Session, boto3_session: boto3.session.Session, regions: str, current_aws_account_id: str,
    update_tag: int, common_job_parameters: Dict,
=======
    neo4j_session: neo4j.Session, boto3_session: boto3.session.Session, regions: List[str], current_aws_account_id: str,
    aws_update_tag: int, common_job_parameters: Dict,
>>>>>>> 08d60586
) -> None:
    for region in regions:
        logger.info("Syncing EKS for region '%s' in account '%s'.", region, current_aws_account_id)

        clusters: List[Dict] = get_eks_clusters(boto3_session, region)

        cluster_data: Dict = {}
        for cluster_name in clusters:
            cluster_data[cluster_name] = get_eks_describe_cluster(boto3_session, region, cluster_name)

        load_eks_clusters(neo4j_session, cluster_data, region, current_aws_account_id, update_tag)

    cleanup(neo4j_session, common_job_parameters)<|MERGE_RESOLUTION|>--- conflicted
+++ resolved
@@ -97,13 +97,8 @@
 
 @timeit
 def sync(
-<<<<<<< HEAD
-    neo4j_session: neo4j.Session, boto3_session: boto3.session.Session, regions: str, current_aws_account_id: str,
+    neo4j_session: neo4j.Session, boto3_session: boto3.session.Session, regions: List[str], current_aws_account_id: str,
     update_tag: int, common_job_parameters: Dict,
-=======
-    neo4j_session: neo4j.Session, boto3_session: boto3.session.Session, regions: List[str], current_aws_account_id: str,
-    aws_update_tag: int, common_job_parameters: Dict,
->>>>>>> 08d60586
 ) -> None:
     for region in regions:
         logger.info("Syncing EKS for region '%s' in account '%s'.", region, current_aws_account_id)
