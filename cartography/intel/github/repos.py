--- conflicted
+++ resolved
@@ -52,11 +52,6 @@
                         login
                         __typename
                     }
-<<<<<<< HEAD
-                    requirements:object(expression: "HEAD:requirements.txt") {
-                        ... on Blob {
-                            text
-=======
                     collaborators(affiliation: OUTSIDE, first: 100) {
                         edges {
                             permission
@@ -67,7 +62,11 @@
                             name
                             email
                             company
->>>>>>> ae416a05
+                        }
+                    }
+                    requirements:object(expression: "HEAD:requirements.txt") {
+                        ... on Blob {
+                            text
                         }
                     }
                 }
@@ -99,41 +98,27 @@
     Parses the JSON returned from GitHub API to create data for graph ingestion
     :param repos_json: the list of individual repository nodes from GitHub. See tests.data.github.repos.GET_REPOS for
     data shape.
-<<<<<<< HEAD
-    :return: Dict containing the repos, repo->language mapping, owners->repo mapping, and Python requirements files (if
-    any) in a repo.
-=======
-    :return: Dict containing the repos, repo->language mapping, owners->repo mapping, and outside collaborators->repo
-    mapping.
->>>>>>> ae416a05
+    :return: Dict containing the repos, repo->language mapping, owners->repo mapping, outside collaborators->repo
+    mapping, and Python requirements files (if any) in a repo.
     """
     transformed_repo_list = []
     transformed_repo_languages = []
     transformed_repo_owners = []
-<<<<<<< HEAD
-    transformed_requirements_files = []
-=======
     # See https://docs.github.com/en/graphql/reference/enums#repositorypermission
     transformed_collaborators = {'ADMIN': [], 'MAINTAIN': [], 'READ': [], 'TRIAGE': [], 'WRITE': []}
->>>>>>> ae416a05
+    transformed_requirements_files = []
     for repo_object in repos_json:
         _transform_repo_languages(repo_object['url'], repo_object, transformed_repo_languages)
         _transform_repo_objects(repo_object, transformed_repo_list)
         _transform_repo_owners(repo_object['owner']['url'], repo_object, transformed_repo_owners)
-<<<<<<< HEAD
+        _transform_collaborators(repo_object['collaborators'], repo_object['url'], transformed_collaborators)
         _transform_python_requirements(repo_object, transformed_requirements_files)
-=======
-        _transform_collaborators(repo_object['collaborators'], repo_object['url'], transformed_collaborators)
->>>>>>> ae416a05
     results = {
         'repos': transformed_repo_list,
         'repo_languages': transformed_repo_languages,
         'repo_owners': transformed_repo_owners,
-<<<<<<< HEAD
+        'repo_collaborators': transformed_collaborators,
         'python_requirements': transformed_requirements_files,
-=======
-        'repo_collaborators': transformed_collaborators,
->>>>>>> ae416a05
     }
     return results
 
@@ -223,7 +208,24 @@
             })
 
 
-<<<<<<< HEAD
+def _transform_collaborators(collaborators, repo_url, transformed_collaborators):
+    """
+    Performs data adjustments for outside collaborators in a GitHub repo.
+    Output data shape = [{permission, repo_url, url (the user's URL), login, name}, ...]
+    :param collaborators: See cartography.tests.data.github.repos for data shape.
+    :param repo_url: The URL of the GitHub repo.
+    :param transformed_collaborators: Output dict. Data shape =
+    {'ADMIN': [{ user }, ...], 'MAINTAIN': [{ user }, ...], 'READ': [ ... ], 'TRIAGE': [ ... ], 'WRITE': [ ... ]}
+    :return: Nothing.
+    """
+    # `collaborators` is sometimes None
+    if collaborators:
+        for idx, user in enumerate(collaborators['nodes']):
+            user_permission = collaborators['edges'][idx]['permission']
+            user['repo_url'] = repo_url
+            transformed_collaborators[user_permission].append(user)
+
+
 def _transform_python_requirements(repo_object, out_requirements_files):
     """
     Performs data transformations for the requirements.txt files in a GitHub repo, if available.
@@ -274,24 +276,6 @@
                 "url": req.url,
                 "repo_url": repo_object['url'],
             })
-=======
-def _transform_collaborators(collaborators, repo_url, transformed_collaborators):
-    """
-    Performs data adjustments for outside collaborators in a GitHub repo.
-    Output data shape = [{permission, repo_url, url (the user's URL), login, name}, ...]
-    :param collaborators: See cartography.tests.data.github.repos for data shape.
-    :param repo_url: The URL of the GitHub repo.
-    :param transformed_collaborators: Output dict. Data shape =
-    {'ADMIN': [{ user }, ...], 'MAINTAIN': [{ user }, ...], 'READ': [ ... ], 'TRIAGE': [ ... ], 'WRITE': [ ... ]}
-    :return: Nothing.
-    """
-    # `collaborators` is sometimes None
-    if collaborators:
-        for idx, user in enumerate(collaborators['nodes']):
-            user_permission = collaborators['edges'][idx]['permission']
-            user['repo_url'] = repo_url
-            transformed_collaborators[user_permission].append(user)
->>>>>>> ae416a05
 
 
 @timeit
@@ -409,29 +393,6 @@
 
 
 @timeit
-<<<<<<< HEAD
-def load_python_requirements(neo4j_session, update_tag, requirements_objects):
-    query = """
-    UNWIND {Requirements} AS req
-        MERGE (lib:PythonLibrary:Dependency{id: req.id})
-        ON CREATE SET lib.firstseen = timestamp(),
-        lib.name = req.name
-        SET lib.specifier = req.specifier,
-        lib.url = req.url,
-        lib.lastupdated = {UpdateTag}
-
-        WITH lib, req
-        MATCH (repo:GitHubRepository{id: req.repo_url})
-        MERGE (repo)-[r:REQUIRES]->(lib)
-        ON CREATE SET r.firstseen = timestamp()
-        SET r.lastupdated = {UpdateTag}
-    """
-    neo4j_session.run(
-        query,
-        Requirements=requirements_objects,
-        UpdateTag=update_tag,
-    )
-=======
 def load_collaborators(neo4j_session, update_tag, collaborators):
     query = Template("""
     UNWIND {UserData} as user
@@ -458,7 +419,6 @@
             UserData=collaborators[collab_type],
             UpdateTag=update_tag,
         )
->>>>>>> ae416a05
 
 
 @timeit
@@ -466,16 +426,34 @@
     load_github_repos(neo4j_session, common_job_parameters['UPDATE_TAG'], repo_data['repos'])
     load_github_owners(neo4j_session, common_job_parameters['UPDATE_TAG'], repo_data['repo_owners'])
     load_github_languages(neo4j_session, common_job_parameters['UPDATE_TAG'], repo_data['repo_languages'])
-<<<<<<< HEAD
+    load_collaborators(neo4j_session, common_job_parameters['UPDATE_TAG'], repo_data['repo_collaborators'])
     load_python_requirements(neo4j_session, common_job_parameters['UPDATE_TAG'], repo_data['python_requirements'])
 
 
-=======
-    load_collaborators(neo4j_session, common_job_parameters['UPDATE_TAG'], repo_data['repo_collaborators'])
-
-
-@timeit
->>>>>>> ae416a05
+@timeit
+def load_python_requirements(neo4j_session, update_tag, requirements_objects):
+    query = """
+    UNWIND {Requirements} AS req
+        MERGE (lib:PythonLibrary:Dependency{id: req.id})
+        ON CREATE SET lib.firstseen = timestamp(),
+        lib.name = req.name
+        SET lib.specifier = req.specifier,
+        lib.url = req.url,
+        lib.lastupdated = {UpdateTag}
+
+        WITH lib, req
+        MATCH (repo:GitHubRepository{id: req.repo_url})
+        MERGE (repo)-[r:REQUIRES]->(lib)
+        ON CREATE SET r.firstseen = timestamp()
+        SET r.lastupdated = {UpdateTag}
+    """
+    neo4j_session.run(
+        query,
+        Requirements=requirements_objects,
+        UpdateTag=update_tag,
+    )
+
+
 def sync(neo4j_session, common_job_parameters, github_api_key, github_url, organization):
     """
     Performs the sequential tasks to collect, transform, and sync github data
@@ -489,12 +467,5 @@
     logger.info("Syncing GitHub repos")
     repos_json = get(github_api_key, github_url, organization)
     repo_data = transform(repos_json)
-<<<<<<< HEAD
-    load_github_repos(neo4j_session, common_job_parameters['UPDATE_TAG'], repo_data['repos'])
-    load_github_owners(neo4j_session, common_job_parameters['UPDATE_TAG'], repo_data['repo_owners'])
-    load_github_languages(neo4j_session, common_job_parameters['UPDATE_TAG'], repo_data['repo_languages'])
-    load_python_requirements(neo4j_session, common_job_parameters['UPDATE_TAG'], repo_data['python_requirements'])
-=======
     load(neo4j_session, common_job_parameters, repo_data)
->>>>>>> ae416a05
     run_cleanup_job('github_repos_cleanup.json', neo4j_session, common_job_parameters)