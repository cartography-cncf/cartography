--- conflicted
+++ resolved
@@ -26,32 +26,6 @@
 
 
 @timeit
-<<<<<<< HEAD
-def get_deployment(semgrep_app_token: str) -> Dict[str, Any]:
-    """
-    Gets the deployment associated with the passed Semgrep App token.
-    param: semgrep_app_token: The Semgrep App token to use for authentication.
-    """
-    deployment = {}
-    deployment_url = "https://semgrep.dev/api/v1/deployments"
-    headers = {
-        "Content-Type": "application/json",
-        "Authorization": f"Bearer {semgrep_app_token}",
-    }
-    response = requests.get(deployment_url, headers=headers, timeout=_TIMEOUT)
-    response.raise_for_status()
-
-    data = response.json()
-    deployment["id"] = data["deployments"][0]["id"]
-    deployment["name"] = data["deployments"][0]["name"]
-    deployment["slug"] = data["deployments"][0]["slug"]
-
-    return deployment
-
-
-@timeit
-=======
->>>>>>> bf8d6670
 def get_sca_vulns(semgrep_app_token: str, deployment_slug: str) -> List[Dict[str, Any]]:
     """
     Gets the SCA vulns associated with the passed Semgrep App token and deployment id.
@@ -83,19 +57,11 @@
             response = requests.get(sca_url, params=request_data, headers=headers, timeout=_TIMEOUT)
             response.raise_for_status()
             data = response.json()
-<<<<<<< HEAD
-        except (ReadTimeout, HTTPError) as e:
-            logger.warning(f"Failed to retrieve Semgrep SCA vulns for page {page}. Retrying...")
-            retries += 1
-            if retries >= _MAX_RETRIES:
-                raise e
-=======
         except (ReadTimeout, HTTPError):
             logger.warning(f"Failed to retrieve Semgrep SCA vulns for page {page}. Retrying...")
             retries += 1
             if retries >= _MAX_RETRIES:
                 raise
->>>>>>> bf8d6670
             continue
         vulns = data["findings"]
         has_more = len(vulns) > 0
@@ -207,11 +173,6 @@
             usage_dict["url"] = url
             usages.append(usage_dict)
         vulns.append(sca_vuln)
-<<<<<<< HEAD
-
-    return vulns, usages
-=======
->>>>>>> bf8d6670
 
     return vulns, usages
 
@@ -284,14 +245,6 @@
         return
 
     logger.info("Running Semgrep SCA findings sync job.")
-<<<<<<< HEAD
-    semgrep_deployment = get_deployment(semgrep_app_token)
-    deployment_id = semgrep_deployment["id"]
-    deployment_slug = semgrep_deployment["slug"]
-    load_semgrep_deployment(neo4j_sesion, semgrep_deployment, update_tag)
-    common_job_parameters["DEPLOYMENT_ID"] = deployment_id
-=======
->>>>>>> bf8d6670
     raw_vulns = get_sca_vulns(semgrep_app_token, deployment_slug)
     vulns, usages = transform_sca_vulns(raw_vulns)
     load_semgrep_sca_vulns(neo4j_session, vulns, deployment_id, update_tag)
