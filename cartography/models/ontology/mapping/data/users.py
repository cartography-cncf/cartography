from cartography.models.ontology.mapping.specs import OntologyFieldMapping
from cartography.models.ontology.mapping.specs import OntologyMapping
from cartography.models.ontology.mapping.specs import OntologyNodeMapping
from cartography.models.ontology.mapping.specs import OntologyRelMapping

anthropic_mapping = OntologyMapping(
    module_name="anthropic",
    nodes=[
        OntologyNodeMapping(
            node_label="AnthropicUser",
            fields=[
                OntologyFieldMapping(
                    ontology_field="email", node_field="email", required=True
                ),
                OntologyFieldMapping(ontology_field="fullname", node_field="name"),
            ],
        ),
    ],
)

airbyte_mapping = OntologyMapping(
    module_name="airbyte",
    nodes=[
        OntologyNodeMapping(
            node_label="AirbyteUser",
            fields=[
                OntologyFieldMapping(
                    ontology_field="email", node_field="email", required=True
                ),
                OntologyFieldMapping(ontology_field="fullname", node_field="name"),
            ],
        ),
    ],
)

cloudflare_mapping = OntologyMapping(
    module_name="cloudflare",
    nodes=[
        OntologyNodeMapping(
            node_label="CloudflareMember",
            fields=[
                OntologyFieldMapping(
                    ontology_field="email", node_field="email", required=True
                ),
                OntologyFieldMapping(
                    ontology_field="firstname", node_field="firstname"
                ),
                OntologyFieldMapping(ontology_field="lastname", node_field="lastname"),
            ],
        ),
    ],
)

duo_mapping = OntologyMapping(
    module_name="duo",
    nodes=[
        OntologyNodeMapping(
            node_label="DuoUser",
            fields=[
                OntologyFieldMapping(
                    ontology_field="email", node_field="email", required=True
                ),
                OntologyFieldMapping(
                    ontology_field="firstname", node_field="firstname"
                ),
                OntologyFieldMapping(ontology_field="lastname", node_field="lastname"),
                OntologyFieldMapping(ontology_field="username", node_field="username"),
                OntologyFieldMapping(ontology_field="fullname", node_field="realname"),
            ],
        ),
    ],
)
entra_mapping = OntologyMapping(
    module_name="entra",
    nodes=[
        OntologyNodeMapping(
            node_label="EntraUser",
            fields=[
                OntologyFieldMapping(
                    ontology_field="email", node_field="email", required=True
                ),
                OntologyFieldMapping(
                    ontology_field="firstname", node_field="given_name"
                ),
                OntologyFieldMapping(ontology_field="lastname", node_field="surname"),
                OntologyFieldMapping(
                    ontology_field="fullname", node_field="display_name"
                ),
            ],
        ),
    ],
)

github_mapping = OntologyMapping(
    module_name="github",
    nodes=[
        OntologyNodeMapping(
            node_label="GitHubUser",
            fields=[
                OntologyFieldMapping(
                    ontology_field="email", node_field="email", required=True
                ),
                OntologyFieldMapping(ontology_field="username", node_field="username"),
                OntologyFieldMapping(ontology_field="fullname", node_field="fullname"),
            ],
        ),
    ],
)

gsuite_mapping = OntologyMapping(
    module_name="gsuite",
    nodes=[
        OntologyNodeMapping(
            node_label="GSuiteUser",
            fields=[
                OntologyFieldMapping(
                    ontology_field="email", node_field="email", required=True
                ),
                OntologyFieldMapping(
                    ontology_field="firstname", node_field="given_name"
                ),
                OntologyFieldMapping(
                    ontology_field="lastname", node_field="family_name"
                ),
                OntologyFieldMapping(ontology_field="fullname", node_field="name"),
            ],
        ),
    ],
)

keycloak_mapping = OntologyMapping(
    module_name="keycloak",
    nodes=[
        OntologyNodeMapping(
            node_label="KeycloakUser",
            fields=[
                OntologyFieldMapping(
                    ontology_field="email", node_field="email", required=True
                ),
                OntologyFieldMapping(ontology_field="username", node_field="username"),
                OntologyFieldMapping(
                    ontology_field="firstname", node_field="first_name"
                ),
                OntologyFieldMapping(ontology_field="lastname", node_field="last_name"),
            ],
        ),
    ],
)

lastpass_mapping = OntologyMapping(
    module_name="lastpass",
    nodes=[
        OntologyNodeMapping(
            node_label="LastpassUser",
            fields=[
                OntologyFieldMapping(
                    ontology_field="email", node_field="email", required=True
                ),
                OntologyFieldMapping(ontology_field="fullname", node_field="name"),
            ],
        ),
    ],
)

openai_mapping = OntologyMapping(
    module_name="openai",
    nodes=[
        OntologyNodeMapping(
            node_label="OpenAIUser",
            fields=[
                OntologyFieldMapping(
                    ontology_field="email", node_field="email", required=True
                ),
                OntologyFieldMapping(ontology_field="fullname", node_field="name"),
            ],
        ),
    ],
)

scaleway_mapping = OntologyMapping(
    module_name="scaleway",
    nodes=[
        OntologyNodeMapping(
            node_label="ScalewayUser",
            fields=[
                OntologyFieldMapping(
                    ontology_field="email", node_field="email", required=True
                ),
                OntologyFieldMapping(
                    ontology_field="firstname", node_field="first_name"
                ),
                OntologyFieldMapping(ontology_field="lastname", node_field="last_name"),
                OntologyFieldMapping(ontology_field="username", node_field="username"),
            ],
        ),
    ],
)

snipeit_mapping = OntologyMapping(
    module_name="snipeit",
    nodes=[
        OntologyNodeMapping(
            node_label="SnipeitUser",
            fields=[
                OntologyFieldMapping(
                    ontology_field="email", node_field="email", required=True
                ),
                OntologyFieldMapping(ontology_field="username", node_field="username"),
            ],
        ),
    ],
)

tailscale_mapping = OntologyMapping(
    module_name="tailscale",
    nodes=[
        OntologyNodeMapping(
            node_label="TailscaleUser",
            fields=[
                OntologyFieldMapping(
                    ontology_field="email", node_field="email", required=True
                ),
                OntologyFieldMapping(
                    ontology_field="fullname", node_field="display_name"
                ),
            ],
        ),
    ],
)
okta_mapping = OntologyMapping(
    module_name="okta",
    nodes=[
        OntologyNodeMapping(
            node_label="OktaUser",
            fields=[
                OntologyFieldMapping(
                    ontology_field="email", node_field="email", required=True
                ),
                OntologyFieldMapping(
                    ontology_field="firstname", node_field="first_name"
                ),
                OntologyFieldMapping(ontology_field="lastname", node_field="last_name"),
            ],
        ),
    ],
)
aws_mapping = OntologyMapping(
    module_name="aws",
    nodes=[
        OntologyNodeMapping(
            node_label="AWSUser",
            eligible_for_source=False,
            fields=[OntologyFieldMapping(ontology_field="username", node_field="name")],
        ),
        OntologyNodeMapping(
            node_label="AWSSSOUser",
            eligible_for_source=False,
            fields=[
                OntologyFieldMapping(ontology_field="username", node_field="user_name")
            ],
        ),
    ],
    rels=[
        OntologyRelMapping(
            __comment__="Link AWSSSOUser to User based on external_id mapping to arbitrary UserAccount node",
            query="MATCH (sso:AWSSSOUser) MATCH (u:User)-[:HAS_ACCOUNT]->(:UserAccount {id: sso.external_id}) MERGE (u)-[r:HAS_ACCOUNT]->(sso) ON CREATE SET r.firstseen = timestamp() SET r.lastupdated = $UPDATE_TAG",
            iterative=False,
        ),
    ],
)

googleworkspace_mapping = OntologyMapping(
    module_name="googleworkspace",
    nodes=[
        OntologyNodeMapping(
            node_label="GoogleWorkspaceUser",
            fields=[
                OntologyFieldMapping(ontology_field="email", node_field="primary_email"),
                OntologyFieldMapping(
                    ontology_field="firstname", node_field="given_name"
                ),
                OntologyFieldMapping(
                    ontology_field="lastname", node_field="family_name"
                ),
                OntologyFieldMapping(ontology_field="fullname", node_field="name"),
            ],
        ),
    ],
)


USERS_ONTOLOGY_MAPPING: dict[str, OntologyMapping] = {
    "anthropic": anthropic_mapping,
    "airbyte": airbyte_mapping,
    "cloudflare": cloudflare_mapping,
    "duo": duo_mapping,
    "entra": entra_mapping,
    "github": github_mapping,
    "gsuite": gsuite_mapping,
    "keycloak": keycloak_mapping,
    "lastpass": lastpass_mapping,
    "openai": openai_mapping,
    "scaleway": scaleway_mapping,
    "snipeit": snipeit_mapping,
    "tailscale": tailscale_mapping,
<<<<<<< HEAD
    "googleworkspace": googleworkspace_mapping,
=======
    "okta": okta_mapping,
    "aws": aws_mapping,
>>>>>>> c79e1ce3
}<|MERGE_RESOLUTION|>--- conflicted
+++ resolved
@@ -303,10 +303,7 @@
     "scaleway": scaleway_mapping,
     "snipeit": snipeit_mapping,
     "tailscale": tailscale_mapping,
-<<<<<<< HEAD
     "googleworkspace": googleworkspace_mapping,
-=======
     "okta": okta_mapping,
     "aws": aws_mapping,
->>>>>>> c79e1ce3
 }