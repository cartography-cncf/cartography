class Config:
    """
    A common interface for cartography configuration.

    All fields defined on this class must be present on a configuration object. Fields documented as required must
    contain valid values. Fields documented as optional may contain None, in which case cartography will choose a
    sensible default value for that piece of configuration.

    :type neo4j_uri: string
    :param neo4j_uri: URI for a Neo4j graph database service. Required.
    :type neo4j_user: string
    :param neo4j_user: User name for a Neo4j graph database service. Optional.
    :type neo4j_password: string
    :param neo4j_password: Password for a Neo4j graph database service. Optional.
    :type neo4j_max_connection_lifetime: int
    :param neo4j_max_connection_lifetime: Time in seconds for Neo4j driver to consider a TCP connection alive.
        See https://neo4j.com/docs/driver-manual/1.7/client-applications/. Optional.
    :type neo4j_database: string
    :param neo4j_database: The name of the database in Neo4j to connect to. If not specified, uses your Neo4j database
    settings to infer which database is set to default.
    See https://neo4j.com/docs/api/python-driver/4.4/api.html#database. Optional.
    :type selected_modules: str
    :param selected_modules: Comma-separated list of cartography top-level modules to sync. Optional.
    :type update_tag: int
    :param update_tag: Update tag for a cartography sync run. Optional.
    :type aws_sync_all_profiles: bool
    :param aws_sync_all_profiles: If True, AWS sync will run for all non-default profiles in the AWS_CONFIG_FILE. If
        False (default), AWS sync will run using the default credentials only. Optional.
    :type aws_regions: str
    :param aws_regions: Comma-separated list of AWS regions to sync. Optional.
    :type aws_best_effort_mode: bool
    :param aws_best_effort_mode: If True, AWS sync will not raise any exceptions, just log. If False (default),
        exceptions will be raised.
    :type aws_cloudtrail_management_events_lookback_hours: int
    :param aws_cloudtrail_management_events_lookback_hours: Number of hours back to retrieve CloudTrail management events from. Optional.
    :type azure_sync_all_subscriptions: bool
    :param azure_sync_all_subscriptions: If True, Azure sync will run for all profiles in azureProfile.json. If
        False (default), Azure sync will run using current user session via CLI credentials. Optional.
    :type azure_sp_auth: bool
    :param azure_sp_auth: If True, Azure sync will run using Service Principal Authentication. If
        False (default), Azure sync will run using current user session via CLI credentials. Optional.
    :type azure_tenant_id: str
    :param azure_tenant_id: Tenant Id for connecting in a Service Principal Authentication approach. Optional.
    :type azure_client_id: str
    :param azure_client_id: Client Id for connecting in a Service Principal Authentication approach. Optional.
    :type azure_client_secret: str
    :param azure_client_secret: Client Secret for connecting in a Service Principal Authentication approach. Optional.
    :type entra_tenant_id: str
    :param entra_tenant_id: Tenant Id for connecting in a Service Principal Authentication approach. Optional.
    :type entra_client_id: str
    :param entra_client_id: Client Id for connecting in a Service Principal Authentication approach. Optional.
    :type entra_client_secret: str
    :param entra_client_secret: Client Secret for connecting in a Service Principal Authentication approach. Optional.
    :type aws_requested_syncs: str
    :param aws_requested_syncs: Comma-separated list of AWS resources to sync. Optional.
    :type aws_guardduty_severity_threshold: str
    :param aws_guardduty_severity_threshold: GuardDuty severity threshold filter. Only findings at or above this
        severity level will be synced. Valid values: LOW, MEDIUM, HIGH, CRITICAL. Optional.
    :type analysis_job_directory: str
    :param analysis_job_directory: Path to a directory tree containing analysis jobs to run. Optional.
    :type oci_sync_all_profiles: bool
    :param oci_sync_all_profiles: whether OCI will sync non-default profiles in OCI_CONFIG_FILE. Optional.
    :type okta_org_id: str
    :param okta_org_id: Okta organization id. Optional.
    :type okta_api_key: str
    :param okta_api_key: Okta API key. Optional.
    :type okta_saml_role_regex: str
    :param okta_saml_role_regex: The regex used to map okta groups to AWS roles. Optional.
    :type github_config: str
    :param github_config: Base64 encoded config object for GitHub ingestion. Optional.
    :type digitalocean_token: str
    :param digitalocean_token: DigitalOcean access token. Optional.
    :type permission_relationships_file: str
    :param permission_relationships_file: File path for the resource permission relationships file. Optional.
    :type jamf_base_uri: string
    :param jamf_base_uri: Jamf data provider base URI, e.g. https://example.com/JSSResource. Optional.
    :type jamf_user: string
    :param jamf_user: User name used to authenticate to the Jamf data provider. Optional.
    :type jamf_password: string
    :param jamf_password: Password used to authenticate to the Jamf data provider. Optional.
    :type kandji_base_uri: string
    :param kandji_base_uri: Kandji data provider base URI, e.g. https://company.api.kandji.io. Optional.
    :type kandji_tenant_id: string
    :param kandji_tenant_id: Kandji tenant id. e.g. company Optional.
    :type kandji_token: string
    :param kandji_token: Token used to authenticate to the Kandji data provider. Optional.
    :type statsd_enabled: bool
    :param statsd_enabled: Whether to collect statsd metrics such as sync execution times. Optional.
    :type statsd_host: str
    :param statsd_host: If statsd_enabled is True, send metrics to this host. Optional.
    :type: statsd_port: int
    :param statsd_port: If statsd_enabled is True, send metrics to this port on statsd_host. Optional.
    :type: k8s_kubeconfig: str
    :param k8s_kubeconfig: Path to kubeconfig file for kubernetes cluster(s). Optional
    :type: pagerduty_api_key: str
    :param pagerduty_api_key: API authentication key for pagerduty. Optional.
    :type: pagerduty_request_timeout: int
    :param pagerduty_request_timeout: Seconds to timeout for pagerduty session requests. Optional
    :type: nist_cve_url: str
    :param nist_cve_url: NIST CVE data provider base URI, e.g. https://nvd.nist.gov/feeds/json/cve/1.1. Optional.
    :type: gsuite_auth_method: str
    :param gsuite_auth_method: Auth method (delegated, oauth) used for Google Workspace. Optional.
    :type gsuite_config: str
    :param gsuite_config: Base64 encoded config object or config file path for Google Workspace. Optional.
    :type lastpass_cid: str
    :param lastpass_cid: Lastpass account ID. Optional.
    :type lastpass_provhash: str
    :param lastpass_provhash: Lastpass API KEY. Optional.
    :type bigfix_username: str
    :param bigfix_username: The username to authenticate to BigFix. Optional.
    :type bigfix_password: str
    :param bigfix_password: The password to authenticate to BigFix. Optional.
    :type bigfix_root_url: str
    :param bigfix_root_url: The API URL to use for BigFix, e.g. "https://example.com:52311". Optional.
    :type duo_api_key: str
    :param duo_api_key: The Duo api key. Optional.
    :type duo_api_key: str
    :param duo_api_key: The Duo api secret. Optional.
    :type duo_api_hostname: str
    :param duo_api_hostname: The Duo api hostname, e.g. "api-abc123.duosecurity.com". Optional.
    :param semgrep_app_token: The Semgrep api token. Optional.
    :type semgrep_app_token: str
    :param semgrep_dependency_ecosystems: Comma-separated list of Semgrep dependency ecosystems to fetch. Optional.
    :type semgrep_dependency_ecosystems: str
    :type snipeit_base_uri: string
    :param snipeit_base_uri: SnipeIT data provider base URI. Optional.
    :type snipeit_token: string
    :param snipeit_token: Token used to authenticate to the SnipeIT data provider. Optional.
    :type snipeit_tenant_id: string
    :param snipeit_tenant_id: Token used to authenticate to the SnipeIT data provider. Optional.
    :type tailscale_token: str
    :param tailscale_token: Tailscale API token. Optional.
    :type tailscale_org: str
    :param tailscale_org: Tailscale organization name. Optional.
    :type tailscale_base_url: str
    :param tailscale_base_url: Tailscale API base URL. Optional.
    :type cloudflare_token: string
    :param cloudflare_token: Cloudflare API key. Optional.
    :type openai_apikey: string
    :param openai_apikey: OpenAI API key. Optional.
    :type openai_org_id: string
    :param openai_org_id: OpenAI organization id. Optional.
    :type anthropic_apikey: string
    :param anthropic_apikey: Anthropic API key. Optional.
    :type airbyte_client_id: str
    :param airbyte_client_id: Airbyte client ID for API authentication. Optional.
    :type airbyte_client_secret: str
    :param airbyte_client_secret: Airbyte client secret for API authentication. Optional.
    :type airbyte_api_url: str
    :param airbyte_api_url: Airbyte API base URL, e.g. https://api.airbyte.com/v1. Optional.
    :type trivy_s3_bucket: str
    :param trivy_s3_bucket: The S3 bucket name containing Trivy scan results. Optional.
    :type trivy_s3_prefix: str
    :param trivy_s3_prefix: The S3 prefix path containing Trivy scan results. Optional.
    :type trivy_results_dir: str
    :param trivy_results_dir: Local directory containing Trivy scan results. Optional.
    :type scaleway_access_key: str
    :param scaleway_access_key: Scaleway access key. Optional.
    :type scaleway_secret_key: str
    :param scaleway_secret_key: Scaleway secret key. Optional.
    :type scaleway_org: str
    :param scaleway_org: Scaleway organization id. Optional.
    :type sentinelone_api_url: string
    :param sentinelone_api_url: SentinelOne API URL. Optional.
    :type sentinelone_api_token: string
    :param sentinelone_api_token: SentinelOne API token for authentication. Optional.
    :type sentinelone_account_ids: list[str]
    :param sentinelone_account_ids: List of SentinelOne account IDs to sync. Optional.
    :type keycloak_client_id: str
    :param keycloak_client_id: Keycloak client ID for API authentication. Optional.
    :type keycloak_client_secret: str
    :param keycloak_client_secret: Keycloak client secret for API authentication. Optional.
    :type keycloak_realm: str
    :param keycloak_realm: Keycloak realm for authentication (all realms will be synced). Optional.
    :type keycloak_url: str
    :param keycloak_url: Keycloak base URL, e.g. https://keycloak.example.com. Optional.
    """

    def __init__(
        self,
        neo4j_uri,
        neo4j_user=None,
        neo4j_password=None,
        neo4j_max_connection_lifetime=None,
        neo4j_database=None,
        selected_modules=None,
        update_tag=None,
        aws_sync_all_profiles=False,
        aws_regions=None,
        aws_best_effort_mode=False,
        aws_cloudtrail_management_events_lookback_hours=None,
        azure_sync_all_subscriptions=False,
        azure_sp_auth=None,
        azure_tenant_id=None,
        azure_client_id=None,
        azure_client_secret=None,
        entra_tenant_id=None,
        entra_client_id=None,
        entra_client_secret=None,
        aws_requested_syncs=None,
        aws_guardduty_severity_threshold=None,
        analysis_job_directory=None,
        oci_sync_all_profiles=None,
        okta_org_id=None,
        okta_api_key=None,
        okta_saml_role_regex=None,
        github_config=None,
        digitalocean_token=None,
        permission_relationships_file=None,
        jamf_base_uri=None,
        jamf_user=None,
        jamf_password=None,
        kandji_base_uri=None,
        kandji_tenant_id=None,
        kandji_token=None,
        k8s_kubeconfig=None,
        statsd_enabled=False,
        statsd_prefix=None,
        statsd_host=None,
        statsd_port=None,
        pagerduty_api_key=None,
        pagerduty_request_timeout=None,
        nist_cve_url=None,
        cve_enabled=False,
        cve_api_key: str | None = None,
        crowdstrike_client_id=None,
        crowdstrike_client_secret=None,
        crowdstrike_api_url=None,
        gsuite_auth_method=None,
        gsuite_config=None,
        lastpass_cid=None,
        lastpass_provhash=None,
        bigfix_username=None,
        bigfix_password=None,
        bigfix_root_url=None,
        duo_api_key=None,
        duo_api_secret=None,
        duo_api_hostname=None,
        semgrep_app_token=None,
        semgrep_dependency_ecosystems=None,
        snipeit_base_uri=None,
        snipeit_token=None,
        snipeit_tenant_id=None,
        tailscale_token=None,
        tailscale_org=None,
        tailscale_base_url=None,
        cloudflare_token=None,
        openai_apikey=None,
        openai_org_id=None,
        anthropic_apikey=None,
        airbyte_client_id=None,
        airbyte_client_secret=None,
        airbyte_api_url=None,
        trivy_s3_bucket=None,
        trivy_s3_prefix=None,
        trivy_results_dir=None,
        scaleway_access_key=None,
        scaleway_secret_key=None,
        scaleway_org=None,
        sentinelone_api_url=None,
        sentinelone_api_token=None,
        sentinelone_account_ids=None,
        keycloak_client_id=None,
        keycloak_client_secret=None,
        keycloak_realm=None,
        keycloak_url=None,
    ):
        self.neo4j_uri = neo4j_uri
        self.neo4j_user = neo4j_user
        self.neo4j_password = neo4j_password
        self.neo4j_max_connection_lifetime = neo4j_max_connection_lifetime
        self.neo4j_database = neo4j_database
        self.selected_modules = selected_modules
        self.update_tag = update_tag
        self.aws_sync_all_profiles = aws_sync_all_profiles
        self.aws_regions = aws_regions
        self.aws_best_effort_mode = aws_best_effort_mode
        self.aws_cloudtrail_management_events_lookback_hours = (
            aws_cloudtrail_management_events_lookback_hours
        )
        self.azure_sync_all_subscriptions = azure_sync_all_subscriptions
        self.azure_sp_auth = azure_sp_auth
        self.azure_tenant_id = azure_tenant_id
        self.azure_client_id = azure_client_id
        self.azure_client_secret = azure_client_secret
        self.entra_tenant_id = entra_tenant_id
        self.entra_client_id = entra_client_id
        self.entra_client_secret = entra_client_secret
        self.aws_requested_syncs = aws_requested_syncs
        self.aws_guardduty_severity_threshold = aws_guardduty_severity_threshold
        self.analysis_job_directory = analysis_job_directory
        self.oci_sync_all_profiles = oci_sync_all_profiles
        self.okta_org_id = okta_org_id
        self.okta_api_key = okta_api_key
        self.okta_saml_role_regex = okta_saml_role_regex
        self.github_config = github_config
        self.digitalocean_token = digitalocean_token
        self.permission_relationships_file = permission_relationships_file
        self.jamf_base_uri = jamf_base_uri
        self.jamf_user = jamf_user
        self.jamf_password = jamf_password
        self.kandji_base_uri = kandji_base_uri
        self.kandji_tenant_id = kandji_tenant_id
        self.kandji_token = kandji_token
        self.k8s_kubeconfig = k8s_kubeconfig
        self.statsd_enabled = statsd_enabled
        self.statsd_prefix = statsd_prefix
        self.statsd_host = statsd_host
        self.statsd_port = statsd_port
        self.pagerduty_api_key = pagerduty_api_key
        self.pagerduty_request_timeout = pagerduty_request_timeout
        self.nist_cve_url = nist_cve_url
        self.cve_enabled = cve_enabled
        self.cve_api_key: str | None = cve_api_key
        self.crowdstrike_client_id = crowdstrike_client_id
        self.crowdstrike_client_secret = crowdstrike_client_secret
        self.crowdstrike_api_url = crowdstrike_api_url
        self.gsuite_auth_method = gsuite_auth_method
        self.gsuite_config = gsuite_config
        self.lastpass_cid = lastpass_cid
        self.lastpass_provhash = lastpass_provhash
        self.bigfix_username = bigfix_username
        self.bigfix_password = bigfix_password
        self.bigfix_root_url = bigfix_root_url
        self.duo_api_key = duo_api_key
        self.duo_api_secret = duo_api_secret
        self.duo_api_hostname = duo_api_hostname
        self.semgrep_app_token = semgrep_app_token
        self.semgrep_dependency_ecosystems = semgrep_dependency_ecosystems
        self.snipeit_base_uri = snipeit_base_uri
        self.snipeit_token = snipeit_token
        self.snipeit_tenant_id = snipeit_tenant_id
        self.tailscale_token = tailscale_token
        self.tailscale_org = tailscale_org
        self.tailscale_base_url = tailscale_base_url
        self.cloudflare_token = cloudflare_token
        self.openai_apikey = openai_apikey
        self.openai_org_id = openai_org_id
        self.anthropic_apikey = anthropic_apikey
        self.airbyte_client_id = airbyte_client_id
        self.airbyte_client_secret = airbyte_client_secret
        self.airbyte_api_url = airbyte_api_url
        self.trivy_s3_bucket = trivy_s3_bucket
        self.trivy_s3_prefix = trivy_s3_prefix
        self.trivy_results_dir = trivy_results_dir
        self.scaleway_access_key = scaleway_access_key
        self.scaleway_secret_key = scaleway_secret_key
        self.scaleway_org = scaleway_org
        self.sentinelone_api_url = sentinelone_api_url
        self.sentinelone_api_token = sentinelone_api_token
<<<<<<< HEAD
        self.sentinelone_api_token_env_var = sentinelone_api_token_env_var
        self.sentinelone_account_ids = sentinelone_account_ids
        self.keycloak_client_id = None
        self.keycloak_client_secret = None
        self.keycloak_realm = None
        self.keycloak_url = None
=======
        self.sentinelone_account_ids = sentinelone_account_ids
>>>>>>> 8a096624
<|MERGE_RESOLUTION|>--- conflicted
+++ resolved
@@ -348,13 +348,8 @@
         self.scaleway_org = scaleway_org
         self.sentinelone_api_url = sentinelone_api_url
         self.sentinelone_api_token = sentinelone_api_token
-<<<<<<< HEAD
-        self.sentinelone_api_token_env_var = sentinelone_api_token_env_var
         self.sentinelone_account_ids = sentinelone_account_ids
         self.keycloak_client_id = None
         self.keycloak_client_secret = None
         self.keycloak_realm = None
-        self.keycloak_url = None
-=======
-        self.sentinelone_account_ids = sentinelone_account_ids
->>>>>>> 8a096624
+        self.keycloak_url = None