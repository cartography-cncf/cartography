class Config:
    """
    A common interface for cartography configuration.

    All fields defined on this class must be present on a configuration object. Fields documented as required must
    contain valid values. Fields documented as optional may contain None, in which case cartography will choose a
    sensible default value for that piece of configuration.

    :type neo4j_uri: string
    :param neo4j_uri: URI for a Neo4j graph database service. Required.
    :type neo4j_user: string
    :param neo4j_user: User name for a Neo4j graph database service. Optional.
    :type neo4j_password: string
    :param neo4j_password: Password for a Neo4j graph database service. Optional.
    :type neo4j_max_connection_lifetime: int
    :param neo4j_max_connection_lifetime: Time in seconds for Neo4j driver to consider a TCP connection alive.
        See https://neo4j.com/docs/driver-manual/1.7/client-applications/. Optional.
    :type neo4j_database: string
    :param neo4j_database: The name of the database in Neo4j to connect to. If not specified, uses your Neo4j database
    settings to infer which database is set to default.
    See https://neo4j.com/docs/api/python-driver/4.4/api.html#database. Optional.
    :type selected_modules: str
    :param selected_modules: Comma-separated list of cartography top-level modules to sync. Optional.
    :type update_tag: int
    :param update_tag: Update tag for a cartography sync run. Optional.
    :type aws_sync_all_profiles: bool
    :param aws_sync_all_profiles: If True, AWS sync will run for all non-default profiles in the AWS_CONFIG_FILE. If
        False (default), AWS sync will run using the default credentials only. Optional.
    :type aws_regions: str
    :param aws_regions: Comma-separated list of AWS regions to sync. Optional.
    :type aws_best_effort_mode: bool
    :param aws_best_effort_mode: If True, AWS sync will not raise any exceptions, just log. If False (default),
        exceptions will be raised.
    :type azure_sync_all_subscriptions: bool
    :param azure_sync_all_subscriptions: If True, Azure sync will run for all profiles in azureProfile.json. If
        False (default), Azure sync will run using current user session via CLI credentials. Optional.
    :type azure_sp_auth: bool
    :param azure_sp_auth: If True, Azure sync will run using Service Principal Authentication. If
        False (default), Azure sync will run using current user session via CLI credentials. Optional.
    :type azure_tenant_id: str
    :param azure_tenant_id: Tenant Id for connecting in a Service Principal Authentication approach. Optional.
    :type azure_client_id: str
    :param azure_client_id: Client Id for connecting in a Service Principal Authentication approach. Optional.
    :type azure_client_secret: str
    :param azure_client_secret: Client Secret for connecting in a Service Principal Authentication approach. Optional.
    :type entra_tenant_id: str
    :param entra_tenant_id: Tenant Id for connecting in a Service Principal Authentication approach. Optional.
    :type entra_client_id: str
    :param entra_client_id: Client Id for connecting in a Service Principal Authentication approach. Optional.
    :type entra_client_secret: str
    :param entra_client_secret: Client Secret for connecting in a Service Principal Authentication approach. Optional.
    :type aws_requested_syncs: str
    :param aws_requested_syncs: Comma-separated list of AWS resources to sync. Optional.
    :type analysis_job_directory: str
    :param analysis_job_directory: Path to a directory tree containing analysis jobs to run. Optional.
    :type oci_sync_all_profiles: bool
    :param oci_sync_all_profiles: whether OCI will sync non-default profiles in OCI_CONFIG_FILE. Optional.
    :type okta_org_id: str
    :param okta_org_id: Okta organization id. Optional.
    :type okta_api_key: str
    :param okta_api_key: Okta API key. Optional.
    :type okta_saml_role_regex: str
    :param okta_saml_role_regex: The regex used to map okta groups to AWS roles. Optional.
    :type github_config: str
    :param github_config: Base64 encoded config object for GitHub ingestion. Optional.
    :type digitalocean_token: str
    :param digitalocean_token: DigitalOcean access token. Optional.
    :type permission_relationships_file: str
    :param permission_relationships_file: File path for the resource permission relationships file. Optional.
    :type jamf_base_uri: string
    :param jamf_base_uri: Jamf data provider base URI, e.g. https://example.com/JSSResource. Optional.
    :type jamf_user: string
    :param jamf_user: User name used to authenticate to the Jamf data provider. Optional.
    :type jamf_password: string
    :param jamf_password: Password used to authenticate to the Jamf data provider. Optional.
    :type kandji_base_uri: string
    :param kandji_base_uri: Kandji data provider base URI, e.g. https://company.api.kandji.io. Optional.
    :type kandji_tenant_id: string
    :param kandji_tenant_id: Kandji tenant id. e.g. company Optional.
    :type kandji_token: string
    :param kandji_token: Token used to authenticate to the Kandji data provider. Optional.
    :type statsd_enabled: bool
    :param statsd_enabled: Whether to collect statsd metrics such as sync execution times. Optional.
    :type statsd_host: str
    :param statsd_host: If statsd_enabled is True, send metrics to this host. Optional.
    :type: statsd_port: int
    :param statsd_port: If statsd_enabled is True, send metrics to this port on statsd_host. Optional.
    :type: k8s_kubeconfig: str
    :param k8s_kubeconfig: Path to kubeconfig file for kubernetes cluster(s). Optional
    :type: pagerduty_api_key: str
    :param pagerduty_api_key: API authentication key for pagerduty. Optional.
    :type: pagerduty_request_timeout: int
    :param pagerduty_request_timeout: Seconds to timeout for pagerduty session requests. Optional
    :type: nist_cve_url: str
    :param nist_cve_url: NIST CVE data provider base URI, e.g. https://nvd.nist.gov/feeds/json/cve/1.1. Optional.
    :type: gsuite_auth_method: str
    :param gsuite_auth_method: Auth method (delegated, oauth) used for Google Workspace. Optional.
    :type gsuite_config: str
    :param gsuite_config: Base64 encoded config object or config file path for Google Workspace. Optional.
    :type lastpass_cid: str
    :param lastpass_cid: Lastpass account ID. Optional.
    :type lastpass_provhash: str
    :param lastpass_provhash: Lastpass API KEY. Optional.
    :type bigfix_username: str
    :param bigfix_username: The username to authenticate to BigFix. Optional.
    :type bigfix_password: str
    :param bigfix_password: The password to authenticate to BigFix. Optional.
    :type bigfix_root_url: str
    :param bigfix_root_url: The API URL to use for BigFix, e.g. "https://example.com:52311". Optional.
    :type duo_api_key: str
    :param duo_api_key: The Duo api key. Optional.
    :type duo_api_key: str
    :param duo_api_key: The Duo api secret. Optional.
    :type duo_api_hostname: str
    :param duo_api_hostname: The Duo api hostname, e.g. "api-abc123.duosecurity.com". Optional.
    :param semgrep_app_token: The Semgrep api token. Optional.
    :type semgrep_app_token: str
    :param semgrep_dependency_ecosystems: Comma-separated list of Semgrep dependency ecosystems to fetch. Optional.
    :type semgrep_dependency_ecosystems: str
    :type snipeit_base_uri: string
    :param snipeit_base_uri: SnipeIT data provider base URI. Optional.
    :type snipeit_token: string
    :param snipeit_token: Token used to authenticate to the SnipeIT data provider. Optional.
    :type snipeit_tenant_id: string
    :param snipeit_tenant_id: Token used to authenticate to the SnipeIT data provider. Optional.
<<<<<<< HEAD
    :type tailscale_token: str
    :param tailscale_token: Tailscale API token. Optional.
    :type tailscale_org: str
    :param tailscale_org: Tailscale organization name. Optional.
    :type tailscale_base_url: str
    :param tailscale_base_url: Tailscale API base URL. Optional.
=======
    :type cloudflare_token: string
    :param cloudflare_token: Cloudflare API key. Optional.
>>>>>>> 43c5a3bc
    """

    def __init__(
        self,
        neo4j_uri,
        neo4j_user=None,
        neo4j_password=None,
        neo4j_max_connection_lifetime=None,
        neo4j_database=None,
        selected_modules=None,
        update_tag=None,
        aws_sync_all_profiles=False,
        aws_regions=None,
        aws_best_effort_mode=False,
        azure_sync_all_subscriptions=False,
        azure_sp_auth=None,
        azure_tenant_id=None,
        azure_client_id=None,
        azure_client_secret=None,
        entra_tenant_id=None,
        entra_client_id=None,
        entra_client_secret=None,
        aws_requested_syncs=None,
        analysis_job_directory=None,
        oci_sync_all_profiles=None,
        okta_org_id=None,
        okta_api_key=None,
        okta_saml_role_regex=None,
        github_config=None,
        digitalocean_token=None,
        permission_relationships_file=None,
        jamf_base_uri=None,
        jamf_user=None,
        jamf_password=None,
        kandji_base_uri=None,
        kandji_tenant_id=None,
        kandji_token=None,
        k8s_kubeconfig=None,
        statsd_enabled=False,
        statsd_prefix=None,
        statsd_host=None,
        statsd_port=None,
        pagerduty_api_key=None,
        pagerduty_request_timeout=None,
        nist_cve_url=None,
        cve_enabled=False,
        cve_api_key: str | None = None,
        crowdstrike_client_id=None,
        crowdstrike_client_secret=None,
        crowdstrike_api_url=None,
        gsuite_auth_method=None,
        gsuite_config=None,
        lastpass_cid=None,
        lastpass_provhash=None,
        bigfix_username=None,
        bigfix_password=None,
        bigfix_root_url=None,
        duo_api_key=None,
        duo_api_secret=None,
        duo_api_hostname=None,
        semgrep_app_token=None,
        semgrep_dependency_ecosystems=None,
        snipeit_base_uri=None,
        snipeit_token=None,
        snipeit_tenant_id=None,
<<<<<<< HEAD
        tailscale_token=None,
        tailscale_org=None,
        tailscale_base_url=None,
=======
        cloudflare_token=None,
>>>>>>> 43c5a3bc
    ):
        self.neo4j_uri = neo4j_uri
        self.neo4j_user = neo4j_user
        self.neo4j_password = neo4j_password
        self.neo4j_max_connection_lifetime = neo4j_max_connection_lifetime
        self.neo4j_database = neo4j_database
        self.selected_modules = selected_modules
        self.update_tag = update_tag
        self.aws_sync_all_profiles = aws_sync_all_profiles
        self.aws_regions = aws_regions
        self.aws_best_effort_mode = aws_best_effort_mode
        self.azure_sync_all_subscriptions = azure_sync_all_subscriptions
        self.azure_sp_auth = azure_sp_auth
        self.azure_tenant_id = azure_tenant_id
        self.azure_client_id = azure_client_id
        self.azure_client_secret = azure_client_secret
        self.entra_tenant_id = entra_tenant_id
        self.entra_client_id = entra_client_id
        self.entra_client_secret = entra_client_secret
        self.aws_requested_syncs = aws_requested_syncs
        self.analysis_job_directory = analysis_job_directory
        self.oci_sync_all_profiles = oci_sync_all_profiles
        self.okta_org_id = okta_org_id
        self.okta_api_key = okta_api_key
        self.okta_saml_role_regex = okta_saml_role_regex
        self.github_config = github_config
        self.digitalocean_token = digitalocean_token
        self.permission_relationships_file = permission_relationships_file
        self.jamf_base_uri = jamf_base_uri
        self.jamf_user = jamf_user
        self.jamf_password = jamf_password
        self.kandji_base_uri = kandji_base_uri
        self.kandji_tenant_id = kandji_tenant_id
        self.kandji_token = kandji_token
        self.k8s_kubeconfig = k8s_kubeconfig
        self.statsd_enabled = statsd_enabled
        self.statsd_prefix = statsd_prefix
        self.statsd_host = statsd_host
        self.statsd_port = statsd_port
        self.pagerduty_api_key = pagerduty_api_key
        self.pagerduty_request_timeout = pagerduty_request_timeout
        self.nist_cve_url = nist_cve_url
        self.cve_enabled = cve_enabled
        self.cve_api_key: str | None = cve_api_key
        self.crowdstrike_client_id = crowdstrike_client_id
        self.crowdstrike_client_secret = crowdstrike_client_secret
        self.crowdstrike_api_url = crowdstrike_api_url
        self.gsuite_auth_method = gsuite_auth_method
        self.gsuite_config = gsuite_config
        self.lastpass_cid = lastpass_cid
        self.lastpass_provhash = lastpass_provhash
        self.bigfix_username = bigfix_username
        self.bigfix_password = bigfix_password
        self.bigfix_root_url = bigfix_root_url
        self.duo_api_key = duo_api_key
        self.duo_api_secret = duo_api_secret
        self.duo_api_hostname = duo_api_hostname
        self.semgrep_app_token = semgrep_app_token
        self.semgrep_dependency_ecosystems = semgrep_dependency_ecosystems
        self.snipeit_base_uri = snipeit_base_uri
        self.snipeit_token = snipeit_token
        self.snipeit_tenant_id = snipeit_tenant_id
<<<<<<< HEAD
        self.tailscale_token = tailscale_token
        self.tailscale_org = tailscale_org
        self.tailscale_base_url = tailscale_base_url
=======
        self.cloudflare_token = cloudflare_token
>>>>>>> 43c5a3bc
<|MERGE_RESOLUTION|>--- conflicted
+++ resolved
@@ -123,17 +123,14 @@
     :param snipeit_token: Token used to authenticate to the SnipeIT data provider. Optional.
     :type snipeit_tenant_id: string
     :param snipeit_tenant_id: Token used to authenticate to the SnipeIT data provider. Optional.
-<<<<<<< HEAD
     :type tailscale_token: str
     :param tailscale_token: Tailscale API token. Optional.
     :type tailscale_org: str
     :param tailscale_org: Tailscale organization name. Optional.
     :type tailscale_base_url: str
     :param tailscale_base_url: Tailscale API base URL. Optional.
-=======
     :type cloudflare_token: string
     :param cloudflare_token: Cloudflare API key. Optional.
->>>>>>> 43c5a3bc
     """
 
     def __init__(
@@ -199,13 +196,10 @@
         snipeit_base_uri=None,
         snipeit_token=None,
         snipeit_tenant_id=None,
-<<<<<<< HEAD
         tailscale_token=None,
         tailscale_org=None,
         tailscale_base_url=None,
-=======
         cloudflare_token=None,
->>>>>>> 43c5a3bc
     ):
         self.neo4j_uri = neo4j_uri
         self.neo4j_user = neo4j_user
@@ -268,10 +262,7 @@
         self.snipeit_base_uri = snipeit_base_uri
         self.snipeit_token = snipeit_token
         self.snipeit_tenant_id = snipeit_tenant_id
-<<<<<<< HEAD
         self.tailscale_token = tailscale_token
         self.tailscale_org = tailscale_org
         self.tailscale_base_url = tailscale_base_url
-=======
-        self.cloudflare_token = cloudflare_token
->>>>>>> 43c5a3bc
+        self.cloudflare_token = cloudflare_token