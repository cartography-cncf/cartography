class Config:
    """
    A common interface for cartography configuration.

    All fields defined on this class must be present on a configuration object. Fields documented as required must
    contain valid values. Fields documented as optional may contain None, in which case cartography will choose a
    sensible default value for that piece of configuration.

    :type neo4j_uri: string
    :param neo4j_uri: URI for a Neo4j graph database service. Required.
    :type neo4j_user: string
    :param neo4j_user: User name for a Neo4j graph database service. Optional.
    :type neo4j_password: string
    :param neo4j_password: Password for a Neo4j graph database service. Optional.
    :type neo4j_max_connection_lifetime: int
    :param neo4j_max_connection_lifetime: Time in seconds for Neo4j driver to consider a TCP connection alive.
        See https://neo4j.com/docs/driver-manual/1.7/client-applications/. Optional.
    :type neo4j_database: string
    :param neo4j_database: The name of the database in Neo4j to connect to. If not specified, uses your Neo4j database
    settings to infer which database is set to default.
    See https://neo4j.com/docs/api/python-driver/4.4/api.html#database. Optional.
    :type update_tag: int
    :param update_tag: Update tag for a cartography sync run. Optional.
    :type aws_sync_all_profiles: bool
    :param aws_sync_all_profiles: If True, AWS sync will run for all non-default profiles in the AWS_CONFIG_FILE. If
        False (default), AWS sync will run using the default credentials only. Optional.
    :type aws_best_effort_mode: bool
    :param aws_best_effort_mode: If True, AWS sync will not raise any exceptions, just log. If False (default),
        exceptions will be raised.
    :type azure_sync_all_subscriptions: bool
    :param azure_sync_all_subscriptions: If True, Azure sync will run for all profiles in azureProfile.json. If
        False (default), Azure sync will run using current user session via CLI credentials. Optional.
    :type azure_sp_auth: bool
    :param azure_sp_auth: If True, Azure sync will run using Service Principal Authentication. If
        False (default), Azure sync will run using current user session via CLI credentials. Optional.
    :type azure_tenant_id: str
    :param azure_tenant_id: Tenant Id for connecting in a Service Principal Authentication approach. Optional.
    :type azure_client_id: str
    :param azure_client_id: Client Id for connecting in a Service Principal Authentication approach. Optional.
    :type azure_client_secret: str
    :param azure_client_secret: Client Secret for connecting in a Service Principal Authentication approach. Optional.
    :type aws_requested_syncs: str
    :param aws_requested_syncs: Comma-separated list of AWS resources to sync. Optional.
    :type crxcavator_api_base_uri: str
    :param crxcavator_api_base_uri: URI for CRXcavator API. Optional.
    :type crxcavator_api_key: str
    :param crxcavator_api_key: Auth key for CRXcavator API. Optional.
    :type analysis_job_directory: str
    :param analysis_job_directory: Path to a directory tree containing analysis jobs to run. Optional.
    :type oci_sync_all_profiles: bool
    :param oci_sync_all_profiles: whether OCI will sync non-default profiles in OCI_CONFIG_FILE. Optional.
    :type okta_org_id: str
    :param okta_org_id: Okta organization id. Optional.
    :type okta_api_key: str
    :param okta_api_key: Okta API key. Optional.
    :type okta_saml_role_regex: str
    :param okta_saml_role_regex: The regex used to map okta groups to AWS roles. Optional.
    :type github_config: str
    :param github_config: Base64 encoded config object for GitHub ingestion. Optional.
    :type digitalocean_token: str
    :param digitalocean_token: DigitalOcean access token. Optional.
    :type permission_relationships_file: str
    :param permission_relationships_file: File path for the resource permission relationships file. Optional.
    :type jamf_base_uri: string
    :param jamf_base_uri: Jamf data provider base URI, e.g. https://example.com/JSSResource. Optional.
    :type jamf_user: string
    :param jamf_user: User name used to authenticate to the Jamf data provider. Optional.
    :type jamf_password: string
    :param jamf_password: Password used to authenticate to the Jamf data provider. Optional.
    :type statsd_enabled: bool
    :param statsd_enabled: Whether to collect statsd metrics such as sync execution times. Optional.
    :type statsd_host: str
    :param statsd_host: If statsd_enabled is True, send metrics to this host. Optional.
    :type: statsd_port: int
    :param statsd_port: If statsd_enabled is True, send metrics to this port on statsd_host. Optional.
    :type: k8s_kubeconfig: str
    :param k8s_kubeconfig: Path to kubeconfig file for kubernetes cluster(s). Optional
    :type: pagerduty_api_key: str
    :param pagerduty_api_key: API authentication key for pagerduty. Optional.
    :type: pagerduty_request_timeout: int
    :param pagerduty_request_timeout: Seconds to timeout for pagerduty session requests. Optional
    :type: nist_cve_url: str
    :param nist_cve_url: NIST CVE data provider base URI, e.g. https://nvd.nist.gov/feeds/json/cve/1.1. Optional.
    :type: gsuite_auth_method: str
    :param gsuite_auth_method: Auth method (delegated, oauth) used for Google Workspace. Optional.
    :type gsuite_config: str
    :param gsuite_config: Base64 encoded config object or config file path for Google Workspace. Optional.
    """

    def __init__(
        self,
        neo4j_uri,
        neo4j_user=None,
        neo4j_password=None,
        neo4j_max_connection_lifetime=None,
        neo4j_database=None,
        update_tag=None,
        aws_sync_all_profiles=False,
        aws_best_effort_mode=False,
        azure_sync_all_subscriptions=False,
        azure_sp_auth=None,
        azure_tenant_id=None,
        azure_client_id=None,
        azure_client_secret=None,
        aws_requested_syncs=None,
        analysis_job_directory=None,
        crxcavator_api_base_uri=None,
        crxcavator_api_key=None,
        oci_sync_all_profiles=None,
        okta_org_id=None,
        okta_api_key=None,
        okta_saml_role_regex=None,
        github_config=None,
        digitalocean_token=None,
        permission_relationships_file=None,
        jamf_base_uri=None,
        jamf_user=None,
        jamf_password=None,
        k8s_kubeconfig=None,
        statsd_enabled=False,
        statsd_prefix=None,
        statsd_host=None,
        statsd_port=None,
        pagerduty_api_key=None,
        pagerduty_request_timeout=None,
        nist_cve_url=None,
        cve_enabled=False,
        crowdstrike_client_id=None,
        crowdstrike_client_secret=None,
        crowdstrike_api_url=None,
<<<<<<< HEAD
        sumologic_access_id=None,
        sumologic_access_key=None,
        sumologic_api_url=None,
=======
        gsuite_auth_method=None,
        gsuite_config=None,
>>>>>>> 7768c830
    ):
        self.neo4j_uri = neo4j_uri
        self.neo4j_user = neo4j_user
        self.neo4j_password = neo4j_password
        self.neo4j_max_connection_lifetime = neo4j_max_connection_lifetime
        self.neo4j_database = neo4j_database
        self.update_tag = update_tag
        self.aws_sync_all_profiles = aws_sync_all_profiles
        self.aws_best_effort_mode = aws_best_effort_mode
        self.azure_sync_all_subscriptions = azure_sync_all_subscriptions
        self.azure_sp_auth = azure_sp_auth
        self.azure_tenant_id = azure_tenant_id
        self.azure_client_id = azure_client_id
        self.azure_client_secret = azure_client_secret
        self.aws_requested_syncs = aws_requested_syncs
        self.analysis_job_directory = analysis_job_directory
        self.crxcavator_api_base_uri = crxcavator_api_base_uri
        self.crxcavator_api_key = crxcavator_api_key
        self.oci_sync_all_profiles = oci_sync_all_profiles
        self.okta_org_id = okta_org_id
        self.okta_api_key = okta_api_key
        self.okta_saml_role_regex = okta_saml_role_regex
        self.github_config = github_config
        self.digitalocean_token = digitalocean_token
        self.permission_relationships_file = permission_relationships_file
        self.jamf_base_uri = jamf_base_uri
        self.jamf_user = jamf_user
        self.jamf_password = jamf_password
        self.k8s_kubeconfig = k8s_kubeconfig
        self.statsd_enabled = statsd_enabled
        self.statsd_prefix = statsd_prefix
        self.statsd_host = statsd_host
        self.statsd_port = statsd_port
        self.pagerduty_api_key = pagerduty_api_key
        self.pagerduty_request_timeout = pagerduty_request_timeout
        self.nist_cve_url = nist_cve_url
        self.cve_enabled = cve_enabled
        self.crowdstrike_client_id = crowdstrike_client_id
        self.crowdstrike_client_secret = crowdstrike_client_secret
        self.crowdstrike_api_url = crowdstrike_api_url
<<<<<<< HEAD
        self.sumologic_access_id = sumologic_access_id
        self.sumologic_access_key = sumologic_access_key
        self.sumologic_api_url = sumologic_api_url
=======
        self.gsuite_auth_method = gsuite_auth_method
        self.gsuite_config = gsuite_config
>>>>>>> 7768c830
<|MERGE_RESOLUTION|>--- conflicted
+++ resolved
@@ -128,14 +128,11 @@
         crowdstrike_client_id=None,
         crowdstrike_client_secret=None,
         crowdstrike_api_url=None,
-<<<<<<< HEAD
         sumologic_access_id=None,
         sumologic_access_key=None,
         sumologic_api_url=None,
-=======
         gsuite_auth_method=None,
         gsuite_config=None,
->>>>>>> 7768c830
     ):
         self.neo4j_uri = neo4j_uri
         self.neo4j_user = neo4j_user
@@ -176,11 +173,8 @@
         self.crowdstrike_client_id = crowdstrike_client_id
         self.crowdstrike_client_secret = crowdstrike_client_secret
         self.crowdstrike_api_url = crowdstrike_api_url
-<<<<<<< HEAD
         self.sumologic_access_id = sumologic_access_id
         self.sumologic_access_key = sumologic_access_key
         self.sumologic_api_url = sumologic_api_url
-=======
         self.gsuite_auth_method = gsuite_auth_method
-        self.gsuite_config = gsuite_config
->>>>>>> 7768c830
+        self.gsuite_config = gsuite_config