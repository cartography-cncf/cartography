--- conflicted
+++ resolved
@@ -20,11 +20,9 @@
     :type aws_sync_all_profiles: bool
     :param aws_sync_all_profiles: If True, AWS sync will run for all non-default profiles in the AWS_CONFIG_FILE. If
         False (default), AWS sync will run using the default credentials only. Optional.
-<<<<<<< HEAD
     :type oci_sync_all_profiles: bool
     :param oci_sync_all_profiles: If True, OCI sync will run for all non-default profiles in the OCI_CONFIG_FILE. If
         False (default), OCI sync will run using the default credentials only. Optional.
-=======
     :type azure_sync_all_subscriptions: bool
     :param azure_sync_all_subscriptions: If True, Azure sync will run for all profiles in azureProfile.json. If
         False (default), Azure sync will run using current user session via CLI credentials. Optional.
@@ -39,7 +37,6 @@
     :param azure_client_secret: Client Secret for connecting in a Service Principal Authentication approach. Optional.
     :type aws_requested_syncs: str
     :param aws_requested_syncs: Comma-separated list of AWS resources to sync. Optional.
->>>>>>> 4408bdc1
     :type crxcavator_api_base_uri: str
     :param crxcavator_api_base_uri: URI for CRXcavator API. Optional.
     :type crxcavator_api_key: str
@@ -109,16 +106,13 @@
         self.neo4j_max_connection_lifetime = neo4j_max_connection_lifetime
         self.update_tag = update_tag
         self.aws_sync_all_profiles = aws_sync_all_profiles
-<<<<<<< HEAD
         self.oci_sync_all_profiles = oci_sync_all_profiles
-=======
         self.azure_sync_all_subscriptions = azure_sync_all_subscriptions
         self.azure_sp_auth = azure_sp_auth
         self.azure_tenant_id = azure_tenant_id
         self.azure_client_id = azure_client_id
         self.azure_client_secret = azure_client_secret
         self.aws_requested_syncs = aws_requested_syncs
->>>>>>> 4408bdc1
         self.analysis_job_directory = analysis_job_directory
         self.crxcavator_api_base_uri = crxcavator_api_base_uri
         self.crxcavator_api_key = crxcavator_api_key
