--- conflicted
+++ resolved
@@ -141,11 +141,8 @@
         gsuite_auth_method=None,
         gsuite_config=None,
         refresh_entitlements=False,
-<<<<<<< HEAD
-        identity_store_region=None
-=======
+        identity_store_region=None,
         aws_internal_accounts=None
->>>>>>> 87e735de
     ):
         self.neo4j_uri = neo4j_uri
         self.neo4j_user = neo4j_user
@@ -199,8 +196,5 @@
         self.gsuite_auth_method = gsuite_auth_method
         self.gsuite_config = gsuite_config
         self.refresh_entitlements = refresh_entitlements
-<<<<<<< HEAD
         self.identity_store_region = identity_store_region
-=======
-        self.aws_internal_accounts = aws_internal_accounts
->>>>>>> 87e735de
+        self.aws_internal_accounts = aws_internal_accounts