class Config:
    """
    A common interface for cartography configuration.

    All fields defined on this class must be present on a configuration object. Fields documented as required must
    contain valid values. Fields documented as optional may contain None, in which case cartography will choose a
    sensible default value for that piece of configuration.

    :type neo4j_uri: string
    :param neo4j_uri: URI for a Neo4j graph database service. Required.
    :type neo4j_user: string
    :param neo4j_user: User name for a Neo4j graph database service. Optional.
    :type neo4j_password: string
    :param neo4j_password: Password for a Neo4j graph database service. Optional.
    :type neo4j_max_connection_lifetime: int
    :param neo4j_max_connection_lifetime: Time in seconds for Neo4j driver to consider a TCP connection alive.
        See https://neo4j.com/docs/driver-manual/1.7/client-applications/. Optional.
    :type neo4j_database: string
    :param neo4j_database: The name of the database in Neo4j to connect to. If not specified, uses your Neo4j database
    settings to infer which database is set to default.
    See https://neo4j.com/docs/api/python-driver/4.4/api.html#database. Optional.
    :type selected_modules: str
    :param selected_modules: Comma-separated list of cartography top-level modules to sync. Optional.
    :type update_tag: int
    :param update_tag: Update tag for a cartography sync run. Optional.
    :type aws_sync_all_profiles: bool
    :param aws_sync_all_profiles: If True, AWS sync will run for all non-default profiles in the AWS_CONFIG_FILE. If
        False (default), AWS sync will run using the default credentials only. Optional.
    :type aws_regions: str
    :param aws_regions: Comma-separated list of AWS regions to sync. Optional.
    :type aws_best_effort_mode: bool
    :param aws_best_effort_mode: If True, AWS sync will not raise any exceptions, just log. If False (default),
        exceptions will be raised.
    :type azure_sync_all_subscriptions: bool
    :param azure_sync_all_subscriptions: If True, Azure sync will run for all profiles in azureProfile.json. If
        False (default), Azure sync will run using current user session via CLI credentials. Optional.
    :type azure_sp_auth: bool
    :param azure_sp_auth: If True, Azure sync will run using Service Principal Authentication. If
        False (default), Azure sync will run using current user session via CLI credentials. Optional.
    :type azure_tenant_id: str
    :param azure_tenant_id: Tenant Id for connecting in a Service Principal Authentication approach. Optional.
    :type azure_client_id: str
    :param azure_client_id: Client Id for connecting in a Service Principal Authentication approach. Optional.
    :type azure_client_secret: str
    :param azure_client_secret: Client Secret for connecting in a Service Principal Authentication approach. Optional.
    :type entra_tenant_id: str
    :param entra_tenant_id: Tenant Id for connecting in a Service Principal Authentication approach. Optional.
    :type entra_client_id: str
    :param entra_client_id: Client Id for connecting in a Service Principal Authentication approach. Optional.
    :type entra_client_secret: str
    :param entra_client_secret: Client Secret for connecting in a Service Principal Authentication approach. Optional.
    :type aws_requested_syncs: str
    :param aws_requested_syncs: Comma-separated list of AWS resources to sync. Optional.
    :type analysis_job_directory: str
    :param analysis_job_directory: Path to a directory tree containing analysis jobs to run. Optional.
    :type oci_sync_all_profiles: bool
    :param oci_sync_all_profiles: whether OCI will sync non-default profiles in OCI_CONFIG_FILE. Optional.
    :type okta_org_id: str
    :param okta_org_id: Okta organization id. Optional.
    :type okta_api_key: str
    :param okta_api_key: Okta API key. Optional.
    :type okta_saml_role_regex: str
    :param okta_saml_role_regex: The regex used to map okta groups to AWS roles. Optional.
    :type github_config: str
    :param github_config: Base64 encoded config object for GitHub ingestion. Optional.
    :type digitalocean_token: str
    :param digitalocean_token: DigitalOcean access token. Optional.
    :type permission_relationships_file: str
    :param permission_relationships_file: File path for the resource permission relationships file. Optional.
    :type jamf_base_uri: string
    :param jamf_base_uri: Jamf data provider base URI, e.g. https://example.com/JSSResource. Optional.
    :type jamf_user: string
    :param jamf_user: User name used to authenticate to the Jamf data provider. Optional.
    :type jamf_password: string
    :param jamf_password: Password used to authenticate to the Jamf data provider. Optional.
    :type kandji_base_uri: string
    :param kandji_base_uri: Kandji data provider base URI, e.g. https://company.api.kandji.io. Optional.
    :type kandji_tenant_id: string
    :param kandji_tenant_id: Kandji tenant id. e.g. company Optional.
    :type kandji_token: string
    :param kandji_token: Token used to authenticate to the Kandji data provider. Optional.
    :type statsd_enabled: bool
    :param statsd_enabled: Whether to collect statsd metrics such as sync execution times. Optional.
    :type statsd_host: str
    :param statsd_host: If statsd_enabled is True, send metrics to this host. Optional.
    :type: statsd_port: int
    :param statsd_port: If statsd_enabled is True, send metrics to this port on statsd_host. Optional.
    :type: k8s_kubeconfig: str
    :param k8s_kubeconfig: Path to kubeconfig file for kubernetes cluster(s). Optional
    :type: pagerduty_api_key: str
    :param pagerduty_api_key: API authentication key for pagerduty. Optional.
    :type: pagerduty_request_timeout: int
    :param pagerduty_request_timeout: Seconds to timeout for pagerduty session requests. Optional
    :type: nist_cve_url: str
    :param nist_cve_url: NIST CVE data provider base URI, e.g. https://nvd.nist.gov/feeds/json/cve/1.1. Optional.
    :type: gsuite_auth_method: str
    :param gsuite_auth_method: Auth method (delegated, oauth) used for Google Workspace. Optional.
    :type gsuite_config: str
    :param gsuite_config: Base64 encoded config object or config file path for Google Workspace. Optional.
    :type lastpass_cid: str
    :param lastpass_cid: Lastpass account ID. Optional.
    :type lastpass_provhash: str
    :param lastpass_provhash: Lastpass API KEY. Optional.
    :type bigfix_username: str
    :param bigfix_username: The username to authenticate to BigFix. Optional.
    :type bigfix_password: str
    :param bigfix_password: The password to authenticate to BigFix. Optional.
    :type bigfix_root_url: str
    :param bigfix_root_url: The API URL to use for BigFix, e.g. "https://example.com:52311". Optional.
    :type duo_api_key: str
    :param duo_api_key: The Duo api key. Optional.
    :type duo_api_key: str
    :param duo_api_key: The Duo api secret. Optional.
    :type duo_api_hostname: str
    :param duo_api_hostname: The Duo api hostname, e.g. "api-abc123.duosecurity.com". Optional.
    :param semgrep_app_token: The Semgrep api token. Optional.
    :type semgrep_app_token: str
    :param semgrep_dependency_ecosystems: Comma-separated list of Semgrep dependency ecosystems to fetch. Optional.
    :type semgrep_dependency_ecosystems: str
    :type snipeit_base_uri: string
    :param snipeit_base_uri: SnipeIT data provider base URI. Optional.
    :type snipeit_token: string
    :param snipeit_token: Token used to authenticate to the SnipeIT data provider. Optional.
    :type snipeit_tenant_id: string
    :param snipeit_tenant_id: Token used to authenticate to the SnipeIT data provider. Optional.
    :type tailscale_token: str
    :param tailscale_token: Tailscale API token. Optional.
    :type tailscale_org: str
    :param tailscale_org: Tailscale organization name. Optional.
    :type tailscale_base_url: str
    :param tailscale_base_url: Tailscale API base URL. Optional.
    :type cloudflare_token: string
    :param cloudflare_token: Cloudflare API key. Optional.
    :type openai_apikey: string
    :param openai_apikey: OpenAI API key. Optional.
    :type openai_org_id: string
    :param openai_org_id: OpenAI organization id. Optional.
    :type anthropic_apikey: string
    :param anthropic_apikey: Anthropic API key. Optional.
<<<<<<< HEAD
    :type airbyte_client_id: str
    :param airbyte_client_id: Airbyte client ID for API authentication. Optional.
    :type airbyte_client_secret: str
    :param airbyte_client_secret: Airbyte client secret for API authentication. Optional.
    :type airbyte_api_url: str
    :param airbyte_api_url: Airbyte API base URL, e.g. https://api.airbyte.com/v1. Optional.
=======
    :type trivy_s3_bucket: str
    :param trivy_s3_bucket: The S3 bucket name containing Trivy scan results. Optional.
    :type trivy_s3_prefix: str
    :param trivy_s3_prefix: The S3 prefix path containing Trivy scan results. Optional.
>>>>>>> a587d85a
    """

    def __init__(
        self,
        neo4j_uri,
        neo4j_user=None,
        neo4j_password=None,
        neo4j_max_connection_lifetime=None,
        neo4j_database=None,
        selected_modules=None,
        update_tag=None,
        aws_sync_all_profiles=False,
        aws_regions=None,
        aws_best_effort_mode=False,
        azure_sync_all_subscriptions=False,
        azure_sp_auth=None,
        azure_tenant_id=None,
        azure_client_id=None,
        azure_client_secret=None,
        entra_tenant_id=None,
        entra_client_id=None,
        entra_client_secret=None,
        aws_requested_syncs=None,
        analysis_job_directory=None,
        oci_sync_all_profiles=None,
        okta_org_id=None,
        okta_api_key=None,
        okta_saml_role_regex=None,
        github_config=None,
        digitalocean_token=None,
        permission_relationships_file=None,
        jamf_base_uri=None,
        jamf_user=None,
        jamf_password=None,
        kandji_base_uri=None,
        kandji_tenant_id=None,
        kandji_token=None,
        k8s_kubeconfig=None,
        statsd_enabled=False,
        statsd_prefix=None,
        statsd_host=None,
        statsd_port=None,
        pagerduty_api_key=None,
        pagerduty_request_timeout=None,
        nist_cve_url=None,
        cve_enabled=False,
        cve_api_key: str | None = None,
        crowdstrike_client_id=None,
        crowdstrike_client_secret=None,
        crowdstrike_api_url=None,
        gsuite_auth_method=None,
        gsuite_config=None,
        lastpass_cid=None,
        lastpass_provhash=None,
        bigfix_username=None,
        bigfix_password=None,
        bigfix_root_url=None,
        duo_api_key=None,
        duo_api_secret=None,
        duo_api_hostname=None,
        semgrep_app_token=None,
        semgrep_dependency_ecosystems=None,
        snipeit_base_uri=None,
        snipeit_token=None,
        snipeit_tenant_id=None,
        tailscale_token=None,
        tailscale_org=None,
        tailscale_base_url=None,
        cloudflare_token=None,
        openai_apikey=None,
        openai_org_id=None,
        anthropic_apikey=None,
<<<<<<< HEAD
        airbyte_client_id=None,
        airbyte_client_secret=None,
        airbyte_api_url=None,
=======
        trivy_s3_bucket=None,
        trivy_s3_prefix=None,
>>>>>>> a587d85a
    ):
        self.neo4j_uri = neo4j_uri
        self.neo4j_user = neo4j_user
        self.neo4j_password = neo4j_password
        self.neo4j_max_connection_lifetime = neo4j_max_connection_lifetime
        self.neo4j_database = neo4j_database
        self.selected_modules = selected_modules
        self.update_tag = update_tag
        self.aws_sync_all_profiles = aws_sync_all_profiles
        self.aws_regions = aws_regions
        self.aws_best_effort_mode = aws_best_effort_mode
        self.azure_sync_all_subscriptions = azure_sync_all_subscriptions
        self.azure_sp_auth = azure_sp_auth
        self.azure_tenant_id = azure_tenant_id
        self.azure_client_id = azure_client_id
        self.azure_client_secret = azure_client_secret
        self.entra_tenant_id = entra_tenant_id
        self.entra_client_id = entra_client_id
        self.entra_client_secret = entra_client_secret
        self.aws_requested_syncs = aws_requested_syncs
        self.analysis_job_directory = analysis_job_directory
        self.oci_sync_all_profiles = oci_sync_all_profiles
        self.okta_org_id = okta_org_id
        self.okta_api_key = okta_api_key
        self.okta_saml_role_regex = okta_saml_role_regex
        self.github_config = github_config
        self.digitalocean_token = digitalocean_token
        self.permission_relationships_file = permission_relationships_file
        self.jamf_base_uri = jamf_base_uri
        self.jamf_user = jamf_user
        self.jamf_password = jamf_password
        self.kandji_base_uri = kandji_base_uri
        self.kandji_tenant_id = kandji_tenant_id
        self.kandji_token = kandji_token
        self.k8s_kubeconfig = k8s_kubeconfig
        self.statsd_enabled = statsd_enabled
        self.statsd_prefix = statsd_prefix
        self.statsd_host = statsd_host
        self.statsd_port = statsd_port
        self.pagerduty_api_key = pagerduty_api_key
        self.pagerduty_request_timeout = pagerduty_request_timeout
        self.nist_cve_url = nist_cve_url
        self.cve_enabled = cve_enabled
        self.cve_api_key: str | None = cve_api_key
        self.crowdstrike_client_id = crowdstrike_client_id
        self.crowdstrike_client_secret = crowdstrike_client_secret
        self.crowdstrike_api_url = crowdstrike_api_url
        self.gsuite_auth_method = gsuite_auth_method
        self.gsuite_config = gsuite_config
        self.lastpass_cid = lastpass_cid
        self.lastpass_provhash = lastpass_provhash
        self.bigfix_username = bigfix_username
        self.bigfix_password = bigfix_password
        self.bigfix_root_url = bigfix_root_url
        self.duo_api_key = duo_api_key
        self.duo_api_secret = duo_api_secret
        self.duo_api_hostname = duo_api_hostname
        self.semgrep_app_token = semgrep_app_token
        self.semgrep_dependency_ecosystems = semgrep_dependency_ecosystems
        self.snipeit_base_uri = snipeit_base_uri
        self.snipeit_token = snipeit_token
        self.snipeit_tenant_id = snipeit_tenant_id
        self.tailscale_token = tailscale_token
        self.tailscale_org = tailscale_org
        self.tailscale_base_url = tailscale_base_url
        self.cloudflare_token = cloudflare_token
        self.openai_apikey = openai_apikey
        self.openai_org_id = openai_org_id
        self.anthropic_apikey = anthropic_apikey
<<<<<<< HEAD
        self.airbyte_client_id = airbyte_client_id
        self.airbyte_client_secret = airbyte_client_secret
        self.airbyte_api_url = airbyte_api_url
=======
        self.trivy_s3_bucket = trivy_s3_bucket
        self.trivy_s3_prefix = trivy_s3_prefix
>>>>>>> a587d85a
<|MERGE_RESOLUTION|>--- conflicted
+++ resolved
@@ -137,19 +137,16 @@
     :param openai_org_id: OpenAI organization id. Optional.
     :type anthropic_apikey: string
     :param anthropic_apikey: Anthropic API key. Optional.
-<<<<<<< HEAD
     :type airbyte_client_id: str
     :param airbyte_client_id: Airbyte client ID for API authentication. Optional.
     :type airbyte_client_secret: str
     :param airbyte_client_secret: Airbyte client secret for API authentication. Optional.
     :type airbyte_api_url: str
     :param airbyte_api_url: Airbyte API base URL, e.g. https://api.airbyte.com/v1. Optional.
-=======
     :type trivy_s3_bucket: str
     :param trivy_s3_bucket: The S3 bucket name containing Trivy scan results. Optional.
     :type trivy_s3_prefix: str
     :param trivy_s3_prefix: The S3 prefix path containing Trivy scan results. Optional.
->>>>>>> a587d85a
     """
 
     def __init__(
@@ -222,14 +219,11 @@
         openai_apikey=None,
         openai_org_id=None,
         anthropic_apikey=None,
-<<<<<<< HEAD
         airbyte_client_id=None,
         airbyte_client_secret=None,
         airbyte_api_url=None,
-=======
         trivy_s3_bucket=None,
         trivy_s3_prefix=None,
->>>>>>> a587d85a
     ):
         self.neo4j_uri = neo4j_uri
         self.neo4j_user = neo4j_user
@@ -299,11 +293,8 @@
         self.openai_apikey = openai_apikey
         self.openai_org_id = openai_org_id
         self.anthropic_apikey = anthropic_apikey
-<<<<<<< HEAD
         self.airbyte_client_id = airbyte_client_id
         self.airbyte_client_secret = airbyte_client_secret
         self.airbyte_api_url = airbyte_api_url
-=======
         self.trivy_s3_bucket = trivy_s3_bucket
-        self.trivy_s3_prefix = trivy_s3_prefix
->>>>>>> a587d85a
+        self.trivy_s3_prefix = trivy_s3_prefix