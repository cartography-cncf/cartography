class Config:
    """
    A common interface for cartography configuration.

    All fields defined on this class must be present on a configuration object. Fields documented as required must
    contain valid values. Fields documented as optional may contain None, in which case cartography will choose a
    sensible default value for that piece of configuration.

    :type neo4j_uri: string
    :param neo4j_uri: URI for a Neo4j graph database service. Required.
    :type neo4j_user: string
    :param neo4j_user: User name for a Neo4j graph database service. Optional.
    :type neo4j_password: string
    :param neo4j_password: Password for a Neo4j graph database service. Optional.
    :type neo4j_max_connection_lifetime: int
    :param neo4j_max_connection_lifetime: Time in seconds for Neo4j driver to consider a TCP connection alive.
        See https://neo4j.com/docs/driver-manual/1.7/client-applications/. Optional.
    :type neo4j_database: string
    :param neo4j_database: The name of the database in Neo4j to connect to. If not specified, uses your Neo4j database
    settings to infer which database is set to default.
    See https://neo4j.com/docs/api/python-driver/4.4/api.html#database. Optional.
    :type update_tag: int
    :param update_tag: Update tag for a cartography sync run. Optional.
    :type aws_sync_all_profiles: bool
    :param aws_sync_all_profiles: If True, AWS sync will run for all non-default profiles in the AWS_CONFIG_FILE. If
        False (default), AWS sync will run using the default credentials only. Optional.
    :type aws_best_effort_mode: bool
    :param aws_best_effort_mode: If True, AWS sync will not raise any exceptions, just log. If False (default),
        exceptions will be raised.
    :type azure_sync_all_subscriptions: bool
    :param azure_sync_all_subscriptions: If True, Azure sync will run for all profiles in azureProfile.json. If
        False (default), Azure sync will run using current user session via CLI credentials. Optional.
    :type azure_sp_auth: bool
    :param azure_sp_auth: If True, Azure sync will run using Service Principal Authentication. If
        False (default), Azure sync will run using current user session via CLI credentials. Optional.
    :type azure_tenant_id: str
    :param azure_tenant_id: Tenant Id for connecting in a Service Principal Authentication approach. Optional.
    :type azure_client_id: str
    :param azure_client_id: Client Id for connecting in a Service Principal Authentication approach. Optional.
    :type azure_client_secret: str
    :param azure_client_secret: Client Secret for connecting in a Service Principal Authentication approach. Optional.
    :type aws_requested_syncs: str
    :param aws_requested_syncs: Comma-separated list of AWS resources to sync. Optional.
    :type crxcavator_api_base_uri: str
    :param crxcavator_api_base_uri: URI for CRXcavator API. Optional.
    :type crxcavator_api_key: str
    :param crxcavator_api_key: Auth key for CRXcavator API. Optional.
    :type analysis_job_directory: str
    :param analysis_job_directory: Path to a directory tree containing analysis jobs to run. Optional.
    :type oci_sync_all_profiles: bool
    :param oci_sync_all_profiles: whether OCI will sync non-default profiles in OCI_CONFIG_FILE. Optional.
    :type okta_org_id: str
    :param okta_org_id: Okta organization id. Optional.
    :type okta_api_key: str
    :param okta_api_key: Okta API key. Optional.
    :type okta_saml_role_regex: str
    :param okta_saml_role_regex: The regex used to map okta groups to AWS roles. Optional.
    :type github_config: str
    :param github_config: Base64 encoded config object for GitHub ingestion. Optional.
    :type digitalocean_token: str
    :param digitalocean_token: DigitalOcean access token. Optional.
    :type permission_relationships_file: str
    :param permission_relationships_file: File path for the resource permission relationships file. Optional.
    :type jamf_base_uri: string
    :param jamf_base_uri: Jamf data provider base URI, e.g. https://example.com/JSSResource. Optional.
    :type jamf_user: string
    :param jamf_user: User name used to authenticate to the Jamf data provider. Optional.
    :type jamf_password: string
    :param jamf_password: Password used to authenticate to the Jamf data provider. Optional.
    :type statsd_enabled: bool
    :param statsd_enabled: Whether to collect statsd metrics such as sync execution times. Optional.
    :type statsd_host: str
    :param statsd_host: If statsd_enabled is True, send metrics to this host. Optional.
    :type: statsd_port: int
    :param statsd_port: If statsd_enabled is True, send metrics to this port on statsd_host. Optional.
    :type: k8s_kubeconfig: str
    :param k8s_kubeconfig: Path to kubeconfig file for kubernetes cluster(s). Optional
    :type: pagerduty_api_key: str
    :param pagerduty_api_key: API authentication key for pagerduty. Optional.
    :type: pagerduty_request_timeout: int
    :param pagerduty_request_timeout: Seconds to timeout for pagerduty session requests. Optional
    :type: nist_cve_url: str
    :param nist_cve_url: NIST CVE data provider base URI, e.g. https://nvd.nist.gov/feeds/json/cve/1.1. Optional.
    :type: gsuite_auth_method: str
    :param gsuite_auth_method: Auth method (delegated, oauth) used for Google Workspace. Optional.
    :type gsuite_config: str
    :param gsuite_config: Base64 encoded config object or config file path for Google Workspace. Optional.
    """

    def __init__(
        self,
        neo4j_uri,
        neo4j_user=None,
        neo4j_password=None,
        neo4j_max_connection_lifetime=None,
        neo4j_database=None,
        update_tag=None,
        aws_sync_all_profiles=False,
        aws_best_effort_mode=False,
        azure_sync_all_subscriptions=False,
        azure_sp_auth=None,
        azure_tenant_id=None,
        azure_client_id=None,
        azure_client_secret=None,
        aws_requested_syncs=None,
        analysis_job_directory=None,
        crxcavator_api_base_uri=None,
        crxcavator_api_key=None,
        oci_sync_all_profiles=None,
        okta_org_id=None,
        okta_api_key=None,
        okta_saml_role_regex=None,
        github_config=None,
        digitalocean_token=None,
        permission_relationships_file=None,
        jamf_base_uri=None,
        jamf_user=None,
        jamf_password=None,
        k8s_kubeconfig=None,
        statsd_enabled=False,
        statsd_prefix=None,
        statsd_host=None,
        statsd_port=None,
        pagerduty_api_key=None,
        pagerduty_request_timeout=None,
        nist_cve_url=None,
        cve_enabled=False,
        crowdstrike_client_id=None,
        crowdstrike_client_secret=None,
        crowdstrike_api_url=None,
<<<<<<< HEAD
        mde_tenant_id=None,
        mde_client_id=None,
        mde_client_secret=None,
        mde_api_url=None,
=======
        gsuite_auth_method=None,
        gsuite_config=None,
>>>>>>> 7768c830
    ):
        self.neo4j_uri = neo4j_uri
        self.neo4j_user = neo4j_user
        self.neo4j_password = neo4j_password
        self.neo4j_max_connection_lifetime = neo4j_max_connection_lifetime
        self.neo4j_database = neo4j_database
        self.update_tag = update_tag
        self.aws_sync_all_profiles = aws_sync_all_profiles
        self.aws_best_effort_mode = aws_best_effort_mode
        self.azure_sync_all_subscriptions = azure_sync_all_subscriptions
        self.azure_sp_auth = azure_sp_auth
        self.azure_tenant_id = azure_tenant_id
        self.azure_client_id = azure_client_id
        self.azure_client_secret = azure_client_secret
        self.aws_requested_syncs = aws_requested_syncs
        self.analysis_job_directory = analysis_job_directory
        self.crxcavator_api_base_uri = crxcavator_api_base_uri
        self.crxcavator_api_key = crxcavator_api_key
        self.oci_sync_all_profiles = oci_sync_all_profiles
        self.okta_org_id = okta_org_id
        self.okta_api_key = okta_api_key
        self.okta_saml_role_regex = okta_saml_role_regex
        self.github_config = github_config
        self.digitalocean_token = digitalocean_token
        self.permission_relationships_file = permission_relationships_file
        self.jamf_base_uri = jamf_base_uri
        self.jamf_user = jamf_user
        self.jamf_password = jamf_password
        self.k8s_kubeconfig = k8s_kubeconfig
        self.statsd_enabled = statsd_enabled
        self.statsd_prefix = statsd_prefix
        self.statsd_host = statsd_host
        self.statsd_port = statsd_port
        self.pagerduty_api_key = pagerduty_api_key
        self.pagerduty_request_timeout = pagerduty_request_timeout
        self.nist_cve_url = nist_cve_url
        self.cve_enabled = cve_enabled
        self.crowdstrike_client_id = crowdstrike_client_id
        self.crowdstrike_client_secret = crowdstrike_client_secret
        self.crowdstrike_api_url = crowdstrike_api_url
<<<<<<< HEAD
        self.mde_tenant_id = mde_tenant_id
        self.mde_client_id = mde_client_id
        self.mde_client_secret = mde_client_secret
        self.mde_api_url = mde_api_url
=======
        self.gsuite_auth_method = gsuite_auth_method
        self.gsuite_config = gsuite_config
>>>>>>> 7768c830
<|MERGE_RESOLUTION|>--- conflicted
+++ resolved
@@ -128,15 +128,12 @@
         crowdstrike_client_id=None,
         crowdstrike_client_secret=None,
         crowdstrike_api_url=None,
-<<<<<<< HEAD
         mde_tenant_id=None,
         mde_client_id=None,
         mde_client_secret=None,
         mde_api_url=None,
-=======
         gsuite_auth_method=None,
         gsuite_config=None,
->>>>>>> 7768c830
     ):
         self.neo4j_uri = neo4j_uri
         self.neo4j_user = neo4j_user
@@ -177,12 +174,9 @@
         self.crowdstrike_client_id = crowdstrike_client_id
         self.crowdstrike_client_secret = crowdstrike_client_secret
         self.crowdstrike_api_url = crowdstrike_api_url
-<<<<<<< HEAD
         self.mde_tenant_id = mde_tenant_id
         self.mde_client_id = mde_client_id
         self.mde_client_secret = mde_client_secret
         self.mde_api_url = mde_api_url
-=======
         self.gsuite_auth_method = gsuite_auth_method
-        self.gsuite_config = gsuite_config
->>>>>>> 7768c830
+        self.gsuite_config = gsuite_config