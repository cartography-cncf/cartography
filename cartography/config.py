class Config:
    """
    A common interface for cartography configuration.

    All fields defined on this class must be present on a configuration object. Fields documented as required must
    contain valid values. Fields documented as optional may contain None, in which case cartography will choose a
    sensible default value for that piece of configuration.

    :type neo4j_uri: string
    :param neo4j_uri: URI for a Neo4j graph database service. Required.
    :type neo4j_user: string
    :param neo4j_user: User name for a Neo4j graph database service. Optional.
    :type neo4j_password: string
    :param neo4j_password: Password for a Neo4j graph database service. Optional.
    :type neo4j_max_connection_lifetime: int
    :param neo4j_max_connection_lifetime: Time in seconds for Neo4j driver to consider a TCP connection alive.
        See https://neo4j.com/docs/driver-manual/1.7/client-applications/. Optional.
    :type neo4j_database: string
    :param neo4j_database: The name of the database in Neo4j to connect to. If not specified, uses your Neo4j database
    settings to infer which database is set to default.
    See https://neo4j.com/docs/api/python-driver/4.4/api.html#database. Optional.
    :type selected_modules: str
    :param selected_modules: Comma-separated list of cartography top-level modules to sync. Optional.
    :type update_tag: int
    :param update_tag: Update tag for a cartography sync run. Optional.
    :type aws_sync_all_profiles: bool
    :param aws_sync_all_profiles: If True, AWS sync will run for all non-default profiles in the AWS_CONFIG_FILE. If
        False (default), AWS sync will run using the default credentials only. Optional.
    :type aws_regions: str
    :param aws_regions: Comma-separated list of AWS regions to sync. Optional.
    :type aws_best_effort_mode: bool
    :param aws_best_effort_mode: If True, AWS sync will not raise any exceptions, just log. If False (default),
        exceptions will be raised.
    :type azure_sync_all_subscriptions: bool
    :param azure_sync_all_subscriptions: If True, Azure sync will run for all profiles in azureProfile.json. If
        False (default), Azure sync will run using current user session via CLI credentials. Optional.
    :type azure_sp_auth: bool
    :param azure_sp_auth: If True, Azure sync will run using Service Principal Authentication. If
        False (default), Azure sync will run using current user session via CLI credentials. Optional.
    :type azure_tenant_id: str
    :param azure_tenant_id: Tenant Id for connecting in a Service Principal Authentication approach. Optional.
    :type azure_client_id: str
    :param azure_client_id: Client Id for connecting in a Service Principal Authentication approach. Optional.
    :type azure_client_secret: str
    :param azure_client_secret: Client Secret for connecting in a Service Principal Authentication approach. Optional.
    :type entra_tenant_id: str
    :param entra_tenant_id: Tenant Id for connecting in a Service Principal Authentication approach. Optional.
    :type entra_client_id: str
    :param entra_client_id: Client Id for connecting in a Service Principal Authentication approach. Optional.
    :type entra_client_secret: str
    :param entra_client_secret: Client Secret for connecting in a Service Principal Authentication approach. Optional.
    :type aws_requested_syncs: str
    :param aws_requested_syncs: Comma-separated list of AWS resources to sync. Optional.
    :type analysis_job_directory: str
    :param analysis_job_directory: Path to a directory tree containing analysis jobs to run. Optional.
    :type oci_sync_all_profiles: bool
    :param oci_sync_all_profiles: whether OCI will sync non-default profiles in OCI_CONFIG_FILE. Optional.
    :type okta_org_id: str
    :param okta_org_id: Okta organization id. Optional.
    :type okta_api_key: str
    :param okta_api_key: Okta API key. Optional.
    :type okta_saml_role_regex: str
    :param okta_saml_role_regex: The regex used to map okta groups to AWS roles. Optional.
    :type github_config: str
    :param github_config: Base64 encoded config object for GitHub ingestion. Optional.
    :type digitalocean_token: str
    :param digitalocean_token: DigitalOcean access token. Optional.
    :type permission_relationships_file: str
    :param permission_relationships_file: File path for the resource permission relationships file. Optional.
    :type jamf_base_uri: string
    :param jamf_base_uri: Jamf data provider base URI, e.g. https://example.com/JSSResource. Optional.
    :type jamf_user: string
    :param jamf_user: User name used to authenticate to the Jamf data provider. Optional.
    :type jamf_password: string
    :param jamf_password: Password used to authenticate to the Jamf data provider. Optional.
    :type kandji_base_uri: string
    :param kandji_base_uri: Kandji data provider base URI, e.g. https://company.api.kandji.io. Optional.
    :type kandji_tenant_id: string
    :param kandji_tenant_id: Kandji tenant id. e.g. company Optional.
    :type kandji_token: string
    :param kandji_token: Token used to authenticate to the Kandji data provider. Optional.
    :type statsd_enabled: bool
    :param statsd_enabled: Whether to collect statsd metrics such as sync execution times. Optional.
    :type statsd_host: str
    :param statsd_host: If statsd_enabled is True, send metrics to this host. Optional.
    :type: statsd_port: int
    :param statsd_port: If statsd_enabled is True, send metrics to this port on statsd_host. Optional.
    :type: k8s_kubeconfig: str
    :param k8s_kubeconfig: Path to kubeconfig file for kubernetes cluster(s). Optional
    :type: pagerduty_api_key: str
    :param pagerduty_api_key: API authentication key for pagerduty. Optional.
    :type: pagerduty_request_timeout: int
    :param pagerduty_request_timeout: Seconds to timeout for pagerduty session requests. Optional
    :type: nist_cve_url: str
    :param nist_cve_url: NIST CVE data provider base URI, e.g. https://nvd.nist.gov/feeds/json/cve/1.1. Optional.
    :type: gsuite_auth_method: str
    :param gsuite_auth_method: Auth method (delegated, oauth) used for Google Workspace. Optional.
    :type gsuite_config: str
    :param gsuite_config: Base64 encoded config object or config file path for Google Workspace. Optional.
    :type lastpass_cid: str
    :param lastpass_cid: Lastpass account ID. Optional.
    :type lastpass_provhash: str
    :param lastpass_provhash: Lastpass API KEY. Optional.
    :type bigfix_username: str
    :param bigfix_username: The username to authenticate to BigFix. Optional.
    :type bigfix_password: str
    :param bigfix_password: The password to authenticate to BigFix. Optional.
    :type bigfix_root_url: str
    :param bigfix_root_url: The API URL to use for BigFix, e.g. "https://example.com:52311". Optional.
    :type duo_api_key: str
    :param duo_api_key: The Duo api key. Optional.
    :type duo_api_key: str
    :param duo_api_key: The Duo api secret. Optional.
    :type duo_api_hostname: str
    :param duo_api_hostname: The Duo api hostname, e.g. "api-abc123.duosecurity.com". Optional.
    :param semgrep_app_token: The Semgrep api token. Optional.
    :type semgrep_app_token: str
    :param semgrep_dependency_ecosystems: Comma-separated list of Semgrep dependency ecosystems to fetch. Optional.
    :type semgrep_dependency_ecosystems: str
    :type snipeit_base_uri: string
    :param snipeit_base_uri: SnipeIT data provider base URI. Optional.
    :type snipeit_token: string
    :param snipeit_token: Token used to authenticate to the SnipeIT data provider. Optional.
    :type snipeit_tenant_id: string
    :param snipeit_tenant_id: Token used to authenticate to the SnipeIT data provider. Optional.
    :type tailscale_token: str
    :param tailscale_token: Tailscale API token. Optional.
    :type tailscale_org: str
    :param tailscale_org: Tailscale organization name. Optional.
    :type tailscale_base_url: str
    :param tailscale_base_url: Tailscale API base URL. Optional.
    :type cloudflare_token: string
    :param cloudflare_token: Cloudflare API key. Optional.
    :type openai_apikey: string
    :param openai_apikey: OpenAI API key. Optional.
    :type openai_org_id: string
    :param openai_org_id: OpenAI organization id. Optional.
    :type anthropic_apikey: string
    :param anthropic_apikey: Anthropic API key. Optional.
    :type airbyte_client_id: str
    :param airbyte_client_id: Airbyte client ID for API authentication. Optional.
    :type airbyte_client_secret: str
    :param airbyte_client_secret: Airbyte client secret for API authentication. Optional.
    :type airbyte_api_url: str
    :param airbyte_api_url: Airbyte API base URL, e.g. https://api.airbyte.com/v1. Optional.
    :type trivy_s3_bucket: str
    :param trivy_s3_bucket: The S3 bucket name containing Trivy scan results. Optional.
    :type trivy_s3_prefix: str
    :param trivy_s3_prefix: The S3 prefix path containing Trivy scan results. Optional.
<<<<<<< HEAD
    :type ontology_users_source: str
    :param ontology_users_source: Comma-separated list of sources of truth for user data in the ontology. Optional.
    :type ontology_devices_source: str
    :param ontology_devices_source: Comma-separated list of sources of truth for client computers data in the ontology.
        Optional.
=======
    :type scaleway_access_key: str
    :param scaleway_access_key: Scaleway access key. Optional.
    :type scaleway_secret_key: str
    :param scaleway_secret_key: Scaleway secret key. Optional.
    :type scaleway_org: str
    :param scaleway_org: Scaleway organization id. Optional.
>>>>>>> 306baa42
    """

    def __init__(
        self,
        neo4j_uri,
        neo4j_user=None,
        neo4j_password=None,
        neo4j_max_connection_lifetime=None,
        neo4j_database=None,
        selected_modules=None,
        update_tag=None,
        aws_sync_all_profiles=False,
        aws_regions=None,
        aws_best_effort_mode=False,
        azure_sync_all_subscriptions=False,
        azure_sp_auth=None,
        azure_tenant_id=None,
        azure_client_id=None,
        azure_client_secret=None,
        entra_tenant_id=None,
        entra_client_id=None,
        entra_client_secret=None,
        aws_requested_syncs=None,
        analysis_job_directory=None,
        oci_sync_all_profiles=None,
        okta_org_id=None,
        okta_api_key=None,
        okta_saml_role_regex=None,
        github_config=None,
        digitalocean_token=None,
        permission_relationships_file=None,
        jamf_base_uri=None,
        jamf_user=None,
        jamf_password=None,
        kandji_base_uri=None,
        kandji_tenant_id=None,
        kandji_token=None,
        k8s_kubeconfig=None,
        statsd_enabled=False,
        statsd_prefix=None,
        statsd_host=None,
        statsd_port=None,
        pagerduty_api_key=None,
        pagerduty_request_timeout=None,
        nist_cve_url=None,
        cve_enabled=False,
        cve_api_key: str | None = None,
        crowdstrike_client_id=None,
        crowdstrike_client_secret=None,
        crowdstrike_api_url=None,
        gsuite_auth_method=None,
        gsuite_config=None,
        lastpass_cid=None,
        lastpass_provhash=None,
        bigfix_username=None,
        bigfix_password=None,
        bigfix_root_url=None,
        duo_api_key=None,
        duo_api_secret=None,
        duo_api_hostname=None,
        semgrep_app_token=None,
        semgrep_dependency_ecosystems=None,
        snipeit_base_uri=None,
        snipeit_token=None,
        snipeit_tenant_id=None,
        tailscale_token=None,
        tailscale_org=None,
        tailscale_base_url=None,
        cloudflare_token=None,
        openai_apikey=None,
        openai_org_id=None,
        anthropic_apikey=None,
        airbyte_client_id=None,
        airbyte_client_secret=None,
        airbyte_api_url=None,
        trivy_s3_bucket=None,
        trivy_s3_prefix=None,
<<<<<<< HEAD
        ontology_users_source=None,
        ontology_devices_source=None,
=======
        scaleway_access_key=None,
        scaleway_secret_key=None,
        scaleway_org=None,
>>>>>>> 306baa42
    ):
        self.neo4j_uri = neo4j_uri
        self.neo4j_user = neo4j_user
        self.neo4j_password = neo4j_password
        self.neo4j_max_connection_lifetime = neo4j_max_connection_lifetime
        self.neo4j_database = neo4j_database
        self.selected_modules = selected_modules
        self.update_tag = update_tag
        self.aws_sync_all_profiles = aws_sync_all_profiles
        self.aws_regions = aws_regions
        self.aws_best_effort_mode = aws_best_effort_mode
        self.azure_sync_all_subscriptions = azure_sync_all_subscriptions
        self.azure_sp_auth = azure_sp_auth
        self.azure_tenant_id = azure_tenant_id
        self.azure_client_id = azure_client_id
        self.azure_client_secret = azure_client_secret
        self.entra_tenant_id = entra_tenant_id
        self.entra_client_id = entra_client_id
        self.entra_client_secret = entra_client_secret
        self.aws_requested_syncs = aws_requested_syncs
        self.analysis_job_directory = analysis_job_directory
        self.oci_sync_all_profiles = oci_sync_all_profiles
        self.okta_org_id = okta_org_id
        self.okta_api_key = okta_api_key
        self.okta_saml_role_regex = okta_saml_role_regex
        self.github_config = github_config
        self.digitalocean_token = digitalocean_token
        self.permission_relationships_file = permission_relationships_file
        self.jamf_base_uri = jamf_base_uri
        self.jamf_user = jamf_user
        self.jamf_password = jamf_password
        self.kandji_base_uri = kandji_base_uri
        self.kandji_tenant_id = kandji_tenant_id
        self.kandji_token = kandji_token
        self.k8s_kubeconfig = k8s_kubeconfig
        self.statsd_enabled = statsd_enabled
        self.statsd_prefix = statsd_prefix
        self.statsd_host = statsd_host
        self.statsd_port = statsd_port
        self.pagerduty_api_key = pagerduty_api_key
        self.pagerduty_request_timeout = pagerduty_request_timeout
        self.nist_cve_url = nist_cve_url
        self.cve_enabled = cve_enabled
        self.cve_api_key: str | None = cve_api_key
        self.crowdstrike_client_id = crowdstrike_client_id
        self.crowdstrike_client_secret = crowdstrike_client_secret
        self.crowdstrike_api_url = crowdstrike_api_url
        self.gsuite_auth_method = gsuite_auth_method
        self.gsuite_config = gsuite_config
        self.lastpass_cid = lastpass_cid
        self.lastpass_provhash = lastpass_provhash
        self.bigfix_username = bigfix_username
        self.bigfix_password = bigfix_password
        self.bigfix_root_url = bigfix_root_url
        self.duo_api_key = duo_api_key
        self.duo_api_secret = duo_api_secret
        self.duo_api_hostname = duo_api_hostname
        self.semgrep_app_token = semgrep_app_token
        self.semgrep_dependency_ecosystems = semgrep_dependency_ecosystems
        self.snipeit_base_uri = snipeit_base_uri
        self.snipeit_token = snipeit_token
        self.snipeit_tenant_id = snipeit_tenant_id
        self.tailscale_token = tailscale_token
        self.tailscale_org = tailscale_org
        self.tailscale_base_url = tailscale_base_url
        self.cloudflare_token = cloudflare_token
        self.openai_apikey = openai_apikey
        self.openai_org_id = openai_org_id
        self.anthropic_apikey = anthropic_apikey
        self.airbyte_client_id = airbyte_client_id
        self.airbyte_client_secret = airbyte_client_secret
        self.airbyte_api_url = airbyte_api_url
        self.trivy_s3_bucket = trivy_s3_bucket
        self.trivy_s3_prefix = trivy_s3_prefix
<<<<<<< HEAD
        self.ontology_users_source = ontology_users_source
        self.ontology_devices_source = ontology_devices_source
=======
        self.scaleway_access_key = scaleway_access_key
        self.scaleway_secret_key = scaleway_secret_key
        self.scaleway_org = scaleway_org
>>>>>>> 306baa42
<|MERGE_RESOLUTION|>--- conflicted
+++ resolved
@@ -147,20 +147,17 @@
     :param trivy_s3_bucket: The S3 bucket name containing Trivy scan results. Optional.
     :type trivy_s3_prefix: str
     :param trivy_s3_prefix: The S3 prefix path containing Trivy scan results. Optional.
-<<<<<<< HEAD
     :type ontology_users_source: str
     :param ontology_users_source: Comma-separated list of sources of truth for user data in the ontology. Optional.
     :type ontology_devices_source: str
     :param ontology_devices_source: Comma-separated list of sources of truth for client computers data in the ontology.
         Optional.
-=======
     :type scaleway_access_key: str
     :param scaleway_access_key: Scaleway access key. Optional.
     :type scaleway_secret_key: str
     :param scaleway_secret_key: Scaleway secret key. Optional.
     :type scaleway_org: str
     :param scaleway_org: Scaleway organization id. Optional.
->>>>>>> 306baa42
     """
 
     def __init__(
@@ -238,14 +235,11 @@
         airbyte_api_url=None,
         trivy_s3_bucket=None,
         trivy_s3_prefix=None,
-<<<<<<< HEAD
         ontology_users_source=None,
         ontology_devices_source=None,
-=======
         scaleway_access_key=None,
         scaleway_secret_key=None,
         scaleway_org=None,
->>>>>>> 306baa42
     ):
         self.neo4j_uri = neo4j_uri
         self.neo4j_user = neo4j_user
@@ -320,11 +314,8 @@
         self.airbyte_api_url = airbyte_api_url
         self.trivy_s3_bucket = trivy_s3_bucket
         self.trivy_s3_prefix = trivy_s3_prefix
-<<<<<<< HEAD
         self.ontology_users_source = ontology_users_source
         self.ontology_devices_source = ontology_devices_source
-=======
         self.scaleway_access_key = scaleway_access_key
         self.scaleway_secret_key = scaleway_secret_key
-        self.scaleway_org = scaleway_org
->>>>>>> 306baa42
+        self.scaleway_org = scaleway_org