--- conflicted
+++ resolved
@@ -17,16 +17,13 @@
     :type aws_sync_all_profiles: bool
     :param aws_sync_all_profiles: If True, AWS sync will run for all non-default profiles in the AWS_CONFIG_FILE. If
         False (default), AWS sync will run using the default credentials only. Optional.
-<<<<<<< HEAD
     :type oci_sync_all_profiles: bool
     :param oci_sync_all_profiles: If True, OCI sync will run for all non-default profiles in the OCI_CONFIG_FILE. If
         False (default), OCI sync will run using the default credentials only. Optional.
-=======
     :type crxcavator_api_base_uri: str
     :param crxcavator_api_base_uri: URI for CRXcavator API. Optional.
     :type crxcavator_api_key: str
     :param crxcavator_api_key: Auth key for CRXcavator API. Optional.
->>>>>>> f7befec0
     :type analysis_job_directory: str
     :param analysis_job_directory: Path to a directory tree containing analysis jobs to run. Optional.
     :type okta_org_id: str
