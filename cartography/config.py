--- conflicted
+++ resolved
@@ -20,17 +20,14 @@
     :type aws_sync_all_profiles: bool
     :param aws_sync_all_profiles: If True, AWS sync will run for all non-default profiles in the AWS_CONFIG_FILE. If
         False (default), AWS sync will run using the default credentials only. Optional.
-<<<<<<< HEAD
     :type azure_sync_all_subscriptions: bool
     :param azure_sync_all_subscriptions: If True, Azure sync will run for all profiles in azureProfile.json. If
         False (default), Azure sync will run using the default credentials only. Optional.
     :type azure_sp_auth: bool
     :param azure_sp_auth: If True, Azure sync will run using Service Principal Authentication. If
         False (default), Azure sync will run using current user session via CLI credentials. Optional.
-=======
     :type aws_requested_syncs: str
     :param aws_requested_syncs: Comma-separated list of AWS resources to sync. Optional.
->>>>>>> 7a1f4784
     :type crxcavator_api_base_uri: str
     :param crxcavator_api_base_uri: URI for CRXcavator API. Optional.
     :type crxcavator_api_key: str
@@ -71,7 +68,6 @@
         neo4j_max_connection_lifetime=None,
         update_tag=None,
         aws_sync_all_profiles=False,
-<<<<<<< HEAD
         azure_sync_all_subscriptions=False,
         azure_sp_auth=None,
         client_id=None,
@@ -81,9 +77,7 @@
         refresh_token=None,
         graph_scope=None,
         azure_scope=None,
-=======
         aws_requested_syncs=None,
->>>>>>> 7a1f4784
         analysis_job_directory=None,
         crxcavator_api_base_uri=None,
         crxcavator_api_key=None,
@@ -109,7 +103,6 @@
         self.neo4j_max_connection_lifetime = neo4j_max_connection_lifetime
         self.update_tag = update_tag
         self.aws_sync_all_profiles = aws_sync_all_profiles
-<<<<<<< HEAD
         self.azure_sync_all_subscriptions = azure_sync_all_subscriptions
         self.azure_sp_auth = azure_sp_auth
         self.client_id = client_id
@@ -119,9 +112,7 @@
         self.refresh_token = refresh_token
         self.graph_scope = graph_scope
         self.azure_scope = azure_scope
-=======
         self.aws_requested_syncs = aws_requested_syncs
->>>>>>> 7a1f4784
         self.analysis_job_directory = analysis_job_directory
         self.crxcavator_api_base_uri = crxcavator_api_base_uri
         self.crxcavator_api_key = crxcavator_api_key
