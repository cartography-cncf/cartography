--- conflicted
+++ resolved
@@ -86,11 +86,8 @@
         "pagerduty": cartography.intel.pagerduty.start_pagerduty_ingestion,
         "trivy": cartography.intel.trivy.start_trivy_ingestion,
         "sentinelone": cartography.intel.sentinelone.start_sentinelone_ingestion,
-<<<<<<< HEAD
         "spacelift": cartography.intel.spacelift.start_spacelift_ingestion,
-=======
         "ontology": cartography.intel.ontology.run,
->>>>>>> 8b3daf9e
         # Analysis should be the last stage
         "analysis": cartography.intel.analysis.run,
     }
