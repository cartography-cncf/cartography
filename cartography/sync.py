--- conflicted
+++ resolved
@@ -8,25 +8,18 @@
 
 import cartography.intel.analysis
 import cartography.intel.aws
-<<<<<<< HEAD
 # import cartography.intel.azure
-=======
-import cartography.intel.azure
->>>>>>> 45958986
 import cartography.intel.create_indexes
-import cartography.intel.crxcavator.crxcavator
+# import cartography.intel.crxcavator.crxcavator
 # import cartography.intel.digitalocean
-import cartography.intel.gcp
-import cartography.intel.github
-import cartography.intel.gsuite
-import cartography.intel.okta
-<<<<<<< HEAD
+# import cartography.intel.gcp
+# import cartography.intel.github
+# import cartography.intel.gsuite
+# import cartography.intel.okta
 
 import cloudanix
 
-=======
 from cartography.scoped_stats_client import ScopedStatsClient
->>>>>>> 45958986
 
 logger = logging.getLogger(__name__)
 
@@ -170,13 +163,13 @@
     sync = Sync()
     sync.add_stages([
         ('create-indexes', cartography.intel.create_indexes.run),
-        ('aws', cartography.intel.aws.start_aws_ingestion),
-        ('azure', cartography.intel.azure.start_azure_ingestion),
-        ('gcp', cartography.intel.gcp.start_gcp_ingestion),
-        ('gsuite', cartography.intel.gsuite.start_gsuite_ingestion),
-        ('crxcavator', cartography.intel.crxcavator.start_extension_ingestion),
-        ('okta', cartography.intel.okta.start_okta_ingestion),
-        ('github', cartography.intel.github.start_github_ingestion),
+        # ('aws', cartography.intel.aws.start_aws_ingestion),
+        # ('azure', cartography.intel.azure.start_azure_ingestion),
+        # ('gcp', cartography.intel.gcp.start_gcp_ingestion),
+        # ('gsuite', cartography.intel.gsuite.start_gsuite_ingestion),
+        # ('crxcavator', cartography.intel.crxcavator.start_extension_ingestion),
+        # ('okta', cartography.intel.okta.start_okta_ingestion),
+        # ('github', cartography.intel.github.start_github_ingestion),
         # ('digitalocean', cartography.intel.digitalocean.start_digitalocean_ingestion),
         ('analysis', cartography.intel.analysis.run),
     ])
