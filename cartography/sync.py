import argparse
import logging
import time
from collections import OrderedDict
from typing import Callable
from typing import List
from typing import Tuple
from typing import Union

import neo4j.exceptions
from neo4j import GraphDatabase
from statsd import StatsClient

import cartography.intel.analysis
import cartography.intel.aws
import cartography.intel.azure
import cartography.intel.bigfix
import cartography.intel.create_indexes
import cartography.intel.crowdstrike
import cartography.intel.cve
import cartography.intel.digitalocean
import cartography.intel.duo
import cartography.intel.entra
import cartography.intel.gcp
import cartography.intel.github
import cartography.intel.gsuite
import cartography.intel.kandji
import cartography.intel.kubernetes
import cartography.intel.lastpass
import cartography.intel.oci
import cartography.intel.okta
import cartography.intel.semgrep
import cartography.intel.snipeit
from cartography.config import Config
from cartography.stats import set_stats_client
from cartography.util import STATUS_FAILURE
from cartography.util import STATUS_SUCCESS

logger = logging.getLogger(__name__)


<<<<<<< HEAD
TOP_LEVEL_MODULES = OrderedDict(
    {  # preserve order so that the default sync always runs `analysis` at the very end
        "create-indexes": cartography.intel.create_indexes.run,
        "aws": cartography.intel.aws.start_aws_ingestion,
        "azure": cartography.intel.azure.start_azure_ingestion,
        "crowdstrike": cartography.intel.crowdstrike.start_crowdstrike_ingestion,
        "gcp": cartography.intel.gcp.start_gcp_ingestion,
        "gsuite": cartography.intel.gsuite.start_gsuite_ingestion,
        "cve": cartography.intel.cve.start_cve_ingestion,
        "oci": cartography.intel.oci.start_oci_ingestion,
        "okta": cartography.intel.okta.start_okta_ingestion,
        "github": cartography.intel.github.start_github_ingestion,
        "digitalocean": cartography.intel.digitalocean.start_digitalocean_ingestion,
        "kandji": cartography.intel.kandji.start_kandji_ingestion,
        "kubernetes": cartography.intel.kubernetes.start_k8s_ingestion,
        "lastpass": cartography.intel.lastpass.start_lastpass_ingestion,
        "bigfix": cartography.intel.bigfix.start_bigfix_ingestion,
        "duo": cartography.intel.duo.start_duo_ingestion,
        "semgrep": cartography.intel.semgrep.start_semgrep_ingestion,
        "snipeit": cartography.intel.snipeit.start_snipeit_ingestion,
        "analysis": cartography.intel.analysis.run,
    },
)
=======
TOP_LEVEL_MODULES = OrderedDict({  # preserve order so that the default sync always runs `analysis` at the very end
    'create-indexes': cartography.intel.create_indexes.run,
    'aws': cartography.intel.aws.start_aws_ingestion,
    'azure': cartography.intel.azure.start_azure_ingestion,
    'entra': cartography.intel.entra.start_entra_ingestion,
    'crowdstrike': cartography.intel.crowdstrike.start_crowdstrike_ingestion,
    'gcp': cartography.intel.gcp.start_gcp_ingestion,
    'gsuite': cartography.intel.gsuite.start_gsuite_ingestion,
    'cve': cartography.intel.cve.start_cve_ingestion,
    'oci': cartography.intel.oci.start_oci_ingestion,
    'okta': cartography.intel.okta.start_okta_ingestion,
    'github': cartography.intel.github.start_github_ingestion,
    'digitalocean': cartography.intel.digitalocean.start_digitalocean_ingestion,
    'kandji': cartography.intel.kandji.start_kandji_ingestion,
    'kubernetes': cartography.intel.kubernetes.start_k8s_ingestion,
    'lastpass': cartography.intel.lastpass.start_lastpass_ingestion,
    'bigfix': cartography.intel.bigfix.start_bigfix_ingestion,
    'duo': cartography.intel.duo.start_duo_ingestion,
    'semgrep': cartography.intel.semgrep.start_semgrep_ingestion,
    'snipeit': cartography.intel.snipeit.start_snipeit_ingestion,
    'analysis': cartography.intel.analysis.run,
})
>>>>>>> b68938f7


class Sync:
    """
    A cartography sync task.

    The role of the sync task is to ensure the data in the graph database represents reality. It does this by executing
    a sequence of sync "stages" which are responsible for retrieving data from various sources (APIs, files, etc.),
    pushing that data to Neo4j, and removing now-invalid nodes and relationships from the graph. An instance of this
    class can be configured to run any number of stages in a specific order.
    """

    def __init__(self):
        # NOTE we may need meta-stages at some point to allow hooking into pre-sync, sync, and post-sync
        self._stages = OrderedDict()

    def add_stage(self, name: str, func: Callable) -> None:
        """
        Add one stage to the sync task.

        :type name: string
        :param name: The name of the stage.
        :type func: Callable
        :param func: The object to call when the stage is executed.
        """
        self._stages[name] = func

    def add_stages(self, stages: List[Tuple[str, Callable]]) -> None:
        """
        Add multiple stages to the sync task.

        :type stages: List[Tuple[string, Callable]]
        :param stages: A list of stage names and stage callable pairs.
        """
        for name, func in stages:
            self.add_stage(name, func)

    def run(
        self,
        neo4j_driver: neo4j.Driver,
        config: Union[Config, argparse.Namespace],
    ) -> int:
        """
        Execute all stages in the sync task in sequence.

        :type neo4j_driver: neo4j.Driver
        :param neo4j_driver: Neo4j driver object.
        :type config: cartography.config.Config
        :param config: Configuration for the sync run.
        """
        logger.info("Starting sync with update tag '%d'", config.update_tag)
        with neo4j_driver.session(database=config.neo4j_database) as neo4j_session:
            for stage_name, stage_func in self._stages.items():
                logger.info("Starting sync stage '%s'", stage_name)
                try:
                    stage_func(neo4j_session, config)
                except (KeyboardInterrupt, SystemExit):
                    logger.warning("Sync interrupted during stage '%s'.", stage_name)
                    raise
                except Exception:
                    logger.exception(
                        "Unhandled exception during sync stage '%s'",
                        stage_name,
                    )
                    raise  # TODO this should be configurable
                logger.info("Finishing sync stage '%s'", stage_name)
        logger.info("Finishing sync with update tag '%d'", config.update_tag)
        return STATUS_SUCCESS


def run_with_config(sync: Sync, config: Union[Config, argparse.Namespace]) -> int:
    """
    Execute the cartography.sync.Sync.run method with parameters built from the given configuration object.

    This function will create a Neo4j driver object from the given Neo4j configuration options (URI, auth, etc.) and
    will choose a sensible update tag if one is not specified in the given configuration.

    :type sync: cartography.sync.Sync
    :param sync: A sync task to run.
    :type config: cartography.config.Config
    :param config: The configuration to use to run the sync task.
    """
    # Initialize statsd client if enabled
    if config.statsd_enabled:
        set_stats_client(
            StatsClient(
                host=config.statsd_host,
                port=config.statsd_port,
                prefix=config.statsd_prefix,
            ),
        )

    neo4j_auth = None
    if config.neo4j_user or config.neo4j_password:
        neo4j_auth = (config.neo4j_user, config.neo4j_password)
    try:
        neo4j_driver = GraphDatabase.driver(
            config.neo4j_uri,
            auth=neo4j_auth,
            max_connection_lifetime=config.neo4j_max_connection_lifetime,
        )
    except neo4j.exceptions.ServiceUnavailable as e:
        logger.debug("Error occurred during Neo4j connect.", exc_info=True)
        logger.error(
            (
                "Unable to connect to Neo4j using the provided URI '%s', an error occurred: '%s'. Make sure the Neo4j "
                "server is running and accessible from your network."
            ),
            config.neo4j_uri,
            e,
        )
        return STATUS_FAILURE
    except neo4j.exceptions.AuthError as e:
        logger.debug("Error occurred during Neo4j auth.", exc_info=True)
        if not neo4j_auth:
            logger.error(
                (
                    "Unable to auth to Neo4j, an error occurred: '%s'. cartography attempted to connect to Neo4j "
                    "without any auth. Check your Neo4j server settings to see if auth is required and, if it is, "
                    "provide cartography with a valid username and password."
                ),
                e,
            )
        else:
            logger.error(
                (
                    "Unable to auth to Neo4j, an error occurred: '%s'. cartography attempted to connect to Neo4j with "
                    "a username and password. Check your Neo4j server settings to see if the username and password "
                    "provided to cartography are valid credentials."
                ),
                e,
            )
        return STATUS_FAILURE
    default_update_tag = int(time.time())
    if not config.update_tag:
        config.update_tag = default_update_tag
    return sync.run(neo4j_driver, config)


def build_default_sync() -> Sync:
    """
    Build the default cartography sync, which runs all intelligence modules shipped with the cartography package.

    :rtype: cartography.sync.Sync
    :return: The default cartography sync object.
    """
    sync = Sync()
    sync.add_stages(
        [
            (stage_name, stage_func)
            for stage_name, stage_func in TOP_LEVEL_MODULES.items()
        ],
    )
    return sync


def parse_and_validate_selected_modules(selected_modules: str) -> List[str]:
    """
    Ensures that user-selected modules passed through the CLI are valid and parses them to a list of str.
    :param selected_modules: comma separated string of module names provided by user
    :return: A validated list of module names that we will run
    """
    validated_modules: List[str] = []
    for module in selected_modules.split(","):
        module = module.strip()

        if module in TOP_LEVEL_MODULES.keys():
            validated_modules.append(module)
        else:
            valid_modules = ", ".join(TOP_LEVEL_MODULES.keys())
            raise ValueError(
                f'Error parsing `selected_modules`. You specified "{selected_modules}". '
                f"Please check that your string is formatted properly. "
                f'Example valid input looks like "aws,gcp,analysis" or "azure, oci, crowdstrike". '
                f"Our full list of valid values is: {valid_modules}.",
            )
    return validated_modules


def build_sync(selected_modules_as_str: str) -> Sync:
    """
    Returns a cartography sync object where all the sync stages are from the user-specified comma separated list of
    modules to run.
    """
    selected_modules = parse_and_validate_selected_modules(selected_modules_as_str)
    sync = Sync()
    sync.add_stages(
        [(sync_name, TOP_LEVEL_MODULES[sync_name]) for sync_name in selected_modules],
    )
    return sync<|MERGE_RESOLUTION|>--- conflicted
+++ resolved
@@ -39,31 +39,6 @@
 logger = logging.getLogger(__name__)
 
 
-<<<<<<< HEAD
-TOP_LEVEL_MODULES = OrderedDict(
-    {  # preserve order so that the default sync always runs `analysis` at the very end
-        "create-indexes": cartography.intel.create_indexes.run,
-        "aws": cartography.intel.aws.start_aws_ingestion,
-        "azure": cartography.intel.azure.start_azure_ingestion,
-        "crowdstrike": cartography.intel.crowdstrike.start_crowdstrike_ingestion,
-        "gcp": cartography.intel.gcp.start_gcp_ingestion,
-        "gsuite": cartography.intel.gsuite.start_gsuite_ingestion,
-        "cve": cartography.intel.cve.start_cve_ingestion,
-        "oci": cartography.intel.oci.start_oci_ingestion,
-        "okta": cartography.intel.okta.start_okta_ingestion,
-        "github": cartography.intel.github.start_github_ingestion,
-        "digitalocean": cartography.intel.digitalocean.start_digitalocean_ingestion,
-        "kandji": cartography.intel.kandji.start_kandji_ingestion,
-        "kubernetes": cartography.intel.kubernetes.start_k8s_ingestion,
-        "lastpass": cartography.intel.lastpass.start_lastpass_ingestion,
-        "bigfix": cartography.intel.bigfix.start_bigfix_ingestion,
-        "duo": cartography.intel.duo.start_duo_ingestion,
-        "semgrep": cartography.intel.semgrep.start_semgrep_ingestion,
-        "snipeit": cartography.intel.snipeit.start_snipeit_ingestion,
-        "analysis": cartography.intel.analysis.run,
-    },
-)
-=======
 TOP_LEVEL_MODULES = OrderedDict({  # preserve order so that the default sync always runs `analysis` at the very end
     'create-indexes': cartography.intel.create_indexes.run,
     'aws': cartography.intel.aws.start_aws_ingestion,
@@ -86,7 +61,6 @@
     'snipeit': cartography.intel.snipeit.start_snipeit_ingestion,
     'analysis': cartography.intel.analysis.run,
 })
->>>>>>> b68938f7
 
 
 class Sync:
