import logging
import time
from collections import OrderedDict

import neobolt.exceptions
from neo4j import GraphDatabase
from statsd import StatsClient

import cartography.intel.analysis
<<<<<<< HEAD
# import cartography.intel.aws
import cartography.intel.azure
import cartography.intel.create_indexes
# import cartography.intel.crxcavator.crxcavator
# import cartography.intel.gcp
# import cartography.intel.github
# import cartography.intel.gsuite
# import cartography.intel.okta

import cloudanix
=======
import cartography.intel.aws
import cartography.intel.azure
import cartography.intel.create_indexes
import cartography.intel.crxcavator.crxcavator
import cartography.intel.digitalocean
import cartography.intel.gcp
import cartography.intel.github
import cartography.intel.gsuite
import cartography.intel.okta
>>>>>>> 8ce8d385


logger = logging.getLogger(__name__)


class Sync:
    """
    A cartography sync task.

    The role of the sync task is to ensure the data in the graph database represents reality. It does this by executing
    a sequence of sync "stages" which are responsible for retrieving data from various sources (APIs, files, etc.),
    pushing that data to Neo4j, and removing now-invalid nodes and relationships from the graph. An instance of this
    class can be configured to run any number of stages in a specific order.
    """

    def __init__(self):
        # NOTE we may need meta-stages at some point to allow hooking into pre-sync, sync, and post-sync
        self._stages = OrderedDict()

    def add_stage(self, name, func):
        """
        Add one stage to the sync task.

        :type name: string
        :param name: The name of the stage.
        :type func: Callable
        :param func: The object to call when the stage is executed.
        """
        self._stages[name] = func

    def add_stages(self, stages):
        """
        Add multiple stages to the sync task.

        :type stages: List[Tuple[string, Callable]]
        :param stages: A list of stage names and stage callable pairs.
        """
        for name, func in stages:
            self.add_stage(name, func)

    def run(self, neo4j_driver, config):
        """
        Execute all stages in the sync task in sequence.

        :type neo4j_driver: neo4j.Driver
        :param neo4j_driver: Neo4j driver object.
        :type config: cartography.config.Config
        :param config: Configuration for the sync run.
        """
        logger.info("Starting sync with update tag '%d'", config.update_tag)
        with neo4j_driver.session() as neo4j_session:
            for stage_name, stage_func in self._stages.items():
                logger.info("Starting sync stage '%s'", stage_name)
                try:
                    stage_func(neo4j_session, config)
                except (KeyboardInterrupt, SystemExit):
                    logger.warning("Sync interrupted during stage '%s'.", stage_name)
                    raise
                except Exception:
                    logger.exception("Unhandled exception during sync stage '%s'", stage_name)
                    raise  # TODO this should be configurable
                logger.info("Finishing sync stage '%s'", stage_name)
        logger.info("Finishing sync with update tag '%d'", config.update_tag)


def run_with_config(sync, config):
    """
    Execute the cartography.sync.Sync.run method with parameters built from the given configuration object.

    This function will create a Neo4j driver object from the given Neo4j configuration options (URI, auth, etc.) and
    will choose a sensible update tag if one is not specified in the given configuration.

    :type sync: cartography.sync.Sync
    :param sync: A sync task to run.
    :type config: cartography.config.Config
    :param config: The configuration to use to run the sync task.
    """
    # Initialize statsd client if enabled
    if config.statsd_enabled:
        cartography.util.stats_client = StatsClient(
            host=config.statsd_host,
            port=config.statsd_port,
            prefix=config.statsd_prefix,
        )

    neo4j_auth = None
    if config.neo4j_user or config.neo4j_password:
        neo4j_auth = (config.neo4j_user, config.neo4j_password)
    try:
        neo4j_driver = GraphDatabase.driver(
            config.neo4j_uri,
            auth=neo4j_auth,
            max_connection_lifetime=config.neo4j_max_connection_lifetime,
        )
    except neobolt.exceptions.ServiceUnavailable as e:
        logger.debug("Error occurred during Neo4j connect.", exc_info=True)
        logger.error(
            (
                "Unable to connect to Neo4j using the provided URI '%s', an error occurred: '%s'. Make sure the Neo4j "
                "server is running and accessible from your network."
            ),
            config.neo4j_uri,
            e,
        )
        return 1
    except neobolt.exceptions.AuthError as e:
        logger.debug("Error occurred during Neo4j auth.", exc_info=True)
        if not neo4j_auth:
            logger.error(
                (
                    "Unable to auth to Neo4j, an error occurred: '%s'. cartography attempted to connect to Neo4j "
                    "without any auth. Check your Neo4j server settings to see if auth is required and, if it is, "
                    "provide cartography with a valid username and password."
                ),
                e,
            )
        else:
            logger.error(
                (
                    "Unable to auth to Neo4j, an error occurred: '%s'. cartography attempted to connect to Neo4j with "
                    "a username and password. Check your Neo4j server settings to see if the username and password "
                    "provided to cartography are valid credentials."
                ),
                e,
            )
        return 1
    default_update_tag = int(time.time())
    if not config.update_tag:
        config.update_tag = default_update_tag
    return sync.run(neo4j_driver, config)


def build_default_sync():
    """
    Build the default cartography sync, which runs all intelligence modules shipped with the cartography package.

    :rtype: cartography.sync.Sync
    :return: The default cartography sync object.
    """
    sync = Sync()
    sync.add_stages([
        ('create-indexes', cartography.intel.create_indexes.run),
        # ('aws', cartography.intel.aws.start_aws_ingestion),
        # ('gcp', cartography.intel.gcp.start_gcp_ingestion),
        # ('gsuite', cartography.intel.gsuite.start_gsuite_ingestion),
        # ('crxcavator', cartography.intel.crxcavator.start_extension_ingestion),
        # ('okta', cartography.intel.okta.start_okta_ingestion),
        # ('github', cartography.intel.github.start_github_ingestion),
        ('analysis', cartography.intel.analysis.run),
    ])

    return sync


def build_aws_sync():
    """
    Build the aws cartography sync, which runs all intelligence modules shipped with the cartography package.

    :rtype: cartography.sync.Sync
    :return: The aws cartography sync object.
    """
    sync = Sync()
    sync.add_stages([
        ('create-indexes', cartography.intel.create_indexes.run),
        ('cloudanix-workspace', cloudanix.run),
        ('aws', cartography.intel.aws.start_aws_ingestion),
        ('analysis', cartography.intel.analysis.run),
    ])

    return sync


def build_azure_sync():
    """
    Build the azure cartography sync, which runs all intelligence modules shipped with the cartography package.

    :rtype: cartography.sync.Sync
    :return: The azure cartography sync object.
    """
    sync = Sync()
    sync.add_stages([
        ('create-indexes', cartography.intel.create_indexes.run),
        ('cloudanix-workspace', cloudanix.run),
        ('azure', cartography.intel.azure.start_azure_ingestion),
<<<<<<< HEAD
=======
        ('gcp', cartography.intel.gcp.start_gcp_ingestion),
        ('gsuite', cartography.intel.gsuite.start_gsuite_ingestion),
        ('crxcavator', cartography.intel.crxcavator.start_extension_ingestion),
        ('okta', cartography.intel.okta.start_okta_ingestion),
        ('github', cartography.intel.github.start_github_ingestion),
        ('digitalocean', cartography.intel.digitalocean.start_digitalocean_ingestion),
>>>>>>> 8ce8d385
        ('analysis', cartography.intel.analysis.run),
    ])

    return sync<|MERGE_RESOLUTION|>--- conflicted
+++ resolved
@@ -7,29 +7,17 @@
 from statsd import StatsClient
 
 import cartography.intel.analysis
-<<<<<<< HEAD
 # import cartography.intel.aws
 import cartography.intel.azure
 import cartography.intel.create_indexes
 # import cartography.intel.crxcavator.crxcavator
+# import cartography.intel.digitalocean
 # import cartography.intel.gcp
 # import cartography.intel.github
 # import cartography.intel.gsuite
 # import cartography.intel.okta
 
 import cloudanix
-=======
-import cartography.intel.aws
-import cartography.intel.azure
-import cartography.intel.create_indexes
-import cartography.intel.crxcavator.crxcavator
-import cartography.intel.digitalocean
-import cartography.intel.gcp
-import cartography.intel.github
-import cartography.intel.gsuite
-import cartography.intel.okta
->>>>>>> 8ce8d385
-
 
 logger = logging.getLogger(__name__)
 
@@ -213,15 +201,6 @@
         ('create-indexes', cartography.intel.create_indexes.run),
         ('cloudanix-workspace', cloudanix.run),
         ('azure', cartography.intel.azure.start_azure_ingestion),
-<<<<<<< HEAD
-=======
-        ('gcp', cartography.intel.gcp.start_gcp_ingestion),
-        ('gsuite', cartography.intel.gsuite.start_gsuite_ingestion),
-        ('crxcavator', cartography.intel.crxcavator.start_extension_ingestion),
-        ('okta', cartography.intel.okta.start_okta_ingestion),
-        ('github', cartography.intel.github.start_github_ingestion),
-        ('digitalocean', cartography.intel.digitalocean.start_digitalocean_ingestion),
->>>>>>> 8ce8d385
         ('analysis', cartography.intel.analysis.run),
     ])
 
