{
	"statements": [
		{
<<<<<<< HEAD
			"query": "MATCH (:CloudanixWorkspace{id: $WORKSPACE_ID})-[:OWNER]->(:GCPProject{id: $GCP_PROJECT_ID})-[:RESOURCE]->(n:GCPUser) WHERE n.lastupdated <> $UPDATE_TAG WITH n LIMIT $LIMIT_SIZE DETACH DELETE (n) return COUNT(*) as TotalCompleted",
=======
			"query": "MATCH (:CloudanixWorkspace{id: {WORKSPACE_ID}})-[:OWNER]->(:GCPProject{id: {GCP_PROJECT_ID}})-[:RESOURCE]->(n:GCPUser) WHERE n.lastupdated <> {UPDATE_TAG} WITH n LIMIT {LIMIT_SIZE} DETACH DELETE (n) return COUNT(*) as TotalCompleted",
>>>>>>> 256ca972
			"iterative": true,
			"iterationsize": 100,
			"__comment__": "Delete GCP IAM Users that no longer exist and detach them from all previously connected nodes."
		},
		{
<<<<<<< HEAD
			"query": "MATCH (:CloudanixWorkspace{id: $WORKSPACE_ID})-[:OWNER]->(:GCPProject{id: $GCP_PROJECT_ID})-[r:RESOURCE]->(:GCPUser) WHERE r.lastupdated <> $UPDATE_TAG WITH r LIMIT $LIMIT_SIZE DELETE (r) return COUNT(*) as TotalCompleted",
=======
			"query": "MATCH (:CloudanixWorkspace{id: {WORKSPACE_ID}})-[:OWNER]->(:GCPProject{id: {GCP_PROJECT_ID}})-[r:RESOURCE]->(:GCPUser) WHERE r.lastupdated <> {UPDATE_TAG} WITH r LIMIT {LIMIT_SIZE} DELETE (r) return COUNT(*) as TotalCompleted",
>>>>>>> 256ca972
			"iterative": true,
			"iterationsize": 100,
			"__comment__": "Remove GCP Customer to IAM Users relationships that are out of date"
		}
	],
	"name": "cleanup GCP IAM Users"
}<|MERGE_RESOLUTION|>--- conflicted
+++ resolved
@@ -1,21 +1,13 @@
 {
 	"statements": [
 		{
-<<<<<<< HEAD
 			"query": "MATCH (:CloudanixWorkspace{id: $WORKSPACE_ID})-[:OWNER]->(:GCPProject{id: $GCP_PROJECT_ID})-[:RESOURCE]->(n:GCPUser) WHERE n.lastupdated <> $UPDATE_TAG WITH n LIMIT $LIMIT_SIZE DETACH DELETE (n) return COUNT(*) as TotalCompleted",
-=======
-			"query": "MATCH (:CloudanixWorkspace{id: {WORKSPACE_ID}})-[:OWNER]->(:GCPProject{id: {GCP_PROJECT_ID}})-[:RESOURCE]->(n:GCPUser) WHERE n.lastupdated <> {UPDATE_TAG} WITH n LIMIT {LIMIT_SIZE} DETACH DELETE (n) return COUNT(*) as TotalCompleted",
->>>>>>> 256ca972
 			"iterative": true,
 			"iterationsize": 100,
 			"__comment__": "Delete GCP IAM Users that no longer exist and detach them from all previously connected nodes."
 		},
 		{
-<<<<<<< HEAD
 			"query": "MATCH (:CloudanixWorkspace{id: $WORKSPACE_ID})-[:OWNER]->(:GCPProject{id: $GCP_PROJECT_ID})-[r:RESOURCE]->(:GCPUser) WHERE r.lastupdated <> $UPDATE_TAG WITH r LIMIT $LIMIT_SIZE DELETE (r) return COUNT(*) as TotalCompleted",
-=======
-			"query": "MATCH (:CloudanixWorkspace{id: {WORKSPACE_ID}})-[:OWNER]->(:GCPProject{id: {GCP_PROJECT_ID}})-[r:RESOURCE]->(:GCPUser) WHERE r.lastupdated <> {UPDATE_TAG} WITH r LIMIT {LIMIT_SIZE} DELETE (r) return COUNT(*) as TotalCompleted",
->>>>>>> 256ca972
 			"iterative": true,
 			"iterationsize": 100,
 			"__comment__": "Remove GCP Customer to IAM Users relationships that are out of date"
