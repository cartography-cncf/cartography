{
<<<<<<< HEAD
	"statements": [
		{
			"query": "MATCH (:CloudanixWorkspace{id: {WORKSPACE_ID}})-[:OWNER]->(n:GCPProject{accountid: {WORKSPACE_ACCOUNT_ID}}) WHERE n.lastupdated <> {UPDATE_TAG} WITH n LIMIT {LIMIT_SIZE} DETACH DELETE (n) return COUNT(*) as TotalCompleted",
			"iterative": true,
			"iterationsize": 100,
			"__comment__": "Delete GCP Projects that no longer exist and detach them from all previously connected nodes."
		}
	],
	"name": "cleanup GCP Projects"
=======
  "statements": [
    {
      "query": "MATCH (:GCPProject{id: {GCP_PROJECT_ID}})<-[r:RESOURCE]-(:GCPFolder) WHERE r.lastupdated <> {UPDATE_TAG} WITH r LIMIT {LIMIT_SIZE} DELETE (r) return COUNT(*) as TotalCompleted",
      "iterative": true,
      "iterationsize": 100,
      "__comment__": "Remove GCP Project-to-Folder relationships that are out of date."
    },
    {
      "query": "MATCH (n:GCPProject{id: {GCP_PROJECT_ID}}) WHERE n.lastupdated <> {UPDATE_TAG} WITH n LIMIT {LIMIT_SIZE} DETACH DELETE (n) return COUNT(*) as TotalCompleted",
      "iterative": true,
      "iterationsize": 100,
      "__comment__": "Delete GCP Projects that no longer exist and detach them from all previously connected nodes."
    }
  ],
  "name": "cleanup GCP Projects"
>>>>>>> c22611ff
}<|MERGE_RESOLUTION|>--- conflicted
+++ resolved
@@ -1,15 +1,4 @@
 {
-<<<<<<< HEAD
-	"statements": [
-		{
-			"query": "MATCH (:CloudanixWorkspace{id: {WORKSPACE_ID}})-[:OWNER]->(n:GCPProject{accountid: {WORKSPACE_ACCOUNT_ID}}) WHERE n.lastupdated <> {UPDATE_TAG} WITH n LIMIT {LIMIT_SIZE} DETACH DELETE (n) return COUNT(*) as TotalCompleted",
-			"iterative": true,
-			"iterationsize": 100,
-			"__comment__": "Delete GCP Projects that no longer exist and detach them from all previously connected nodes."
-		}
-	],
-	"name": "cleanup GCP Projects"
-=======
   "statements": [
     {
       "query": "MATCH (:GCPProject{id: {GCP_PROJECT_ID}})<-[r:RESOURCE]-(:GCPFolder) WHERE r.lastupdated <> {UPDATE_TAG} WITH r LIMIT {LIMIT_SIZE} DELETE (r) return COUNT(*) as TotalCompleted",
@@ -25,5 +14,4 @@
     }
   ],
   "name": "cleanup GCP Projects"
->>>>>>> c22611ff
 }