--- conflicted
+++ resolved
@@ -1,99 +1,4 @@
 {
-<<<<<<< HEAD
-      "statements": [
-            {
-                  "query": "MATCH (n:AzureStorageAccount)<-[:RESOURCE]-(:AzureSubscription{id: $AZURE_SUBSCRIPTION_ID})<-[:RESOURCE]-(:AzureTenant{id: $AZURE_TENANT_ID})<-[:OWNER]-(:CloudanixWorkspace{id: $WORKSPACE_ID}) WHERE n.lastupdated <> $UPDATE_TAG WITH n LIMIT $LIMIT_SIZE DETACH DELETE (n) return COUNT(*) as TotalCompleted",
-                  "iterative": true,
-                  "iterationsize": 100
-            },
-            {
-                  "query": "MATCH (:AzureStorageAccount)<-[r:RESOURCE]-(:AzureSubscription{id: $AZURE_SUBSCRIPTION_ID})<-[:RESOURCE]-(:AzureTenant{id: $AZURE_TENANT_ID})<-[:OWNER]-(:CloudanixWorkspace{id: $WORKSPACE_ID}) WHERE r.lastupdated <> $UPDATE_TAG WITH r LIMIT $LIMIT_SIZE DELETE (r) return COUNT(*) as TotalCompleted",
-                  "iterative": true,
-                  "iterationsize": 100
-            },
-            {
-                  "query": "MATCH (n:AzureStorageQueueService)<-[:USES]-(:AzureStorageAccount)<-[:RESOURCE]-(:AzureSubscription{id: $AZURE_SUBSCRIPTION_ID})<-[:RESOURCE]-(:AzureTenant{id: $AZURE_TENANT_ID})<-[:OWNER]-(:CloudanixWorkspace{id: $WORKSPACE_ID}) WHERE n.lastupdated <> $UPDATE_TAG WITH n LIMIT $LIMIT_SIZE DETACH DELETE (n) return COUNT(*) as TotalCompleted",
-                  "iterative": true,
-                  "iterationsize": 100
-            },
-            {
-                  "query": "MATCH (:AzureStorageQueueService)<-[r:USES]-(:AzureStorageAccount)<-[:RESOURCE]-(:AzureSubscription{id: $AZURE_SUBSCRIPTION_ID})<-[:RESOURCE]-(:AzureTenant{id: $AZURE_TENANT_ID})<-[:OWNER]-(:CloudanixWorkspace{id: $WORKSPACE_ID}) WHERE r.lastupdated <> $UPDATE_TAG WITH r LIMIT $LIMIT_SIZE DELETE (r) return COUNT(*) as TotalCompleted",
-                  "iterative": true,
-                  "iterationsize": 100
-            },
-            {
-                  "query": "MATCH (n:AzureStorageQueue)<-[:CONTAINS]-(:AzureStorageQueueService)<-[:USES]-(:AzureStorageAccount)<-[:RESOURCE]-(:AzureSubscription{id: $AZURE_SUBSCRIPTION_ID})<-[:RESOURCE]-(:AzureTenant{id: $AZURE_TENANT_ID})<-[:OWNER]-(:CloudanixWorkspace{id: $WORKSPACE_ID}) WHERE n.lastupdated <> $UPDATE_TAG WITH n LIMIT $LIMIT_SIZE DETACH DELETE (n) return COUNT(*) as TotalCompleted",
-                  "iterative": true,
-                  "iterationsize": 100
-            },
-            {
-                  "query": "MATCH (:AzureStorageQueue)<-[r:CONTAINS]-(:AzureStorageQueueService)<-[:USES]-(:AzureStorageAccount)<-[:RESOURCE]-(:AzureSubscription{id: $AZURE_SUBSCRIPTION_ID})<-[:RESOURCE]-(:AzureTenant{id: $AZURE_TENANT_ID})<-[:OWNER]-(:CloudanixWorkspace{id: $WORKSPACE_ID}) WHERE r.lastupdated <> $UPDATE_TAG WITH r LIMIT $LIMIT_SIZE DELETE (r) return COUNT(*) as TotalCompleted",
-                  "iterative": true,
-                  "iterationsize": 100
-            },
-            {
-                  "query": "MATCH (n:AzureStorageTableService)<-[:USES]-(:AzureStorageAccount)<-[:RESOURCE]-(:AzureSubscription{id: $AZURE_SUBSCRIPTION_ID})<-[:RESOURCE]-(:AzureTenant{id: $AZURE_TENANT_ID})<-[:OWNER]-(:CloudanixWorkspace{id: $WORKSPACE_ID}) WHERE n.lastupdated <> $UPDATE_TAG WITH n LIMIT $LIMIT_SIZE DETACH DELETE (n) return COUNT(*) as TotalCompleted",
-                  "iterative": true,
-                  "iterationsize": 100
-            },
-            {
-                  "query": "MATCH (:AzureStorageTableService)<-[r:USES]-(:AzureStorageAccount)<-[:RESOURCE]-(:AzureSubscription{id: $AZURE_SUBSCRIPTION_ID})<-[:RESOURCE]-(:AzureTenant{id: $AZURE_TENANT_ID})<-[:OWNER]-(:CloudanixWorkspace{id: $WORKSPACE_ID}) WHERE r.lastupdated <> $UPDATE_TAG WITH r LIMIT $LIMIT_SIZE DELETE (r) return COUNT(*) as TotalCompleted",
-                  "iterative": true,
-                  "iterationsize": 100
-            },
-            {
-                  "query": "MATCH (n:AzureStorageTable)<-[:CONTAINS]-(:AzureStorageTableService)<-[:USES]-(:AzureStorageAccount)<-[:RESOURCE]-(:AzureSubscription{id: $AZURE_SUBSCRIPTION_ID})<-[:RESOURCE]-(:AzureTenant{id: $AZURE_TENANT_ID})<-[:OWNER]-(:CloudanixWorkspace{id: $WORKSPACE_ID}) WHERE n.lastupdated <> $UPDATE_TAG WITH n LIMIT $LIMIT_SIZE DETACH DELETE (n) return COUNT(*) as TotalCompleted",
-                  "iterative": true,
-                  "iterationsize": 100
-            },
-            {
-                  "query": "MATCH (:AzureStorageTable)<-[r:CONTAINS]-(:AzureStorageTableService)<-[:USES]-(:AzureStorageAccount)<-[:RESOURCE]-(:AzureSubscription{id: $$AZURE_SUBSCRIPTION_ID})<-[:RESOURCE]-(:AzureTenant{id: $AZURE_TENANT_ID})<-[:OWNER]-(:CloudanixWorkspace{id: $WORKSPACE_ID}) WHERE r.lastupdated <> $UPDATE_TAG WITH r LIMIT $LIMIT_SIZE DELETE (r) return COUNT(*) as TotalCompleted",
-                  "iterative": true,
-                  "iterationsize": 100
-            },
-            {
-                  "query": "MATCH (n:AzureStorageFileService)<-[:USES]-(:AzureStorageAccount)<-[:RESOURCE]-(:AzureSubscription{id: $AZURE_SUBSCRIPTION_ID})<-[:RESOURCE]-(:AzureTenant{id: $AZURE_TENANT_ID})<-[:OWNER]-(:CloudanixWorkspace{id: $WORKSPACE_ID}) WHERE n.lastupdated <> $UPDATE_TAG WITH n LIMIT $LIMIT_SIZE DETACH DELETE (n) return COUNT(*) as TotalCompleted",
-                  "iterative": true,
-                  "iterationsize": 100
-            },
-            {
-                  "query": "MATCH (:AzureStorageFileService)<-[r:USES]-(:AzureStorageAccount)<-[:RESOURCE]-(:AzureSubscription{id: $AZURE_SUBSCRIPTION_ID})<-[:RESOURCE]-(:AzureTenant{id: $AZURE_TENANT_ID})<-[:OWNER]-(:CloudanixWorkspace{id: $WORKSPACE_ID}) WHERE r.lastupdated <> $UPDATE_TAG WITH r LIMIT $LIMIT_SIZE DELETE (r) return COUNT(*) as TotalCompleted",
-                  "iterative": true,
-                  "iterationsize": 100
-            },
-            {
-                  "query": "MATCH (n:AzureStorageFileShare)<-[:CONTAINS]-(:AzureStorageFileService)<-[:USES]-(:AzureStorageAccount)<-[:RESOURCE]-(:AzureSubscription{id: $AZURE_SUBSCRIPTION_ID})<-[:RESOURCE]-(:AzureTenant{id: $AZURE_TENANT_ID})<-[:OWNER]-(:CloudanixWorkspace{id: $WORKSPACE_ID}) WHERE n.lastupdated <> $UPDATE_TAG WITH n LIMIT $LIMIT_SIZE DETACH DELETE (n) return COUNT(*) as TotalCompleted",
-                  "iterative": true,
-                  "iterationsize": 100
-            },
-            {
-                  "query": "MATCH (:AzureStorageFileShare)<-[r:CONTAINS]-(:AzureStorageFileService)<-[:USES]-(:AzureStorageAccount)<-[:RESOURCE]-(:AzureSubscription{id: $AZURE_SUBSCRIPTION_ID})<-[:RESOURCE]-(:AzureTenant{id: $AZURE_TENANT_ID})<-[:OWNER]-(:CloudanixWorkspace{id: $WORKSPACE_ID}) WHERE r.lastupdated <> $UPDATE_TAG WITH r LIMIT $LIMIT_SIZE DELETE (r) return COUNT(*) as TotalCompleted",
-                  "iterative": true,
-                  "iterationsize": 100
-            },
-            {
-                  "query": "MATCH (n:AzureStorageBlobService)<-[:USES]-(:AzureStorageAccount)<-[:RESOURCE]-(:AzureSubscription{id: $AZURE_SUBSCRIPTION_ID})<-[:RESOURCE]-(:AzureTenant{id: $AZURE_TENANT_ID})<-[:OWNER]-(:CloudanixWorkspace{id: $WORKSPACE_ID}) WHERE n.lastupdated <> $UPDATE_TAG WITH n LIMIT $LIMIT_SIZE DETACH DELETE (n) return COUNT(*) as TotalCompleted",
-                  "iterative": true,
-                  "iterationsize": 100
-            },
-            {
-                  "query": "MATCH (:AzureStorageBlobService)<-[r:USES]-(:AzureStorageAccount)<-[:RESOURCE]-(:AzureSubscription{id: $AZURE_SUBSCRIPTION_ID})<-[:RESOURCE]-(:AzureTenant{id: $AZURE_TENANT_ID})<-[:OWNER]-(:CloudanixWorkspace{id: $WORKSPACE_ID}) WHERE r.lastupdated <> $UPDATE_TAG WITH r LIMIT $LIMIT_SIZE DELETE (r) return COUNT(*) as TotalCompleted",
-                  "iterative": true,
-                  "iterationsize": 100
-            },
-            {
-                  "query": "MATCH (n:AzureStorageBlobContainer)<-[:CONTAINS]-(:AzureStorageBlobService)<-[:USES]-(:AzureStorageAccount)<-[:RESOURCE]-(:AzureSubscription{id: $AZURE_SUBSCRIPTION_ID})<-[:RESOURCE]-(:AzureTenant{id: $AZURE_TENANT_ID})<-[:OWNER]-(:CloudanixWorkspace{id: $WORKSPACE_ID}) WHERE n.lastupdated <> $UPDATE_TAG WITH n LIMIT $LIMIT_SIZE DETACH DELETE (n) return COUNT(*) as TotalCompleted",
-                  "iterative": true,
-                  "iterationsize": 100
-            },
-            {
-                  "query": "MATCH (:AzureStorageBlobContainer)<-[r:CONTAINS]-(:AzureStorageBlobService)<-[:USES]-(:AzureStorageAccount)<-[:RESOURCE]-(:AzureSubscription{id: $AZURE_SUBSCRIPTION_ID})<-[:RESOURCE]-(:AzureTenant{id: $AZURE_TENANT_ID})<-[:OWNER]-(:CloudanixWorkspace{id: $WORKSPACE_ID}) WHERE r.lastupdated <> $UPDATE_TAG WITH r LIMIT $LIMIT_SIZE DELETE (r) return COUNT(*) as TotalCompleted",
-                  "iterative": true,
-                  "iterationsize": 100
-            }
-      ],
-      "name": "cleanup Azure Storage"
-=======
   "statements": [
     {
       "query": "MATCH (n:AzureStorageAccount)<-[:RESOURCE]-(:AzureSubscription{id: $AZURE_SUBSCRIPTION_ID})<-[:RESOURCE]-(:AzureTenant{id: $AZURE_TENANT_ID})<-[:OWNER]-(:CloudanixWorkspace{id: $WORKSPACE_ID}) WHERE n.lastupdated <> $UPDATE_TAG WITH n LIMIT $LIMIT_SIZE DETACH DELETE (n) return COUNT(*) as TotalCompleted",
@@ -187,5 +92,4 @@
     }
   ],
   "name": "cleanup Azure Storage"
->>>>>>> e1cb3f46
 }