--- conflicted
+++ resolved
@@ -1,83 +1,23 @@
 {
-<<<<<<< HEAD
-	"statements": [
-		{
-			"query": "MATCH (:GCPComputeDisk)<-[r:USES]-(:GCPInstance)<-[:RESOURCE]-(:GCPProject{id: $GCP_PROJECT_ID})<-[:OWNER]-(:CloudanixWorkspace{id: $WORKSPACE_ID}) WHERE r.lastupdated <> $UPDATE_TAG WITH r LIMIT $LIMIT_SIZE DELETE (r) return COUNT(*) as TotalCompleted",
-			"iterative": true,
-			"iterationsize": 100,
-			"__comment__": "Remove GCP Instance-to-Disk relationships that are out of date."
-		},
-		{
-			"query": "MATCH (n:GCPInstance)<-[:RESOURCE]-(:GCPProject{id: $GCP_PROJECT_ID})<-[:OWNER]-(:CloudanixWorkspace{id: $WORKSPACE_ID}) WHERE n.lastupdated <> $UPDATE_TAG WITH n LIMIT $LIMIT_SIZE DETACH DELETE (n) return COUNT(*) as TotalCompleted",
-			"iterative": true,
-			"iterationsize": 100,
-			"__comment__": "Delete GCP Instances that no longer exist and detach them from all previously connected nodes."
-		},
-		{
-			"query": "MATCH (:GCPInstance)<-[r:RESOURCE]-(:GCPProject{id: $GCP_PROJECT_ID})<-[:OWNER]-(:CloudanixWorkspace{id: $WORKSPACE_ID}) WHERE r.lastupdated <> $UPDATE_TAG WITH r LIMIT $LIMIT_SIZE DELETE (r) return COUNT(*) as TotalCompleted",
-			"iterative": true,
-			"iterationsize": 100,
-			"__comment__": "Remove GCP Instance-to-Project relationships that are out of date."
-		}
-	],
-	"name": "cleanup GCP Instances"
-=======
   "statements": [
     {
-      "query": "MATCH (n:GCPInstance) WHERE n.lastupdated <> $UPDATE_TAG WITH n LIMIT $LIMIT_SIZE DETACH DELETE (n)",
+      "query": "MATCH (:GCPComputeDisk)<-[r:USES]-(:GCPInstance)<-[:RESOURCE]-(:GCPProject{id: $GCP_PROJECT_ID})<-[:OWNER]-(:CloudanixWorkspace{id: $WORKSPACE_ID}) WHERE r.lastupdated <> $UPDATE_TAG WITH r LIMIT $LIMIT_SIZE DELETE (r) return COUNT(*) as TotalCompleted",
+      "iterative": true,
+      "iterationsize": 100,
+      "__comment__": "Remove GCP Instance-to-Disk relationships that are out of date."
+    },
+    {
+      "query": "MATCH (n:GCPInstance)<-[:RESOURCE]-(:GCPProject{id: $GCP_PROJECT_ID})<-[:OWNER]-(:CloudanixWorkspace{id: $WORKSPACE_ID}) WHERE n.lastupdated <> $UPDATE_TAG WITH n LIMIT $LIMIT_SIZE DETACH DELETE (n) return COUNT(*) as TotalCompleted",
       "iterative": true,
       "iterationsize": 100,
       "__comment__": "Delete GCP Instances that no longer exist and detach them from all previously connected nodes."
     },
     {
-      "query": "MATCH (:GCPInstance)<-[r:RESOURCE]-(:GCPProject) WHERE r.lastupdated <> $UPDATE_TAG WITH r LIMIT $LIMIT_SIZE DELETE (r)",
+      "query": "MATCH (:GCPInstance)<-[r:RESOURCE]-(:GCPProject{id: $GCP_PROJECT_ID})<-[:OWNER]-(:CloudanixWorkspace{id: $WORKSPACE_ID}) WHERE r.lastupdated <> $UPDATE_TAG WITH r LIMIT $LIMIT_SIZE DELETE (r) return COUNT(*) as TotalCompleted",
       "iterative": true,
       "iterationsize": 100,
       "__comment__": "Remove GCP Instance-to-Project relationships that are out of date."
-    },
-    {
-      "query": "MATCH (n:GCPNetworkInterface) WHERE n.lastupdated <> $UPDATE_TAG WITH n LIMIT $LIMIT_SIZE DETACH DELETE (n)",
-      "iterative": true,
-      "iterationsize": 100,
-      "__comment__": "Remove GCP Network Interfaces and detach them from all previously connected nodes."
-    },
-    {
-      "query": "MATCH (:GCPInstance)-[r:NETWORK_INTERFACE]-(:GCPNetworkInterface) WHERE r.lastupdated <> $UPDATE_TAG WITH r LIMIT $LIMIT_SIZE DELETE (r)",
-      "iterative": true,
-      "iterationsize": 100,
-      "__comment__": "Remove GCP Instance-to-NetworkInterface relationships that are out of date."
-    },
-    {
-      "query": "MATCH (:GCPInstance)-[r:NETWORK_INTERFACE]-(:GCPNetworkInterface) WHERE r.lastupdated <> $UPDATE_TAG WITH r LIMIT $LIMIT_SIZE DELETE (r)",
-      "iterative": true,
-      "iterationsize": 100,
-      "__comment__": "Remove GCP Instance-to-NetworkInterface relationships that are out of date."
-    },
-    {
-      "query": "MATCH (n:GCPSubnet) WHERE n.lastupdated <> $UPDATE_TAG WITH n LIMIT $LIMIT_SIZE DETACH DELETE (n)",
-      "iterative": true,
-      "iterationsize": 100,
-      "__comment__": "Remove GCP Subnets that no longer exist and detach them from all previously connected nodes."
-    },
-    {
-      "query": "MATCH (n:GCPNetworkTag) WHERE n.lastupdated <> $UPDATE_TAG WITH n LIMIT $LIMIT_SIZE DETACH DELETE (n)",
-      "iterative": true,
-      "iterationsize": 100,
-      "__comment__": "Remove GCP Network Tags that no longer exist and detach them from all previously connected nodes."
-    },
-    {
-      "query": "MATCH (:GCPInstance)-[r:TAGGED]-(:GCPNetworkTag) WHERE r.lastupdated <> $UPDATE_TAG WITH r LIMIT $LIMIT_SIZE DELETE (r)",
-      "iterative": true,
-      "iterationsize": 100,
-      "__comment__": "Remove GCP Instance-to-Tag relationships that are out of date."
-    },
-    {
-      "query": "MATCH (:GCPVpc)<-[r:DEFINED_IN]-(:GCPNetworkTag) WHERE r.lastupdated <> $UPDATE_TAG WITH r LIMIT $LIMIT_SIZE DELETE (r)",
-      "iterative": true,
-      "iterationsize": 100,
-      "__comment__": "Remove GCP VPC-to-Tag relationships that are out of date."
     }
   ],
   "name": "cleanup GCP Instances"
->>>>>>> 7f3b7f7b
 }