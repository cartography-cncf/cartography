--- conflicted
+++ resolved
@@ -1,5 +1,4 @@
 {
-<<<<<<< HEAD
 	"statements": [
 		{
 			"query": "MATCH (n:ElasticIpAddress)<-[:RESOURCE]-(:AWSAccount{id: $AWS_ID})<-[:OWNER]-(:CloudanixWorkspace{id: $WORKSPACE_ID}) WHERE n.lastupdated <> $UPDATE_TAG WITH n LIMIT $LIMIT_SIZE DETACH DELETE (n) return COUNT(*) as TotalCompleted",
@@ -23,29 +22,4 @@
 		}
 	],
 	"name": "cleanup EC2 Elastic IP Addresses"
-=======
-  "statements": [
-    {
-      "query": "MATCH (n:ElasticIpAddress)<-[:RESOURCE]-(:AWSAccount{id: $AWS_ID}) WHERE n.lastupdated <> $UPDATE_TAG WITH n LIMIT $LIMIT_SIZE DETACH DELETE (n)",
-      "iterative": true,
-      "iterationsize": 100
-    },
-    {
-      "query": "MATCH (:ElasticIpAddress)<-[r:RESOURCE]-(:AWSAccount{id: $AWS_ID}) WHERE r.lastupdated <> $UPDATE_TAG WITH r LIMIT $LIMIT_SIZE DELETE (r)",
-      "iterative": true,
-      "iterationsize": 100
-    },
-    {
-      "query": "MATCH (:ElasticIpAddress)<-[r:ELASTIC_IP_ADDRESS]-(:EC2Instance) WHERE r.lastupdated <> $UPDATE_TAG WITH r LIMIT $LIMIT_SIZE DELETE (r)",
-      "iterative": true,
-      "iterationsize": 100
-    },
-    {
-      "query": "MATCH (:ElasticIpAddress)<-[r:ELASTIC_IP_ADDRESS]-(:NetworkInterface) WHERE r.lastupdated <> $UPDATE_TAG WITH r LIMIT $LIMIT_SIZE DELETE (r)",
-      "iterative": true,
-      "iterationsize": 100
-    }
-  ],
-  "name": "cleanup EC2 Elastic IP Addresses"
->>>>>>> 7f3b7f7b
 }