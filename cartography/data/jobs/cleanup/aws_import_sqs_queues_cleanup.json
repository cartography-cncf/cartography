--- conflicted
+++ resolved
@@ -1,33 +1,16 @@
 {
-<<<<<<< HEAD
-	"statements": [
-		{
-			"query": "MATCH (:CloudanixWorkspace{id: $WORKSPACE_ID})-[:OWNER]->(:AWSAccount{id: $AWS_ID})-[:RESOURCE]->(q:SQSQueue) WHERE q.lastupdated <> $UPDATE_TAG WITH q LIMIT $LIMIT_SIZE DETACH DELETE (q) return COUNT(*) as TotalCompleted",
-			"iterative": true,
-			"iterationsize": 100
-		},
-		{
-			"query": "MATCH (:CloudanixWorkspace{id: $WORKSPACE_ID})-[:OWNER]->(:AWSAccount{id: $AWS_ID})-[:RESOURCE]->(:SQSQueue)-[r:HAS_DEADLETTER_QUEUE]->(:SQSQueue) WHERE r.lastupdated <> $UPDATE_TAG WITH r LIMIT $LIMIT_SIZE DELETE (r) return COUNT(*) as TotalCompleted",
-			"iterative": true,
-			"iterationsize": 100,
-			"__comment__": "Cleanup HAS_DEADLETTER_QUEUE for queues that no longer have a deadletter queue."
-		}
-	],
-	"name": "cleanup SQSQueue"
-=======
   "statements": [
     {
-      "query": "MATCH (:AWSAccount{id: $AWS_ID})-[:RESOURCE]->(q:SQSQueue) WHERE q.lastupdated <> $UPDATE_TAG WITH q LIMIT $LIMIT_SIZE DETACH DELETE (q)",
+      "query": "MATCH (:CloudanixWorkspace{id: $WORKSPACE_ID})-[:OWNER]->(:AWSAccount{id: $AWS_ID})-[:RESOURCE]->(q:SQSQueue) WHERE q.lastupdated <> $UPDATE_TAG WITH q LIMIT $LIMIT_SIZE DETACH DELETE (q) return COUNT(*) as TotalCompleted",
       "iterative": true,
       "iterationsize": 100
     },
     {
-      "query": "MATCH (:SQSQueue)-[r:HAS_DEADLETTER_QUEUE]->(:SQSQueue) WHERE r.lastupdated <> $UPDATE_TAG WITH r LIMIT $LIMIT_SIZE DELETE (r)",
+      "query": "MATCH (:CloudanixWorkspace{id: $WORKSPACE_ID})-[:OWNER]->(:AWSAccount{id: $AWS_ID})-[:RESOURCE]->(:SQSQueue)-[r:HAS_DEADLETTER_QUEUE]->(:SQSQueue) WHERE r.lastupdated <> $UPDATE_TAG WITH r LIMIT $LIMIT_SIZE DELETE (r) return COUNT(*) as TotalCompleted",
       "iterative": true,
       "iterationsize": 100,
       "__comment__": "Cleanup HAS_DEADLETTER_QUEUE for queues that no longer have a deadletter queue."
     }
   ],
   "name": "cleanup SQSQueue"
->>>>>>> 7f3b7f7b
 }