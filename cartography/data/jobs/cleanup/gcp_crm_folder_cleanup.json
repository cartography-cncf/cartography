--- conflicted
+++ resolved
@@ -1,7 +1,5 @@
 {
   "statements": [
-<<<<<<< HEAD
-=======
     {
       "query": "MATCH (n:GCPFolder)-[:RESOURCE]->(:GCPProject{id: {GCP_PROJECT_ID}) WHERE n.lastupdated <> {UPDATE_TAG} WITH n LIMIT {LIMIT_SIZE} DETACH DELETE (n) return COUNT(*) as TotalCompleted",
       "iterative": true,
@@ -20,7 +18,6 @@
       "iterationsize": 100,
       "__comment__": "Remove GCP Folder-to-Organization relationships that are out of date."
     }
->>>>>>> 05d3a848
   ],
   "name": "cleanup GCP Folders"
 }