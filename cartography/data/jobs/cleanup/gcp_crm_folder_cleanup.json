--- conflicted
+++ resolved
@@ -1,8 +1,4 @@
 {
-<<<<<<< HEAD
-	"statements": [],
-	"name": "cleanup GCP Folders"
-=======
   "statements": [
     {
       "query": "MATCH (n:GCPFolder)-[:RESOURCE]->(:GCPProject{id: {GCP_PROJECT_ID}}) WHERE n.lastupdated <> {UPDATE_TAG} WITH n LIMIT {LIMIT_SIZE} DETACH DELETE (n) return COUNT(*) as TotalCompleted",
@@ -24,5 +20,4 @@
     }
   ],
   "name": "cleanup GCP Folders"
->>>>>>> c22611ff
 }