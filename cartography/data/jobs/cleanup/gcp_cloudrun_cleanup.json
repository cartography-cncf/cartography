{
    "statements": [
        {
<<<<<<< HEAD
            "query": "MATCH (n:GCPCloudRunAuthorizedDomain)<-[:RESOURCE]-(:GCPProject{id: {GCP_PROJECT_ID})<-[:OWNER]-(:CloudanixWorkspace{id: {WORKSPACE_ID}}) WHERE n.lastupdated <> {UPDATE_TAG} WITH n LIMIT {LIMIT_SIZE} DETACH DELETE (n) return COUNT(*) as TotalCompleted",
=======
            "query": "MATCH (n:GCPCloudRunAuthorizedDomain)<-[:RESOURCE]-(:GCPProject{id: {GCP_PROJECT_ID}}) WHERE n.lastupdated <> {UPDATE_TAG} WITH n LIMIT {LIMIT_SIZE} DETACH DELETE (n) return COUNT(*) as TotalCompleted",
>>>>>>> 4012511d
            "iterative": true,
            "iterationsize": 100,
            "__comment__": "Delete GCP Cloudrun Authorized Domains that no longer exist and detach them from all previously connected nodes."
        },
        {
<<<<<<< HEAD
            "query": "MATCH (:GCPCloudRunAuthorizedDomain)<-[r:RESOURCE]-(:GCPProject{id: {GCP_PROJECT_ID})<-[:OWNER]-(:CloudanixWorkspace{id: {WORKSPACE_ID}}) WHERE r.lastupdated <> {UPDATE_TAG} WITH r LIMIT {LIMIT_SIZE} DELETE (r) return COUNT(*) as TotalCompleted",
=======
            "query": "MATCH (:GCPCloudRunAuthorizedDomain)<-[r:RESOURCE]-(:GCPProject{id: {GCP_PROJECT_ID}}) WHERE r.lastupdated <> {UPDATE_TAG} WITH r LIMIT {LIMIT_SIZE} DELETE (r) return COUNT(*) as TotalCompleted",
>>>>>>> 4012511d
            "iterative": true,
            "iterationsize": 100,
            "__comment__": "Remove GCP GCPCloudRunAuthorizedDomain-to-Project relationships that are out of date."
        },
        {
<<<<<<< HEAD
            "query": "MATCH (n:GCPCloudRunConfiguration)<-[:RESOURCE]-(:GCPProject{id: {GCP_PROJECT_ID})<-[:OWNER]-(:CloudanixWorkspace{id: {WORKSPACE_ID}}) WHERE n.lastupdated <> {UPDATE_TAG} WITH n LIMIT {LIMIT_SIZE} DETACH DELETE (n) return COUNT(*) as TotalCompleted",
=======
            "query": "MATCH (n:GCPCloudRunConfiguration)<-[:RESOURCE]-(:GCPProject{id: {GCP_PROJECT_ID}}) WHERE n.lastupdated <> {UPDATE_TAG} WITH n LIMIT {LIMIT_SIZE} DETACH DELETE (n) return COUNT(*) as TotalCompleted",
>>>>>>> 4012511d
            "iterative": true,
            "iterationsize": 100,
            "__comment__": "Delete GCP Cloudrun Configuration that no longer exist and detach them from all previously connected nodes."
        },
        {
<<<<<<< HEAD
            "query": "MATCH (:GCPCloudRunConfiguration)<-[r:RESOURCE]-(:GCPProject{id: {GCP_PROJECT_ID})<-[:OWNER]-(:CloudanixWorkspace{id: {WORKSPACE_ID}}) WHERE r.lastupdated <> {UPDATE_TAG} WITH r LIMIT {LIMIT_SIZE} DELETE (r) return COUNT(*) as TotalCompleted",
=======
            "query": "MATCH (:GCPCloudRunConfiguration)<-[r:RESOURCE]-(:GCPProject{id: {GCP_PROJECT_ID}}) WHERE r.lastupdated <> {UPDATE_TAG} WITH r LIMIT {LIMIT_SIZE} DELETE (r) return COUNT(*) as TotalCompleted",
>>>>>>> 4012511d
            "iterative": true,
            "iterationsize": 100,
            "__comment__": "Remove GCP GCPCloudRunConfiguration-to-Project relationships that are out of date."
        },
        {
<<<<<<< HEAD
            "query": "MATCH (n:GCPCloudRunDomainMap)<-[:RESOURCE]-(:GCPProject{id: {GCP_PROJECT_ID})<-[:OWNER]-(:CloudanixWorkspace{id: {WORKSPACE_ID}}) WHERE n.lastupdated <> {UPDATE_TAG} WITH n LIMIT {LIMIT_SIZE} DETACH DELETE (n) return COUNT(*) as TotalCompleted",
=======
            "query": "MATCH (n:GCPCloudRunDomainMap)<-[:RESOURCE]-(:GCPProject{id: {GCP_PROJECT_ID}}) WHERE n.lastupdated <> {UPDATE_TAG} WITH n LIMIT {LIMIT_SIZE} DETACH DELETE (n) return COUNT(*) as TotalCompleted",
>>>>>>> 4012511d
            "iterative": true,
            "iterationsize": 100,
            "__comment__": "Delete GCP Cloudrun Domain Maps that no longer exist and detach them from all previously connected nodes."
        },
        {
<<<<<<< HEAD
            "query": "MATCH (:GCPCloudRunDomainMap)<-[r:RESOURCE]-(:GCPProject{id: {GCP_PROJECT_ID})<-[:OWNER]-(:CloudanixWorkspace{id: {WORKSPACE_ID}}) WHERE r.lastupdated <> {UPDATE_TAG} WITH r LIMIT {LIMIT_SIZE} DELETE (r) return COUNT(*) as TotalCompleted",
=======
            "query": "MATCH (:GCPCloudRunDomainMap)<-[r:RESOURCE]-(:GCPProject{id: {GCP_PROJECT_ID}}) WHERE r.lastupdated <> {UPDATE_TAG} WITH r LIMIT {LIMIT_SIZE} DELETE (r) return COUNT(*) as TotalCompleted",
>>>>>>> 4012511d
            "iterative": true,
            "iterationsize": 100,
            "__comment__": "Remove GCP GCPCloudRunDomainMap-to-Project relationships that are out of date."
        },
        {
<<<<<<< HEAD
            "query": "MATCH (n:GCPCloudRunRevision)<-[:RESOURCE]-(:GCPProject{id: {GCP_PROJECT_ID})<-[:OWNER]-(:CloudanixWorkspace{id: {WORKSPACE_ID}}) WHERE n.lastupdated <> {UPDATE_TAG} WITH n LIMIT {LIMIT_SIZE} DETACH DELETE (n) return COUNT(*) as TotalCompleted",
=======
            "query": "MATCH (n:GCPCloudRunRevision)<-[:RESOURCE]-(:GCPProject{id: {GCP_PROJECT_ID}}) WHERE n.lastupdated <> {UPDATE_TAG} WITH n LIMIT {LIMIT_SIZE} DETACH DELETE (n) return COUNT(*) as TotalCompleted",
>>>>>>> 4012511d
            "iterative": true,
            "iterationsize": 100,
            "__comment__": "Delete GCP Cloudrun Revisions that no longer exist and detach them from all previously connected nodes."
        },
        {
<<<<<<< HEAD
            "query": "MATCH (:GCPCloudRunRevision)<-[r:RESOURCE]-(:GCPProject{id: {GCP_PROJECT_ID})<-[:OWNER]-(:CloudanixWorkspace{id: {WORKSPACE_ID}}) WHERE r.lastupdated <> {UPDATE_TAG} WITH r LIMIT {LIMIT_SIZE} DELETE (r) return COUNT(*) as TotalCompleted",
=======
            "query": "MATCH (:GCPCloudRunRevision)<-[r:RESOURCE]-(:GCPProject{id: {GCP_PROJECT_ID}}) WHERE r.lastupdated <> {UPDATE_TAG} WITH r LIMIT {LIMIT_SIZE} DELETE (r) return COUNT(*) as TotalCompleted",
>>>>>>> 4012511d
            "iterative": true,
            "iterationsize": 100,
            "__comment__": "Remove GCP GCPCloudRunRevision-to-Project relationships that are out of date."
        },
        {
<<<<<<< HEAD
            "query": "MATCH (n:GCPCloudRunRoute)<-[:RESOURCE]-(:GCPProject{id: {GCP_PROJECT_ID})<-[:OWNER]-(:CloudanixWorkspace{id: {WORKSPACE_ID}}) WHERE n.lastupdated <> {UPDATE_TAG} WITH n LIMIT {LIMIT_SIZE} DETACH DELETE (n) return COUNT(*) as TotalCompleted",
=======
            "query": "MATCH (n:GCPCloudRunRoute)<-[:RESOURCE]-(:GCPProject{id: {GCP_PROJECT_ID}}) WHERE n.lastupdated <> {UPDATE_TAG} WITH n LIMIT {LIMIT_SIZE} DETACH DELETE (n) return COUNT(*) as TotalCompleted",
>>>>>>> 4012511d
            "iterative": true,
            "iterationsize": 100,
            "__comment__": "Delete GCP Cloudrun Route that no longer exist and detach them from all previously connected nodes."
        },
        {
<<<<<<< HEAD
            "query": "MATCH (:GCPCloudRunRoute)<-[r:RESOURCE]-(:GCPProject{id: {GCP_PROJECT_ID})<-[:OWNER]-(:CloudanixWorkspace{id: {WORKSPACE_ID}}) WHERE r.lastupdated <> {UPDATE_TAG} WITH r LIMIT {LIMIT_SIZE} DELETE (r) return COUNT(*) as TotalCompleted",
=======
            "query": "MATCH (:GCPCloudRunRoute)<-[r:RESOURCE]-(:GCPProject{id: {GCP_PROJECT_ID}}) WHERE r.lastupdated <> {UPDATE_TAG} WITH r LIMIT {LIMIT_SIZE} DELETE (r) return COUNT(*) as TotalCompleted",
>>>>>>> 4012511d
            "iterative": true,
            "iterationsize": 100,
            "__comment__": "Remove GCP GCPCloudRunRoute-to-Project relationships that are out of date."
        },
        {
<<<<<<< HEAD
            "query": "MATCH (n:GCPCloudRunService)<-[:RESOURCE]-(:GCPProject{id: {GCP_PROJECT_ID})<-[:OWNER]-(:CloudanixWorkspace{id: {WORKSPACE_ID}}) WHERE n.lastupdated <> {UPDATE_TAG} WITH n LIMIT {LIMIT_SIZE} DETACH DELETE (n) return COUNT(*) as TotalCompleted",
=======
            "query": "MATCH (n:GCPCloudRunService)<-[:RESOURCE]-(:GCPProject{id: {GCP_PROJECT_ID}}) WHERE n.lastupdated <> {UPDATE_TAG} WITH n LIMIT {LIMIT_SIZE} DETACH DELETE (n) return COUNT(*) as TotalCompleted",
>>>>>>> 4012511d
            "iterative": true,
            "iterationsize": 100,
            "__comment__": "Delete GCP Cloudrun Services that no longer exist and detach them from all previously connected nodes."
        },
        {
<<<<<<< HEAD
            "query": "MATCH (:GCPCloudRunService)<-[r:RESOURCE]-(:GCPProject{id: {GCP_PROJECT_ID})<-[:OWNER]-(:CloudanixWorkspace{id: {WORKSPACE_ID}}) WHERE r.lastupdated <> {UPDATE_TAG} WITH r LIMIT {LIMIT_SIZE} DELETE (r) return COUNT(*) as TotalCompleted",
=======
            "query": "MATCH (:GCPCloudRunService)<-[r:RESOURCE]-(:GCPProject{id: {GCP_PROJECT_ID}}) WHERE r.lastupdated <> {UPDATE_TAG} WITH r LIMIT {LIMIT_SIZE} DELETE (r) return COUNT(*) as TotalCompleted",
>>>>>>> 4012511d
            "iterative": true,
            "iterationsize": 100,
            "__comment__": "Remove GCP GCPCloudRunService-to-Project relationships that are out of date."
        }
    ],
    "name": "Cleanup GCP Cloudrun Authorized Domains,Configurations,Domain Mappings,Revisions,Routes and Services."
}<|MERGE_RESOLUTION|>--- conflicted
+++ resolved
@@ -1,125 +1,77 @@
 {
-    "statements": [
-        {
-<<<<<<< HEAD
-            "query": "MATCH (n:GCPCloudRunAuthorizedDomain)<-[:RESOURCE]-(:GCPProject{id: {GCP_PROJECT_ID})<-[:OWNER]-(:CloudanixWorkspace{id: {WORKSPACE_ID}}) WHERE n.lastupdated <> {UPDATE_TAG} WITH n LIMIT {LIMIT_SIZE} DETACH DELETE (n) return COUNT(*) as TotalCompleted",
-=======
-            "query": "MATCH (n:GCPCloudRunAuthorizedDomain)<-[:RESOURCE]-(:GCPProject{id: {GCP_PROJECT_ID}}) WHERE n.lastupdated <> {UPDATE_TAG} WITH n LIMIT {LIMIT_SIZE} DETACH DELETE (n) return COUNT(*) as TotalCompleted",
->>>>>>> 4012511d
-            "iterative": true,
-            "iterationsize": 100,
-            "__comment__": "Delete GCP Cloudrun Authorized Domains that no longer exist and detach them from all previously connected nodes."
-        },
-        {
-<<<<<<< HEAD
-            "query": "MATCH (:GCPCloudRunAuthorizedDomain)<-[r:RESOURCE]-(:GCPProject{id: {GCP_PROJECT_ID})<-[:OWNER]-(:CloudanixWorkspace{id: {WORKSPACE_ID}}) WHERE r.lastupdated <> {UPDATE_TAG} WITH r LIMIT {LIMIT_SIZE} DELETE (r) return COUNT(*) as TotalCompleted",
-=======
-            "query": "MATCH (:GCPCloudRunAuthorizedDomain)<-[r:RESOURCE]-(:GCPProject{id: {GCP_PROJECT_ID}}) WHERE r.lastupdated <> {UPDATE_TAG} WITH r LIMIT {LIMIT_SIZE} DELETE (r) return COUNT(*) as TotalCompleted",
->>>>>>> 4012511d
-            "iterative": true,
-            "iterationsize": 100,
-            "__comment__": "Remove GCP GCPCloudRunAuthorizedDomain-to-Project relationships that are out of date."
-        },
-        {
-<<<<<<< HEAD
-            "query": "MATCH (n:GCPCloudRunConfiguration)<-[:RESOURCE]-(:GCPProject{id: {GCP_PROJECT_ID})<-[:OWNER]-(:CloudanixWorkspace{id: {WORKSPACE_ID}}) WHERE n.lastupdated <> {UPDATE_TAG} WITH n LIMIT {LIMIT_SIZE} DETACH DELETE (n) return COUNT(*) as TotalCompleted",
-=======
-            "query": "MATCH (n:GCPCloudRunConfiguration)<-[:RESOURCE]-(:GCPProject{id: {GCP_PROJECT_ID}}) WHERE n.lastupdated <> {UPDATE_TAG} WITH n LIMIT {LIMIT_SIZE} DETACH DELETE (n) return COUNT(*) as TotalCompleted",
->>>>>>> 4012511d
-            "iterative": true,
-            "iterationsize": 100,
-            "__comment__": "Delete GCP Cloudrun Configuration that no longer exist and detach them from all previously connected nodes."
-        },
-        {
-<<<<<<< HEAD
-            "query": "MATCH (:GCPCloudRunConfiguration)<-[r:RESOURCE]-(:GCPProject{id: {GCP_PROJECT_ID})<-[:OWNER]-(:CloudanixWorkspace{id: {WORKSPACE_ID}}) WHERE r.lastupdated <> {UPDATE_TAG} WITH r LIMIT {LIMIT_SIZE} DELETE (r) return COUNT(*) as TotalCompleted",
-=======
-            "query": "MATCH (:GCPCloudRunConfiguration)<-[r:RESOURCE]-(:GCPProject{id: {GCP_PROJECT_ID}}) WHERE r.lastupdated <> {UPDATE_TAG} WITH r LIMIT {LIMIT_SIZE} DELETE (r) return COUNT(*) as TotalCompleted",
->>>>>>> 4012511d
-            "iterative": true,
-            "iterationsize": 100,
-            "__comment__": "Remove GCP GCPCloudRunConfiguration-to-Project relationships that are out of date."
-        },
-        {
-<<<<<<< HEAD
-            "query": "MATCH (n:GCPCloudRunDomainMap)<-[:RESOURCE]-(:GCPProject{id: {GCP_PROJECT_ID})<-[:OWNER]-(:CloudanixWorkspace{id: {WORKSPACE_ID}}) WHERE n.lastupdated <> {UPDATE_TAG} WITH n LIMIT {LIMIT_SIZE} DETACH DELETE (n) return COUNT(*) as TotalCompleted",
-=======
-            "query": "MATCH (n:GCPCloudRunDomainMap)<-[:RESOURCE]-(:GCPProject{id: {GCP_PROJECT_ID}}) WHERE n.lastupdated <> {UPDATE_TAG} WITH n LIMIT {LIMIT_SIZE} DETACH DELETE (n) return COUNT(*) as TotalCompleted",
->>>>>>> 4012511d
-            "iterative": true,
-            "iterationsize": 100,
-            "__comment__": "Delete GCP Cloudrun Domain Maps that no longer exist and detach them from all previously connected nodes."
-        },
-        {
-<<<<<<< HEAD
-            "query": "MATCH (:GCPCloudRunDomainMap)<-[r:RESOURCE]-(:GCPProject{id: {GCP_PROJECT_ID})<-[:OWNER]-(:CloudanixWorkspace{id: {WORKSPACE_ID}}) WHERE r.lastupdated <> {UPDATE_TAG} WITH r LIMIT {LIMIT_SIZE} DELETE (r) return COUNT(*) as TotalCompleted",
-=======
-            "query": "MATCH (:GCPCloudRunDomainMap)<-[r:RESOURCE]-(:GCPProject{id: {GCP_PROJECT_ID}}) WHERE r.lastupdated <> {UPDATE_TAG} WITH r LIMIT {LIMIT_SIZE} DELETE (r) return COUNT(*) as TotalCompleted",
->>>>>>> 4012511d
-            "iterative": true,
-            "iterationsize": 100,
-            "__comment__": "Remove GCP GCPCloudRunDomainMap-to-Project relationships that are out of date."
-        },
-        {
-<<<<<<< HEAD
-            "query": "MATCH (n:GCPCloudRunRevision)<-[:RESOURCE]-(:GCPProject{id: {GCP_PROJECT_ID})<-[:OWNER]-(:CloudanixWorkspace{id: {WORKSPACE_ID}}) WHERE n.lastupdated <> {UPDATE_TAG} WITH n LIMIT {LIMIT_SIZE} DETACH DELETE (n) return COUNT(*) as TotalCompleted",
-=======
-            "query": "MATCH (n:GCPCloudRunRevision)<-[:RESOURCE]-(:GCPProject{id: {GCP_PROJECT_ID}}) WHERE n.lastupdated <> {UPDATE_TAG} WITH n LIMIT {LIMIT_SIZE} DETACH DELETE (n) return COUNT(*) as TotalCompleted",
->>>>>>> 4012511d
-            "iterative": true,
-            "iterationsize": 100,
-            "__comment__": "Delete GCP Cloudrun Revisions that no longer exist and detach them from all previously connected nodes."
-        },
-        {
-<<<<<<< HEAD
-            "query": "MATCH (:GCPCloudRunRevision)<-[r:RESOURCE]-(:GCPProject{id: {GCP_PROJECT_ID})<-[:OWNER]-(:CloudanixWorkspace{id: {WORKSPACE_ID}}) WHERE r.lastupdated <> {UPDATE_TAG} WITH r LIMIT {LIMIT_SIZE} DELETE (r) return COUNT(*) as TotalCompleted",
-=======
-            "query": "MATCH (:GCPCloudRunRevision)<-[r:RESOURCE]-(:GCPProject{id: {GCP_PROJECT_ID}}) WHERE r.lastupdated <> {UPDATE_TAG} WITH r LIMIT {LIMIT_SIZE} DELETE (r) return COUNT(*) as TotalCompleted",
->>>>>>> 4012511d
-            "iterative": true,
-            "iterationsize": 100,
-            "__comment__": "Remove GCP GCPCloudRunRevision-to-Project relationships that are out of date."
-        },
-        {
-<<<<<<< HEAD
-            "query": "MATCH (n:GCPCloudRunRoute)<-[:RESOURCE]-(:GCPProject{id: {GCP_PROJECT_ID})<-[:OWNER]-(:CloudanixWorkspace{id: {WORKSPACE_ID}}) WHERE n.lastupdated <> {UPDATE_TAG} WITH n LIMIT {LIMIT_SIZE} DETACH DELETE (n) return COUNT(*) as TotalCompleted",
-=======
-            "query": "MATCH (n:GCPCloudRunRoute)<-[:RESOURCE]-(:GCPProject{id: {GCP_PROJECT_ID}}) WHERE n.lastupdated <> {UPDATE_TAG} WITH n LIMIT {LIMIT_SIZE} DETACH DELETE (n) return COUNT(*) as TotalCompleted",
->>>>>>> 4012511d
-            "iterative": true,
-            "iterationsize": 100,
-            "__comment__": "Delete GCP Cloudrun Route that no longer exist and detach them from all previously connected nodes."
-        },
-        {
-<<<<<<< HEAD
-            "query": "MATCH (:GCPCloudRunRoute)<-[r:RESOURCE]-(:GCPProject{id: {GCP_PROJECT_ID})<-[:OWNER]-(:CloudanixWorkspace{id: {WORKSPACE_ID}}) WHERE r.lastupdated <> {UPDATE_TAG} WITH r LIMIT {LIMIT_SIZE} DELETE (r) return COUNT(*) as TotalCompleted",
-=======
-            "query": "MATCH (:GCPCloudRunRoute)<-[r:RESOURCE]-(:GCPProject{id: {GCP_PROJECT_ID}}) WHERE r.lastupdated <> {UPDATE_TAG} WITH r LIMIT {LIMIT_SIZE} DELETE (r) return COUNT(*) as TotalCompleted",
->>>>>>> 4012511d
-            "iterative": true,
-            "iterationsize": 100,
-            "__comment__": "Remove GCP GCPCloudRunRoute-to-Project relationships that are out of date."
-        },
-        {
-<<<<<<< HEAD
-            "query": "MATCH (n:GCPCloudRunService)<-[:RESOURCE]-(:GCPProject{id: {GCP_PROJECT_ID})<-[:OWNER]-(:CloudanixWorkspace{id: {WORKSPACE_ID}}) WHERE n.lastupdated <> {UPDATE_TAG} WITH n LIMIT {LIMIT_SIZE} DETACH DELETE (n) return COUNT(*) as TotalCompleted",
-=======
-            "query": "MATCH (n:GCPCloudRunService)<-[:RESOURCE]-(:GCPProject{id: {GCP_PROJECT_ID}}) WHERE n.lastupdated <> {UPDATE_TAG} WITH n LIMIT {LIMIT_SIZE} DETACH DELETE (n) return COUNT(*) as TotalCompleted",
->>>>>>> 4012511d
-            "iterative": true,
-            "iterationsize": 100,
-            "__comment__": "Delete GCP Cloudrun Services that no longer exist and detach them from all previously connected nodes."
-        },
-        {
-<<<<<<< HEAD
-            "query": "MATCH (:GCPCloudRunService)<-[r:RESOURCE]-(:GCPProject{id: {GCP_PROJECT_ID})<-[:OWNER]-(:CloudanixWorkspace{id: {WORKSPACE_ID}}) WHERE r.lastupdated <> {UPDATE_TAG} WITH r LIMIT {LIMIT_SIZE} DELETE (r) return COUNT(*) as TotalCompleted",
-=======
-            "query": "MATCH (:GCPCloudRunService)<-[r:RESOURCE]-(:GCPProject{id: {GCP_PROJECT_ID}}) WHERE r.lastupdated <> {UPDATE_TAG} WITH r LIMIT {LIMIT_SIZE} DELETE (r) return COUNT(*) as TotalCompleted",
->>>>>>> 4012511d
-            "iterative": true,
-            "iterationsize": 100,
-            "__comment__": "Remove GCP GCPCloudRunService-to-Project relationships that are out of date."
-        }
-    ],
-    "name": "Cleanup GCP Cloudrun Authorized Domains,Configurations,Domain Mappings,Revisions,Routes and Services."
+	"statements": [
+		{
+			"query": "MATCH (n:GCPCloudRunAuthorizedDomain)<-[:RESOURCE]-(:GCPProject{id: {GCP_PROJECT_ID})<-[:OWNER]-(:CloudanixWorkspace{id: {WORKSPACE_ID}}) WHERE n.lastupdated <> {UPDATE_TAG} WITH n LIMIT {LIMIT_SIZE} DETACH DELETE (n) return COUNT(*) as TotalCompleted",
+			"iterative": true,
+			"iterationsize": 100,
+			"__comment__": "Delete GCP Cloudrun Authorized Domains that no longer exist and detach them from all previously connected nodes."
+		},
+		{
+			"query": "MATCH (:GCPCloudRunAuthorizedDomain)<-[r:RESOURCE]-(:GCPProject{id: {GCP_PROJECT_ID})<-[:OWNER]-(:CloudanixWorkspace{id: {WORKSPACE_ID}}) WHERE r.lastupdated <> {UPDATE_TAG} WITH r LIMIT {LIMIT_SIZE} DELETE (r) return COUNT(*) as TotalCompleted",
+			"iterative": true,
+			"iterationsize": 100,
+			"__comment__": "Remove GCP GCPCloudRunAuthorizedDomain-to-Project relationships that are out of date."
+		},
+		{
+			"query": "MATCH (n:GCPCloudRunConfiguration)<-[:RESOURCE]-(:GCPProject{id: {GCP_PROJECT_ID})<-[:OWNER]-(:CloudanixWorkspace{id: {WORKSPACE_ID}}) WHERE n.lastupdated <> {UPDATE_TAG} WITH n LIMIT {LIMIT_SIZE} DETACH DELETE (n) return COUNT(*) as TotalCompleted",
+			"iterative": true,
+			"iterationsize": 100,
+			"__comment__": "Delete GCP Cloudrun Configuration that no longer exist and detach them from all previously connected nodes."
+		},
+		{
+			"query": "MATCH (:GCPCloudRunConfiguration)<-[r:RESOURCE]-(:GCPProject{id: {GCP_PROJECT_ID})<-[:OWNER]-(:CloudanixWorkspace{id: {WORKSPACE_ID}}) WHERE r.lastupdated <> {UPDATE_TAG} WITH r LIMIT {LIMIT_SIZE} DELETE (r) return COUNT(*) as TotalCompleted",
+			"iterative": true,
+			"iterationsize": 100,
+			"__comment__": "Remove GCP GCPCloudRunConfiguration-to-Project relationships that are out of date."
+		},
+		{
+			"query": "MATCH (n:GCPCloudRunDomainMap)<-[:RESOURCE]-(:GCPProject{id: {GCP_PROJECT_ID})<-[:OWNER]-(:CloudanixWorkspace{id: {WORKSPACE_ID}}) WHERE n.lastupdated <> {UPDATE_TAG} WITH n LIMIT {LIMIT_SIZE} DETACH DELETE (n) return COUNT(*) as TotalCompleted",
+			"iterative": true,
+			"iterationsize": 100,
+			"__comment__": "Delete GCP Cloudrun Domain Maps that no longer exist and detach them from all previously connected nodes."
+		},
+		{
+			"query": "MATCH (:GCPCloudRunDomainMap)<-[r:RESOURCE]-(:GCPProject{id: {GCP_PROJECT_ID})<-[:OWNER]-(:CloudanixWorkspace{id: {WORKSPACE_ID}}) WHERE r.lastupdated <> {UPDATE_TAG} WITH r LIMIT {LIMIT_SIZE} DELETE (r) return COUNT(*) as TotalCompleted",
+			"iterative": true,
+			"iterationsize": 100,
+			"__comment__": "Remove GCP GCPCloudRunDomainMap-to-Project relationships that are out of date."
+		},
+		{
+			"query": "MATCH (n:GCPCloudRunRevision)<-[:RESOURCE]-(:GCPProject{id: {GCP_PROJECT_ID})<-[:OWNER]-(:CloudanixWorkspace{id: {WORKSPACE_ID}}) WHERE n.lastupdated <> {UPDATE_TAG} WITH n LIMIT {LIMIT_SIZE} DETACH DELETE (n) return COUNT(*) as TotalCompleted",
+			"iterative": true,
+			"iterationsize": 100,
+			"__comment__": "Delete GCP Cloudrun Revisions that no longer exist and detach them from all previously connected nodes."
+		},
+		{
+			"query": "MATCH (:GCPCloudRunRevision)<-[r:RESOURCE]-(:GCPProject{id: {GCP_PROJECT_ID})<-[:OWNER]-(:CloudanixWorkspace{id: {WORKSPACE_ID}}) WHERE r.lastupdated <> {UPDATE_TAG} WITH r LIMIT {LIMIT_SIZE} DELETE (r) return COUNT(*) as TotalCompleted",
+			"iterative": true,
+			"iterationsize": 100,
+			"__comment__": "Remove GCP GCPCloudRunRevision-to-Project relationships that are out of date."
+		},
+		{
+			"query": "MATCH (n:GCPCloudRunRoute)<-[:RESOURCE]-(:GCPProject{id: {GCP_PROJECT_ID})<-[:OWNER]-(:CloudanixWorkspace{id: {WORKSPACE_ID}}) WHERE n.lastupdated <> {UPDATE_TAG} WITH n LIMIT {LIMIT_SIZE} DETACH DELETE (n) return COUNT(*) as TotalCompleted",
+			"iterative": true,
+			"iterationsize": 100,
+			"__comment__": "Delete GCP Cloudrun Route that no longer exist and detach them from all previously connected nodes."
+		},
+		{
+			"query": "MATCH (:GCPCloudRunRoute)<-[r:RESOURCE]-(:GCPProject{id: {GCP_PROJECT_ID})<-[:OWNER]-(:CloudanixWorkspace{id: {WORKSPACE_ID}}) WHERE r.lastupdated <> {UPDATE_TAG} WITH r LIMIT {LIMIT_SIZE} DELETE (r) return COUNT(*) as TotalCompleted",
+			"iterative": true,
+			"iterationsize": 100,
+			"__comment__": "Remove GCP GCPCloudRunRoute-to-Project relationships that are out of date."
+		},
+		{
+			"query": "MATCH (n:GCPCloudRunService)<-[:RESOURCE]-(:GCPProject{id: {GCP_PROJECT_ID})<-[:OWNER]-(:CloudanixWorkspace{id: {WORKSPACE_ID}}) WHERE n.lastupdated <> {UPDATE_TAG} WITH n LIMIT {LIMIT_SIZE} DETACH DELETE (n) return COUNT(*) as TotalCompleted",
+			"iterative": true,
+			"iterationsize": 100,
+			"__comment__": "Delete GCP Cloudrun Services that no longer exist and detach them from all previously connected nodes."
+		},
+		{
+			"query": "MATCH (:GCPCloudRunService)<-[r:RESOURCE]-(:GCPProject{id: {GCP_PROJECT_ID})<-[:OWNER]-(:CloudanixWorkspace{id: {WORKSPACE_ID}}) WHERE r.lastupdated <> {UPDATE_TAG} WITH r LIMIT {LIMIT_SIZE} DELETE (r) return COUNT(*) as TotalCompleted",
+			"iterative": true,
+			"iterationsize": 100,
+			"__comment__": "Remove GCP GCPCloudRunService-to-Project relationships that are out of date."
+		}
+	],
+	"name": "Cleanup GCP Cloudrun Authorized Domains,Configurations,Domain Mappings,Revisions,Routes and Services."
 }