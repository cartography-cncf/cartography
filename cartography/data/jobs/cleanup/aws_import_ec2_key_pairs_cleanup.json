{
<<<<<<< HEAD
	"statements": [
		{
			"query": "MATCH (:CloudanixWorkspace{id: $WORKSPACE_ID})-[:OWNER]->(:AWSAccount{id: $AWS_ID})-[:RESOURCE]->(n:EC2KeyPair) WHERE n.lastupdated <> $UPDATE_TAG WITH n LIMIT $LIMIT_SIZE DETACH DELETE (n) return COUNT(*) as TotalCompleted",
			"iterative": true,
			"iterationsize": 100
		},
		{
			"query": "MATCH (:CloudanixWorkspace{id: $WORKSPACE_ID})-[:OWNER]->(:AWSAccount{id: $AWS_ID})-[:RESOURCE]->(:EC2Instance)<-[r:SSH_LOGIN_TO]-(:EC2KeyPair) WHERE r.lastupdated <> $UPDATE_TAG WITH r LIMIT $LIMIT_SIZE DELETE (r) return COUNT(*) as TotalCompleted",
			"iterative": true,
			"iterationsize": 100
		},
		{
			"query": "MATCH (:CloudanixWorkspace{id: $WORKSPACE_ID})-[:OWNER]->(:AWSAccount{id: $AWS_ID})-[r:RESOURCE]->(:EC2KeyPair) WHERE r.lastupdated <> $UPDATE_TAG WITH r LIMIT $LIMIT_SIZE DELETE (r) return COUNT(*) as TotalCompleted",
			"iterative": true,
			"iterationsize": 100
		}
	],
	"name": "cleanup EC2KeyPair"
=======
  "statements": [{
    "query": "MATCH (:CloudanixWorkspace{id: {WORKSPACE_ID}})-[:OWNER]->(:AWSAccount{id: {AWS_ID}})-[:RESOURCE]->(n:EC2KeyPair) WHERE n.lastupdated <> {UPDATE_TAG} WITH n LIMIT {LIMIT_SIZE} DETACH DELETE (n) return COUNT(*) as TotalCompleted",
    "iterative": true,
    "iterationsize": 100
  },
  {
    "query": "MATCH (:CloudanixWorkspace{id: {WORKSPACE_ID}})-[:OWNER]->(:AWSAccount{id: {AWS_ID}})-[:RESOURCE]->(:EC2Instance)<-[r:SSH_LOGIN_TO]-(:EC2KeyPair) WHERE r.lastupdated <> {UPDATE_TAG} WITH r LIMIT {LIMIT_SIZE} DELETE (r) return COUNT(*) as TotalCompleted",
    "iterative": true,
    "iterationsize": 100
  },
  {
    "query": "MATCH (:CloudanixWorkspace{id: {WORKSPACE_ID}})-[:OWNER]->(:AWSAccount{id: {AWS_ID}})-[r:RESOURCE]->(:EC2KeyPair) WHERE r.lastupdated <> {UPDATE_TAG} WITH r LIMIT {LIMIT_SIZE} DELETE (r) return COUNT(*) as TotalCompleted",
    "iterative": true,
    "iterationsize": 100
  }],
  "name": "cleanup EC2KeyPair"
>>>>>>> 256ca972
}<|MERGE_RESOLUTION|>--- conflicted
+++ resolved
@@ -1,5 +1,4 @@
 {
-<<<<<<< HEAD
 	"statements": [
 		{
 			"query": "MATCH (:CloudanixWorkspace{id: $WORKSPACE_ID})-[:OWNER]->(:AWSAccount{id: $AWS_ID})-[:RESOURCE]->(n:EC2KeyPair) WHERE n.lastupdated <> $UPDATE_TAG WITH n LIMIT $LIMIT_SIZE DETACH DELETE (n) return COUNT(*) as TotalCompleted",
@@ -18,22 +17,4 @@
 		}
 	],
 	"name": "cleanup EC2KeyPair"
-=======
-  "statements": [{
-    "query": "MATCH (:CloudanixWorkspace{id: {WORKSPACE_ID}})-[:OWNER]->(:AWSAccount{id: {AWS_ID}})-[:RESOURCE]->(n:EC2KeyPair) WHERE n.lastupdated <> {UPDATE_TAG} WITH n LIMIT {LIMIT_SIZE} DETACH DELETE (n) return COUNT(*) as TotalCompleted",
-    "iterative": true,
-    "iterationsize": 100
-  },
-  {
-    "query": "MATCH (:CloudanixWorkspace{id: {WORKSPACE_ID}})-[:OWNER]->(:AWSAccount{id: {AWS_ID}})-[:RESOURCE]->(:EC2Instance)<-[r:SSH_LOGIN_TO]-(:EC2KeyPair) WHERE r.lastupdated <> {UPDATE_TAG} WITH r LIMIT {LIMIT_SIZE} DELETE (r) return COUNT(*) as TotalCompleted",
-    "iterative": true,
-    "iterationsize": 100
-  },
-  {
-    "query": "MATCH (:CloudanixWorkspace{id: {WORKSPACE_ID}})-[:OWNER]->(:AWSAccount{id: {AWS_ID}})-[r:RESOURCE]->(:EC2KeyPair) WHERE r.lastupdated <> {UPDATE_TAG} WITH r LIMIT {LIMIT_SIZE} DELETE (r) return COUNT(*) as TotalCompleted",
-    "iterative": true,
-    "iterationsize": 100
-  }],
-  "name": "cleanup EC2KeyPair"
->>>>>>> 256ca972
 }