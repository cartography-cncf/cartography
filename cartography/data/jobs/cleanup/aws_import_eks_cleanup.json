{
    "statements": [
        {
<<<<<<< HEAD
            "query": "MATCH (n:EKSCluster)<-[:RESOURCE]-(:AWSAccount{id: {AWS_ID}})<-[:OWNER]-(:CloudanixWorkspace{id: $WORKSPACE_ID}) WHERE n.lastupdated <> {UPDATE_TAG} WITH n LIMIT {LIMIT_SIZE} DETACH DELETE (n) return COUNT(*) as TotalCompleted",
=======
            "query": "MATCH (n:EKSCluster)<-[:RESOURCE]-(:AWSAccount{id: $AWS_ID}) WHERE n.lastupdated <> $UPDATE_TAG WITH n LIMIT $LIMIT_SIZE DETACH DELETE (n)",
>>>>>>> 7f3b7f7b
            "iterative": true,
            "iterationsize": 100
        },
        {
<<<<<<< HEAD
            "query": "MATCH (:EKSCluster)<-[r:RESOURCE]-(:AWSAccount{id: {AWS_ID}})<-[:OWNER]-(:CloudanixWorkspace{id: $WORKSPACE_ID}}) WHERE r.lastupdated <> {UPDATE_TAG} WITH r LIMIT {LIMIT_SIZE} DELETE (r) return COUNT(*) as TotalCompleted",
=======
            "query": "MATCH (:EKSCluster)<-[r:RESOURCE]-(:AWSAccount{id: $AWS_ID}) WHERE r.lastupdated <> $UPDATE_TAG WITH r LIMIT $LIMIT_SIZE DELETE (r)",
>>>>>>> 7f3b7f7b
            "iterative": true,
            "iterationsize": 100
        }
    ],
    "name": "cleanup EKSCluster"
}<|MERGE_RESOLUTION|>--- conflicted
+++ resolved
@@ -1,20 +1,12 @@
 {
     "statements": [
         {
-<<<<<<< HEAD
-            "query": "MATCH (n:EKSCluster)<-[:RESOURCE]-(:AWSAccount{id: {AWS_ID}})<-[:OWNER]-(:CloudanixWorkspace{id: $WORKSPACE_ID}) WHERE n.lastupdated <> {UPDATE_TAG} WITH n LIMIT {LIMIT_SIZE} DETACH DELETE (n) return COUNT(*) as TotalCompleted",
-=======
-            "query": "MATCH (n:EKSCluster)<-[:RESOURCE]-(:AWSAccount{id: $AWS_ID}) WHERE n.lastupdated <> $UPDATE_TAG WITH n LIMIT $LIMIT_SIZE DETACH DELETE (n)",
->>>>>>> 7f3b7f7b
+            "query": "MATCH (n:EKSCluster)<-[:RESOURCE]-(:AWSAccount{id: $AWS_ID})<-[:OWNER]-(:CloudanixWorkspace{id: $WORKSPACE_ID}) WHERE n.lastupdated <> $UPDATE_TAG WITH n LIMIT $LIMIT_SIZE DETACH DELETE (n) return COUNT(*) as TotalCompleted",
             "iterative": true,
             "iterationsize": 100
         },
         {
-<<<<<<< HEAD
-            "query": "MATCH (:EKSCluster)<-[r:RESOURCE]-(:AWSAccount{id: {AWS_ID}})<-[:OWNER]-(:CloudanixWorkspace{id: $WORKSPACE_ID}}) WHERE r.lastupdated <> {UPDATE_TAG} WITH r LIMIT {LIMIT_SIZE} DELETE (r) return COUNT(*) as TotalCompleted",
-=======
-            "query": "MATCH (:EKSCluster)<-[r:RESOURCE]-(:AWSAccount{id: $AWS_ID}) WHERE r.lastupdated <> $UPDATE_TAG WITH r LIMIT $LIMIT_SIZE DELETE (r)",
->>>>>>> 7f3b7f7b
+            "query": "MATCH (:EKSCluster)<-[r:RESOURCE]-(:AWSAccount{id: $AWS_ID})<-[:OWNER]-(:CloudanixWorkspace{id: $WORKSPACE_ID}}) WHERE r.lastupdated <> $UPDATE_TAG WITH r LIMIT $LIMIT_SIZE DELETE (r) return COUNT(*) as TotalCompleted",
             "iterative": true,
             "iterationsize": 100
         }
