--- conflicted
+++ resolved
@@ -1,41 +1,25 @@
 {
 	"statements": [
 		{
-<<<<<<< HEAD
 			"query": "MATCH (n:GCPFirestoreIndex)<-[:HAS_INDEX]-(:GCPFirestoreDatabase)-[:RESOURCE]->(:GCPProject{id: $GCP_PROJECT_ID})<-[:OWNER]-(:CloudanixWorkspace{id: $WORKSPACE_ID}) WHERE n.lastupdated <> $UPDATE_TAG WITH n LIMIT $LIMIT_SIZE DETACH DELETE (n) return COUNT(*) as TotalCompleted",
-=======
-			"query": "MATCH (n:GCPFirestoreIndex)<-[:HAS_INDEX]-(:GCPFirestoreDatabase)-[:RESOURCE]->(:GCPProject{id: {GCP_PROJECT_ID}})<-[:OWNER]-(:CloudanixWorkspace{id: {WORKSPACE_ID}}) WHERE n.lastupdated <> {UPDATE_TAG} WITH n LIMIT {LIMIT_SIZE} DETACH DELETE (n) return COUNT(*) as TotalCompleted",
->>>>>>> 256ca972
 			"iterative": true,
 			"iterationsize": 100,
 			"__comment__": "Delete GCP Firestore Index that no longer exist and detach them from all previously connected nodes."
 		},
 		{
-<<<<<<< HEAD
 			"query": "MATCH (:GCPFirestoreIndex)<-[r:HAS_INDEX]-(:GCPFirestoreDatabase)-[:RESOURCE]->(:GCPProject{id: $GCP_PROJECT_ID})<-[:OWNER]-(:CloudanixWorkspace{id: $WORKSPACE_ID}) WHERE r.lastupdated <> $UPDATE_TAG WITH r LIMIT $LIMIT_SIZE DELETE (r) return COUNT(*) as TotalCompleted",
-=======
-			"query": "MATCH (:GCPFirestoreIndex)<-[r:HAS_INDEX]-(:GCPFirestoreDatabase)-[:RESOURCE]->(:GCPProject{id: {GCP_PROJECT_ID}})<-[:OWNER]-(:CloudanixWorkspace{id: {WORKSPACE_ID}}) WHERE r.lastupdated <> {UPDATE_TAG} WITH r LIMIT {LIMIT_SIZE} DELETE (r) return COUNT(*) as TotalCompleted",
->>>>>>> 256ca972
 			"iterative": true,
 			"iterationsize": 100,
 			"__comment__": "Remove GCP GCPFirestoreIndex-to-Database relationships that are out of date."
 		},
 		{
-<<<<<<< HEAD
 			"query": "MATCH (n:GCPFirestoreDatabase)<-[:RESOURCE]-(:GCPProject{id: $GCP_PROJECT_ID})<-[:OWNER]-(:CloudanixWorkspace{id: $WORKSPACE_ID}) WHERE n.lastupdated <> $UPDATE_TAG WITH n LIMIT $LIMIT_SIZE DETACH DELETE (n) return COUNT(*) as TotalCompleted",
-=======
-			"query": "MATCH (n:GCPFirestoreDatabase)<-[:RESOURCE]-(:GCPProject{id: {GCP_PROJECT_ID}})<-[:OWNER]-(:CloudanixWorkspace{id: {WORKSPACE_ID}}) WHERE n.lastupdated <> {UPDATE_TAG} WITH n LIMIT {LIMIT_SIZE} DETACH DELETE (n) return COUNT(*) as TotalCompleted",
->>>>>>> 256ca972
 			"iterative": true,
 			"iterationsize": 100,
 			"__comment__": "Delete GCP Firestore Databases that no longer exist and detach them from all previously connected nodes."
 		},
 		{
-<<<<<<< HEAD
 			"query": "MATCH (:GCPFirestoreDatabase)<-[r:RESOURCE]-(:GCPProject{id: $GCP_PROJECT_ID})<-[:OWNER]-(:CloudanixWorkspace{id: $WORKSPACE_ID}) WHERE r.lastupdated <> $UPDATE_TAG WITH r LIMIT $LIMIT_SIZE DELETE (r) return COUNT(*) as TotalCompleted",
-=======
-			"query": "MATCH (:GCPFirestoreDatabase)<-[r:RESOURCE]-(:GCPProject{id: {GCP_PROJECT_ID}})<-[:OWNER]-(:CloudanixWorkspace{id: {WORKSPACE_ID}}) WHERE r.lastupdated <> {UPDATE_TAG} WITH r LIMIT {LIMIT_SIZE} DELETE (r) return COUNT(*) as TotalCompleted",
->>>>>>> 256ca972
 			"iterative": true,
 			"iterationsize": 100,
 			"__comment__": "Remove GCP GCPFirestoreDatabase-to-Project relationships that are out of date."
