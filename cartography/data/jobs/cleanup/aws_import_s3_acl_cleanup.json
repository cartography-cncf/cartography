--- conflicted
+++ resolved
@@ -6,11 +6,7 @@
       "iterationsize": 100
     },
     {
-<<<<<<< HEAD
-      "query": "MATCH (:AWSAccount{id: {AWS_ID}})-[:RESOURCE]->(:S3Bucket)<-[r:APPLIES_TO]-(:S3Acl) WHERE r.lastupdated <> {UPDATE_TAG} WITH r LIMIT {LIMIT_SIZE} DELETE (r) return COUNT(*) as TotalCompleted",
-=======
       "query": "MATCH (a:S3Acl) WHERE NOT (a)-[:APPLIES_TO]->(:S3Bucket)-[:RESOURCE]->(:AWSAccount{id: {AWS_ID}})<-[:OWNER]-(:CloudanixWorkspace{id: {WORKSPACE_ID}}) WITH a LIMIT {LIMIT_SIZE} DETACH DELETE (a) return COUNT(*) as TotalCompleted",
->>>>>>> e14b77ed
       "iterative": true,
       "iterationsize": 100
     }
