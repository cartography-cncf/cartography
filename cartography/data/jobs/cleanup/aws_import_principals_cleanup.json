--- conflicted
+++ resolved
@@ -21,11 +21,7 @@
       "iterationsize": 100
     },
     {
-<<<<<<< HEAD
     "query": "MATCH (n:AWSAccount{foreign:true})-[:RESOURCE]->(n:AWSPrincipal) WHERE n.lastupdated <> {UPDATE_TAG} WITH n LIMIT {LIMIT_SIZE} DETACH DELETE (n)",
-=======
-    "query": "MATCH (:AWSAccount{id: $AWS_ID})-[:RESOURCE]->(n:AWSPrincipal) WHERE n.lastupdated <> $UPDATE_TAG WITH n LIMIT $LIMIT_SIZE DETACH DELETE (n)",
->>>>>>> 1e274e3e
     "iterative": true,
     "iterationsize": 100
     }
