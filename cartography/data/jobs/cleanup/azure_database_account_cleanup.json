--- conflicted
+++ resolved
@@ -1,149 +1,85 @@
 {
-  "statements": [
-    {
-<<<<<<< HEAD
-      "query": "MATCH (n:AzureCosmosDBLocation)<-[:WRITE_PERMISSIONS_FROM]-(:AzureDatabaseAccount)<-[:RESOURCE]-(:AzureSubscription{id: $AZURE_SUBSCRIPTION_ID})<-[:RESOURCE]-(:AzureTenant{id: $AZURE_TENANT_ID})<-[:OWNER]-(:CloudanixWorkspace{id: $WORKSPACE_ID}) WHERE n.lastupdated <> $UPDATE_TAG WITH n LIMIT $LIMIT_SIZE DETACH DELETE (n) return COUNT(*) as TotalCompleted",
-=======
-      "query": "MATCH (n:AzureCosmosDBLocation)<-[:CAN_WRITE_FROM]-(:AzureDatabaseAccount)<-[:RESOURCE]-(:AzureSubscription{id: $AZURE_SUBSCRIPTION_ID}) WHERE n.lastupdated <> $UPDATE_TAG WITH n LIMIT $LIMIT_SIZE DETACH DELETE (n)",
->>>>>>> 7f3b7f7b
-      "iterative": true,
-      "iterationsize": 100
-    },
-    {
-<<<<<<< HEAD
-      "query": "MATCH (:AzureCosmosDBLocation)<-[r:WRITE_PERMISSIONS_FROM]-(:AzureDatabaseAccount)<-[:RESOURCE]-(:AzureSubscription{id: {AZURE_SUBSCRIPTION_ID}})<-[:RESOURCE]-(:AzureTenant{id: $AZURE_TENANT_ID})<-[:OWNER]-(:CloudanixWorkspace{id: $WORKSPACE_ID}) WHERE r.lastupdated <> $UPDATE_TAG WITH r LIMIT $LIMIT_SIZE DELETE (r) return COUNT(*) as TotalCompleted",
-=======
-      "query": "MATCH (:AzureCosmosDBLocation)<-[r:CAN_WRITE_FROM]-(:AzureDatabaseAccount)<-[:RESOURCE]-(:AzureSubscription{id: $AZURE_SUBSCRIPTION_ID}) WHERE r.lastupdated <> $UPDATE_TAG WITH r LIMIT $LIMIT_SIZE DELETE (r)",
->>>>>>> 7f3b7f7b
-      "iterative": true,
-      "iterationsize": 100
-    },
-    {
-<<<<<<< HEAD
-      "query": "MATCH (n:AzureCosmosDBLocation)<-[:READ_PERMISSIONS_FROM]-(:AzureDatabaseAccount)<-[:RESOURCE]-(:AzureSubscription{id: $AZURE_SUBSCRIPTION_ID})<-[:RESOURCE]-(:AzureTenant{id: $AZURE_TENANT_ID})<-[:OWNER]-(:CloudanixWorkspace{id: $WORKSPACE_ID}) WHERE n.lastupdated <> $UPDATE_TAG WITH n LIMIT $LIMIT_SIZE DETACH DELETE (n) return COUNT(*) as TotalCompleted",
-=======
-      "query": "MATCH (n:AzureCosmosDBLocation)<-[:CAN_READ_FROM]-(:AzureDatabaseAccount)<-[:RESOURCE]-(:AzureSubscription{id: $AZURE_SUBSCRIPTION_ID}) WHERE n.lastupdated <> $UPDATE_TAG WITH n LIMIT $LIMIT_SIZE DETACH DELETE (n)",
->>>>>>> 7f3b7f7b
-      "iterative": true,
-      "iterationsize": 100
-    },
-    {
-<<<<<<< HEAD
-      "query": "MATCH (:AzureCosmosDBLocation)<-[r:READ_PERMISSIONS_FROM]-(:AzureDatabaseAccount)<-[:RESOURCE]-(:AzureSubscription{id: $AZURE_SUBSCRIPTION_ID})<-[:RESOURCE]-(:AzureTenant{id: $AZURE_TENANT_ID})<-[:OWNER]-(:CloudanixWorkspace{id: $WORKSPACE_ID}) WHERE r.lastupdated <> $UPDATE_TAG WITH r LIMIT $LIMIT_SIZE DELETE (r) return COUNT(*) as TotalCompleted",
-=======
-      "query": "MATCH (:AzureCosmosDBLocation)<-[r:CAN_READ_FROM]-(:AzureDatabaseAccount)<-[:RESOURCE]-(:AzureSubscription{id: $AZURE_SUBSCRIPTION_ID}) WHERE r.lastupdated <> $UPDATE_TAG WITH r LIMIT $LIMIT_SIZE DELETE (r)",
->>>>>>> 7f3b7f7b
-      "iterative": true,
-      "iterationsize": 100
-    },
-    {
-<<<<<<< HEAD
-      "query": "MATCH (n:AzureCosmosDBLocation)<-[:ASSOCIATED_WITH]-(:AzureDatabaseAccount)<-[:RESOURCE]-(:AzureSubscription{id: $AZURE_SUBSCRIPTION_ID})<-[:RESOURCE]-(:AzureTenant{id: $AZURE_TENANT_ID})<-[:OWNER]-(:CloudanixWorkspace{id: $WORKSPACE_ID}) WHERE n.lastupdated <> $UPDATE_TAG WITH n LIMIT $LIMIT_SIZE DETACH DELETE (n) return COUNT(*) as TotalCompleted",
-=======
-      "query": "MATCH (n:AzureCosmosDBLocation)<-[:ASSOCIATED_WITH]-(:AzureDatabaseAccount)<-[:RESOURCE]-(:AzureSubscription{id: $AZURE_SUBSCRIPTION_ID}) WHERE n.lastupdated <> $UPDATE_TAG WITH n LIMIT $LIMIT_SIZE DETACH DELETE (n)",
->>>>>>> 7f3b7f7b
-      "iterative": true,
-      "iterationsize": 100
-    },
-    {
-<<<<<<< HEAD
-      "query": "MATCH (:AzureCosmosDBLocation)<-[r:ASSOCIATED_WITH]-(:AzureDatabaseAccount)<-[:RESOURCE]-(:AzureSubscription{id: $AZURE_SUBSCRIPTION_ID})<-[:RESOURCE]-(:AzureTenant{id: $AZURE_TENANT_ID})<-[:OWNER]-(:CloudanixWorkspace{id: $WORKSPACE_ID}) WHERE r.lastupdated <> $UPDATE_TAG WITH r LIMIT $LIMIT_SIZE DELETE (r) return COUNT(*) as TotalCompleted",
-=======
-      "query": "MATCH (:AzureCosmosDBLocation)<-[r:ASSOCIATED_WITH]-(:AzureDatabaseAccount)<-[:RESOURCE]-(:AzureSubscription{id: $AZURE_SUBSCRIPTION_ID}) WHERE r.lastupdated <> $UPDATE_TAG WITH r LIMIT $LIMIT_SIZE DELETE (r)",
->>>>>>> 7f3b7f7b
-      "iterative": true,
-      "iterationsize": 100
-    },
-    {
-<<<<<<< HEAD
-      "query": "MATCH (n:AzureCosmosDBCorsPolicy)<-[:CONTAINS]-(:AzureDatabaseAccount)<-[:RESOURCE]-(:AzureSubscription{id: $AZURE_SUBSCRIPTION_ID})<-[:RESOURCE]-(:AzureTenant{id: $AZURE_TENANT_ID})<-[:OWNER]-(:CloudanixWorkspace{id: $WORKSPACE_ID}) WHERE n.lastupdated <> $UPDATE_TAG WITH n LIMIT $LIMIT_SIZE DETACH DELETE (n) return COUNT(*) as TotalCompleted",
-=======
-      "query": "MATCH (n:AzureCosmosDBCorsPolicy)<-[:CONTAINS]-(:AzureDatabaseAccount)<-[:RESOURCE]-(:AzureSubscription{id: $AZURE_SUBSCRIPTION_ID}) WHERE n.lastupdated <> $UPDATE_TAG WITH n LIMIT $LIMIT_SIZE DETACH DELETE (n)",
->>>>>>> 7f3b7f7b
-      "iterative": true,
-      "iterationsize": 100
-    },
-    {
-<<<<<<< HEAD
-      "query": "MATCH (:AzureCosmosDBCorsPolicy)<-[r:CONTAINS]-(:AzureDatabaseAccount)<-[:RESOURCE]-(:AzureSubscription{id: $AZURE_SUBSCRIPTION_ID})<-[:RESOURCE]-(:AzureTenant{id: $AZURE_TENANT_ID})<-[:OWNER]-(:CloudanixWorkspace{id: $WORKSPACE_ID}) WHERE r.lastupdated <> $UPDATE_TAG WITH r LIMIT $LIMIT_SIZE DELETE (r) return COUNT(*) as TotalCompleted",
-=======
-      "query": "MATCH (:AzureCosmosDBCorsPolicy)<-[r:CONTAINS]-(:AzureDatabaseAccount)<-[:RESOURCE]-(:AzureSubscription{id: $AZURE_SUBSCRIPTION_ID}) WHERE r.lastupdated <> $UPDATE_TAG WITH r LIMIT $LIMIT_SIZE DELETE (r)",
->>>>>>> 7f3b7f7b
-      "iterative": true,
-      "iterationsize": 100
-    },
-    {
-<<<<<<< HEAD
-      "query": "MATCH (n:AzureDatabaseAccountFailoverPolicy)<-[:CONTAINS]-(:AzureDatabaseAccount)<-[:RESOURCE]-(:AzureSubscription{id: $AZURE_SUBSCRIPTION_ID})<-[:RESOURCE]-(:AzureTenant{id: $AZURE_TENANT_ID})<-[:OWNER]-(:CloudanixWorkspace{id: $WORKSPACE_ID}) WHERE n.lastupdated <> $UPDATE_TAG WITH n LIMIT $LIMIT_SIZE DETACH DELETE (n) return COUNT(*) as TotalCompleted",
-=======
-      "query": "MATCH (n:AzureDatabaseAccountFailoverPolicy)<-[:CONTAINS]-(:AzureDatabaseAccount)<-[:RESOURCE]-(:AzureSubscription{id: $AZURE_SUBSCRIPTION_ID}) WHERE n.lastupdated <> $UPDATE_TAG WITH n LIMIT $LIMIT_SIZE DETACH DELETE (n)",
->>>>>>> 7f3b7f7b
-      "iterative": true,
-      "iterationsize": 100
-    },
-    {
-<<<<<<< HEAD
-      "query": "MATCH (:AzureDatabaseAccountFailoverPolicy)<-[r:CONTAINS]-(:AzureDatabaseAccount)<-[:RESOURCE]-(:AzureSubscription{id: $AZURE_SUBSCRIPTION_ID})<-[:RESOURCE]-(:AzureTenant{id: $AZURE_TENANT_ID})<-[:OWNER]-(:CloudanixWorkspace{id: $WORKSPACE_ID}) WHERE r.lastupdated <> $UPDATE_TAG WITH r LIMIT $LIMIT_SIZE DELETE (r) return COUNT(*) as TotalCompleted",
-=======
-      "query": "MATCH (:AzureDatabaseAccountFailoverPolicy)<-[r:CONTAINS]-(:AzureDatabaseAccount)<-[:RESOURCE]-(:AzureSubscription{id: $AZURE_SUBSCRIPTION_ID}) WHERE r.lastupdated <> $UPDATE_TAG WITH r LIMIT $LIMIT_SIZE DELETE (r)",
->>>>>>> 7f3b7f7b
-      "iterative": true,
-      "iterationsize": 100
-    },
-    {
-<<<<<<< HEAD
-      "query": "MATCH (n:AzureCosmosDBPrivateEndpointConnection)<-[:CONFIGURED_WITH]-(:AzureDatabaseAccount)<-[:RESOURCE]-(:AzureSubscription{id: $AZURE_SUBSCRIPTION_ID})<-[:RESOURCE]-(:AzureTenant{id: $AZURE_TENANT_ID})<-[:OWNER]-(:CloudanixWorkspace{id: $WORKSPACE_ID}) WHERE n.lastupdated <> $UPDATE_TAG WITH n LIMIT $LIMIT_SIZE DETACH DELETE (n) return COUNT(*) as TotalCompleted",
-=======
-      "query": "MATCH (n:AzureCosmosDBPrivateEndpointConnection)<-[:CONFIGURED_WITH]-(:AzureDatabaseAccount)<-[:RESOURCE]-(:AzureSubscription{id: $AZURE_SUBSCRIPTION_ID}) WHERE n.lastupdated <> $UPDATE_TAG WITH n LIMIT $LIMIT_SIZE DETACH DELETE (n)",
->>>>>>> 7f3b7f7b
-      "iterative": true,
-      "iterationsize": 100
-    },
-    {
-<<<<<<< HEAD
-      "query": "MATCH (:AzureCosmosDBPrivateEndpointConnection)<-[r:CONFIGURED_WITH]-(:AzureDatabaseAccount)<-[:RESOURCE]-(:AzureSubscription{id: $AZURE_SUBSCRIPTION_ID})<-[:RESOURCE]-(:AzureTenant{id: $AZURE_TENANT_ID})<-[:OWNER]-(:CloudanixWorkspace{id: $WORKSPACE_ID}) WHERE r.lastupdated <> $UPDATE_TAG WITH r LIMIT $LIMIT_SIZE DELETE (r) return COUNT(*) as TotalCompleted",
-=======
-      "query": "MATCH (:AzureCosmosDBPrivateEndpointConnection)<-[r:CONFIGURED_WITH]-(:AzureDatabaseAccount)<-[:RESOURCE]-(:AzureSubscription{id: $AZURE_SUBSCRIPTION_ID}) WHERE r.lastupdated <> $UPDATE_TAG WITH r LIMIT $LIMIT_SIZE DELETE (r)",
->>>>>>> 7f3b7f7b
-      "iterative": true,
-      "iterationsize": 100
-    },
-    {
-<<<<<<< HEAD
-      "query": "MATCH (n:AzureCosmosDBVirtualNetworkRule)<-[:CONFIGURED_WITH]-(:AzureDatabaseAccount)<-[:RESOURCE]-(:AzureSubscription{id: $AZURE_SUBSCRIPTION_ID})<-[:RESOURCE]-(:AzureTenant{id: $AZURE_TENANT_ID})<-[:OWNER]-(:CloudanixWorkspace{id: $WORKSPACE_ID}) WHERE n.lastupdated <> $UPDATE_TAG WITH n LIMIT $LIMIT_SIZE DETACH DELETE (n) return COUNT(*) as TotalCompleted",
-=======
-      "query": "MATCH (n:AzureCosmosDBVirtualNetworkRule)<-[:CONFIGURED_WITH]-(:AzureDatabaseAccount)<-[:RESOURCE]-(:AzureSubscription{id: $AZURE_SUBSCRIPTION_ID}) WHERE n.lastupdated <> $UPDATE_TAG WITH n LIMIT $LIMIT_SIZE DETACH DELETE (n)",
->>>>>>> 7f3b7f7b
-      "iterative": true,
-      "iterationsize": 100
-    },
-    {
-<<<<<<< HEAD
-      "query": "MATCH (:AzureCosmosDBVirtualNetworkRule)<-[r:CONFIGURED_WITH]-(:AzureDatabaseAccount)<-[:RESOURCE]-(:AzureSubscription{id: $AZURE_SUBSCRIPTION_ID})<-[:RESOURCE]-(:AzureTenant{id: $AZURE_TENANT_ID})<-[:OWNER]-(:CloudanixWorkspace{id: $WORKSPACE_ID}) WHERE r.lastupdated <> $UPDATE_TAG WITH r LIMIT $LIMIT_SIZE DELETE (r) return COUNT(*) as TotalCompleted",
-=======
-      "query": "MATCH (:AzureCosmosDBVirtualNetworkRule)<-[r:CONFIGURED_WITH]-(:AzureDatabaseAccount)<-[:RESOURCE]-(:AzureSubscription{id: $AZURE_SUBSCRIPTION_ID}) WHERE r.lastupdated <> $UPDATE_TAG WITH r LIMIT $LIMIT_SIZE DELETE (r)",
->>>>>>> 7f3b7f7b
-      "iterative": true,
-      "iterationsize": 100
-    },
-    {
-<<<<<<< HEAD
-      "query": "MATCH (n:AzureDatabaseAccount)<-[:RESOURCE]-(:AzureSubscription{id: $AZURE_SUBSCRIPTION_ID})<-[:RESOURCE]-(:AzureTenant{id: $AZURE_TENANT_ID})<-[:OWNER]-(:CloudanixWorkspace{id: $WORKSPACE_ID}) WHERE n.lastupdated <> $UPDATE_TAG WITH n LIMIT $LIMIT_SIZE DETACH DELETE (n) return COUNT(*) as TotalCompleted",
-=======
-      "query": "MATCH (n:AzureDatabaseAccount)<-[:RESOURCE]-(:AzureSubscription{id: $AZURE_SUBSCRIPTION_ID}) WHERE n.lastupdated <> $UPDATE_TAG WITH n LIMIT $LIMIT_SIZE DETACH DELETE (n)",
->>>>>>> 7f3b7f7b
-      "iterative": true,
-      "iterationsize": 100
-    },
-    {
-<<<<<<< HEAD
-      "query": "MATCH (:AzureDatabaseAccount)<-[r:RESOURCE]-(:AzureSubscription{id: $AZURE_SUBSCRIPTION_ID})<-[:RESOURCE]-(:AzureTenant{id: $AZURE_TENANT_ID})<-[:OWNER]-(:CloudanixWorkspace{id: $WORKSPACE_ID}) WHERE r.lastupdated <> $UPDATE_TAG WITH r LIMIT $LIMIT_SIZE DELETE (r) return COUNT(*) as TotalCompleted",
-=======
-      "query": "MATCH (:AzureDatabaseAccount)<-[r:RESOURCE]-(:AzureSubscription{id: $AZURE_SUBSCRIPTION_ID}) WHERE r.lastupdated <> $UPDATE_TAG WITH r LIMIT $LIMIT_SIZE DELETE (r)",
->>>>>>> 7f3b7f7b
-      "iterative": true,
-      "iterationsize": 100
-    }
-  ],
-  "name": "cleanup Azure CosmosDB Database Account"
+      "statements": [
+            {
+                  "query": "MATCH (n:AzureCosmosDBLocation)<-[:WRITE_PERMISSIONS_FROM]-(:AzureDatabaseAccount)<-[:RESOURCE]-(:AzureSubscription{id: $AZURE_SUBSCRIPTION_ID})<-[:RESOURCE]-(:AzureTenant{id: $AZURE_TENANT_ID})<-[:OWNER]-(:CloudanixWorkspace{id: $WORKSPACE_ID}) WHERE n.lastupdated <> $UPDATE_TAG WITH n LIMIT $LIMIT_SIZE DETACH DELETE (n) return COUNT(*) as TotalCompleted",
+                  "iterative": true,
+                  "iterationsize": 100
+            },
+            {
+                  "query": "MATCH (:AzureCosmosDBLocation)<-[r:WRITE_PERMISSIONS_FROM]-(:AzureDatabaseAccount)<-[:RESOURCE]-(:AzureSubscription{id: {AZURE_SUBSCRIPTION_ID}})<-[:RESOURCE]-(:AzureTenant{id: $AZURE_TENANT_ID})<-[:OWNER]-(:CloudanixWorkspace{id: $WORKSPACE_ID}) WHERE r.lastupdated <> $UPDATE_TAG WITH r LIMIT $LIMIT_SIZE DELETE (r) return COUNT(*) as TotalCompleted",
+                  "iterative": true,
+                  "iterationsize": 100
+            },
+            {
+                  "query": "MATCH (n:AzureCosmosDBLocation)<-[:READ_PERMISSIONS_FROM]-(:AzureDatabaseAccount)<-[:RESOURCE]-(:AzureSubscription{id: $AZURE_SUBSCRIPTION_ID})<-[:RESOURCE]-(:AzureTenant{id: $AZURE_TENANT_ID})<-[:OWNER]-(:CloudanixWorkspace{id: $WORKSPACE_ID}) WHERE n.lastupdated <> $UPDATE_TAG WITH n LIMIT $LIMIT_SIZE DETACH DELETE (n) return COUNT(*) as TotalCompleted",
+                  "iterative": true,
+                  "iterationsize": 100
+            },
+            {
+                  "query": "MATCH (:AzureCosmosDBLocation)<-[r:READ_PERMISSIONS_FROM]-(:AzureDatabaseAccount)<-[:RESOURCE]-(:AzureSubscription{id: $AZURE_SUBSCRIPTION_ID})<-[:RESOURCE]-(:AzureTenant{id: $AZURE_TENANT_ID})<-[:OWNER]-(:CloudanixWorkspace{id: $WORKSPACE_ID}) WHERE r.lastupdated <> $UPDATE_TAG WITH r LIMIT $LIMIT_SIZE DELETE (r) return COUNT(*) as TotalCompleted",
+                  "iterative": true,
+                  "iterationsize": 100
+            },
+            {
+                  "query": "MATCH (n:AzureCosmosDBLocation)<-[:ASSOCIATED_WITH]-(:AzureDatabaseAccount)<-[:RESOURCE]-(:AzureSubscription{id: $AZURE_SUBSCRIPTION_ID})<-[:RESOURCE]-(:AzureTenant{id: $AZURE_TENANT_ID})<-[:OWNER]-(:CloudanixWorkspace{id: $WORKSPACE_ID}) WHERE n.lastupdated <> $UPDATE_TAG WITH n LIMIT $LIMIT_SIZE DETACH DELETE (n) return COUNT(*) as TotalCompleted",
+                  "iterative": true,
+                  "iterationsize": 100
+            },
+            {
+                  "query": "MATCH (:AzureCosmosDBLocation)<-[r:ASSOCIATED_WITH]-(:AzureDatabaseAccount)<-[:RESOURCE]-(:AzureSubscription{id: $AZURE_SUBSCRIPTION_ID})<-[:RESOURCE]-(:AzureTenant{id: $AZURE_TENANT_ID})<-[:OWNER]-(:CloudanixWorkspace{id: $WORKSPACE_ID}) WHERE r.lastupdated <> $UPDATE_TAG WITH r LIMIT $LIMIT_SIZE DELETE (r) return COUNT(*) as TotalCompleted",
+                  "iterative": true,
+                  "iterationsize": 100
+            },
+            {
+                  "query": "MATCH (n:AzureCosmosDBCorsPolicy)<-[:CONTAINS]-(:AzureDatabaseAccount)<-[:RESOURCE]-(:AzureSubscription{id: $AZURE_SUBSCRIPTION_ID})<-[:RESOURCE]-(:AzureTenant{id: $AZURE_TENANT_ID})<-[:OWNER]-(:CloudanixWorkspace{id: $WORKSPACE_ID}) WHERE n.lastupdated <> $UPDATE_TAG WITH n LIMIT $LIMIT_SIZE DETACH DELETE (n) return COUNT(*) as TotalCompleted",
+                  "iterative": true,
+                  "iterationsize": 100
+            },
+            {
+                  "query": "MATCH (:AzureCosmosDBCorsPolicy)<-[r:CONTAINS]-(:AzureDatabaseAccount)<-[:RESOURCE]-(:AzureSubscription{id: $AZURE_SUBSCRIPTION_ID})<-[:RESOURCE]-(:AzureTenant{id: $AZURE_TENANT_ID})<-[:OWNER]-(:CloudanixWorkspace{id: $WORKSPACE_ID}) WHERE r.lastupdated <> $UPDATE_TAG WITH r LIMIT $LIMIT_SIZE DELETE (r) return COUNT(*) as TotalCompleted",
+                  "iterative": true,
+                  "iterationsize": 100
+            },
+            {
+                  "query": "MATCH (n:AzureDatabaseAccountFailoverPolicy)<-[:CONTAINS]-(:AzureDatabaseAccount)<-[:RESOURCE]-(:AzureSubscription{id: $AZURE_SUBSCRIPTION_ID})<-[:RESOURCE]-(:AzureTenant{id: $AZURE_TENANT_ID})<-[:OWNER]-(:CloudanixWorkspace{id: $WORKSPACE_ID}) WHERE n.lastupdated <> $UPDATE_TAG WITH n LIMIT $LIMIT_SIZE DETACH DELETE (n) return COUNT(*) as TotalCompleted",
+                  "iterative": true,
+                  "iterationsize": 100
+            },
+            {
+                  "query": "MATCH (:AzureDatabaseAccountFailoverPolicy)<-[r:CONTAINS]-(:AzureDatabaseAccount)<-[:RESOURCE]-(:AzureSubscription{id: $AZURE_SUBSCRIPTION_ID})<-[:RESOURCE]-(:AzureTenant{id: $AZURE_TENANT_ID})<-[:OWNER]-(:CloudanixWorkspace{id: $WORKSPACE_ID}) WHERE r.lastupdated <> $UPDATE_TAG WITH r LIMIT $LIMIT_SIZE DELETE (r) return COUNT(*) as TotalCompleted",
+                  "iterative": true,
+                  "iterationsize": 100
+            },
+            {
+                  "query": "MATCH (n:AzureCosmosDBPrivateEndpointConnection)<-[:CONFIGURED_WITH]-(:AzureDatabaseAccount)<-[:RESOURCE]-(:AzureSubscription{id: $AZURE_SUBSCRIPTION_ID})<-[:RESOURCE]-(:AzureTenant{id: $AZURE_TENANT_ID})<-[:OWNER]-(:CloudanixWorkspace{id: $WORKSPACE_ID}) WHERE n.lastupdated <> $UPDATE_TAG WITH n LIMIT $LIMIT_SIZE DETACH DELETE (n) return COUNT(*) as TotalCompleted",
+                  "iterative": true,
+                  "iterationsize": 100
+            },
+            {
+                  "query": "MATCH (:AzureCosmosDBPrivateEndpointConnection)<-[r:CONFIGURED_WITH]-(:AzureDatabaseAccount)<-[:RESOURCE]-(:AzureSubscription{id: $AZURE_SUBSCRIPTION_ID})<-[:RESOURCE]-(:AzureTenant{id: $AZURE_TENANT_ID})<-[:OWNER]-(:CloudanixWorkspace{id: $WORKSPACE_ID}) WHERE r.lastupdated <> $UPDATE_TAG WITH r LIMIT $LIMIT_SIZE DELETE (r) return COUNT(*) as TotalCompleted",
+                  "iterative": true,
+                  "iterationsize": 100
+            },
+            {
+                  "query": "MATCH (n:AzureCosmosDBVirtualNetworkRule)<-[:CONFIGURED_WITH]-(:AzureDatabaseAccount)<-[:RESOURCE]-(:AzureSubscription{id: $AZURE_SUBSCRIPTION_ID})<-[:RESOURCE]-(:AzureTenant{id: $AZURE_TENANT_ID})<-[:OWNER]-(:CloudanixWorkspace{id: $WORKSPACE_ID}) WHERE n.lastupdated <> $UPDATE_TAG WITH n LIMIT $LIMIT_SIZE DETACH DELETE (n) return COUNT(*) as TotalCompleted",
+                  "iterative": true,
+                  "iterationsize": 100
+            },
+            {
+                  "query": "MATCH (:AzureCosmosDBVirtualNetworkRule)<-[r:CONFIGURED_WITH]-(:AzureDatabaseAccount)<-[:RESOURCE]-(:AzureSubscription{id: $AZURE_SUBSCRIPTION_ID})<-[:RESOURCE]-(:AzureTenant{id: $AZURE_TENANT_ID})<-[:OWNER]-(:CloudanixWorkspace{id: $WORKSPACE_ID}) WHERE r.lastupdated <> $UPDATE_TAG WITH r LIMIT $LIMIT_SIZE DELETE (r) return COUNT(*) as TotalCompleted",
+                  "iterative": true,
+                  "iterationsize": 100
+            },
+            {
+                  "query": "MATCH (n:AzureDatabaseAccount)<-[:RESOURCE]-(:AzureSubscription{id: $AZURE_SUBSCRIPTION_ID})<-[:RESOURCE]-(:AzureTenant{id: $AZURE_TENANT_ID})<-[:OWNER]-(:CloudanixWorkspace{id: $WORKSPACE_ID}) WHERE n.lastupdated <> $UPDATE_TAG WITH n LIMIT $LIMIT_SIZE DETACH DELETE (n) return COUNT(*) as TotalCompleted",
+                  "iterative": true,
+                  "iterationsize": 100
+            },
+            {
+                  "query": "MATCH (:AzureDatabaseAccount)<-[r:RESOURCE]-(:AzureSubscription{id: $AZURE_SUBSCRIPTION_ID})<-[:RESOURCE]-(:AzureTenant{id: $AZURE_TENANT_ID})<-[:OWNER]-(:CloudanixWorkspace{id: $WORKSPACE_ID}) WHERE r.lastupdated <> $UPDATE_TAG WITH r LIMIT $LIMIT_SIZE DELETE (r) return COUNT(*) as TotalCompleted",
+                  "iterative": true,
+                  "iterationsize": 100
+            }
+      ],
+      "name": "cleanup Azure CosmosDB Database Account"
 }