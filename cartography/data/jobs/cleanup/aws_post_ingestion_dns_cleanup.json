--- conflicted
+++ resolved
@@ -1,81 +1,40 @@
 {
-<<<<<<< HEAD
-  "statements": [
-    {
-      "query": "MATCH (n:AWSDNSRecord)-[:MEMBER_OF_DNS_ZONE]->(:AWSDNSZone)<-[:RESOURCE]-(:AWSAccount{id: {AWS_ID}})<-[:OWNER]-(:CloudanixWorkspace{id: {WORKSPACE_ID}}) WHERE n.lastupdated <> {UPDATE_TAG} WITH n LIMIT {LIMIT_SIZE} DETACH DELETE (n) return COUNT(*) as TotalCompleted",
-      "iterative": true,
-      "iterationsize": 100
-    },
-    {
-      "query": "MATCH (:Ip)<-[r:DNS_POINTS_TO]-(:AWSDNSRecord)-[:MEMBER_OF_DNS_ZONE]->(:AWSDNSZone)<-[:RESOURCE]-(:AWSAccount{id: {AWS_ID}})<-[:OWNER]-(:CloudanixWorkspace{id: {WORKSPACE_ID}}) WHERE r.lastupdated <> {UPDATE_TAG} WITH r LIMIT {LIMIT_SIZE} DELETE (r) return COUNT(*) as TotalCompleted",
-      "iterative": true,
-      "iterationsize": 100
-    },
-    {
-      "query": "MATCH (:ESDomain)<-[r:DNS_POINTS_TO]-(:DNSRecord)-[:MEMBER_OF_DNS_ZONE]->(:AWSDNSZone)<-[:RESOURCE]-(:AWSAccount{id: {AWS_ID}})<-[:OWNER]-(:CloudanixWorkspace{id: {WORKSPACE_ID}}) WHERE r.lastupdated <> {UPDATE_TAG} WITH r LIMIT {LIMIT_SIZE} DELETE (r) return COUNT(*) as TotalCompleted",
-      "iterative": true,
-      "iterationsize": 100
-    },
-    {
-      "query": "MATCH (:NameServer)<-[r:DNS_POINTS_TO]-(:AWSDNSRecord)-[:MEMBER_OF_DNS_ZONE]->(:AWSDNSZone)<-[:RESOURCE]-(:AWSAccount{id: {AWS_ID}})<-[:OWNER]-(:CloudanixWorkspace{id: {WORKSPACE_ID}}) WHERE r.lastupdated <> {UPDATE_TAG} WITH r LIMIT {LIMIT_SIZE} DELETE (r) return COUNT(*) as TotalCompleted",
-      "iterative": true,
-      "iterationsize": 100
-    },
-    {
-      "query": "MATCH (:EC2Instance)<-[r:DNS_POINTS_TO]-(:AWSDNSRecord)-[:MEMBER_OF_DNS_ZONE]->(:AWSDNSZone)<-[:RESOURCE]-(:AWSAccount{id: {AWS_ID}})<-[:OWNER]-(:CloudanixWorkspace{id: {WORKSPACE_ID}}) WHERE r.lastupdated <> {UPDATE_TAG} WITH r LIMIT {LIMIT_SIZE} DELETE (r) return COUNT(*) as TotalCompleted",
-      "iterative": true,
-      "iterationsize": 100
-    },
-    {
-      "query": "MATCH (:LoadBalancer)<-[r:DNS_POINTS_TO]-(:AWSDNSRecord)-[:MEMBER_OF_DNS_ZONE]->(:AWSDNSZone)<-[:RESOURCE]-(:AWSAccount{id: {AWS_ID}})<-[:OWNER]-(:CloudanixWorkspace{id: {WORKSPACE_ID}}) WHERE r.lastupdated <> {UPDATE_TAG} WITH r LIMIT {LIMIT_SIZE} DELETE (r) return COUNT(*) as TotalCompleted",
-      "iterative": true,
-      "iterationsize": 100
-    },
-    {
-      "query": "MATCH (:AWSDNSRecord)<-[r:DNS_POINTS_TO]-(:AWSDNSRecord)-[:MEMBER_OF_DNS_ZONE]->(:AWSDNSZone)<-[:RESOURCE]-(:AWSAccount{id: {AWS_ID}})<-[:OWNER]-(:CloudanixWorkspace{id: {WORKSPACE_ID}}) WHERE r.lastupdated <> {UPDATE_TAG} WITH r LIMIT {LIMIT_SIZE} DELETE (r) return COUNT(*) as TotalCompleted",
-      "iterative": true,
-      "iterationsize": 100
-    }
-  ],
-  "name": "cleanup AWS resources after all accounts are ingested"
-=======
 	"statements": [
 		{
-			"query": "MATCH (:AWSAccount{id: {AWS_ID}})-[:RESOURCE]->(:AWSDNSZone)-[:MEMBER_OF_DNS_ZONE]->(n:AWSDNSRecord) WHERE n.lastupdated <> {UPDATE_TAG} WITH n LIMIT {LIMIT_SIZE} DETACH DELETE (n) return COUNT(*) as TotalCompleted",
+			"query": "MATCH (:CloudanixWorkspace{id: {WORKSPACE_ID}})-[:OWNER]->(:AWSAccount{id: {AWS_ID}})-[:RESOURCE]->(:AWSDNSZone)-[:MEMBER_OF_DNS_ZONE]->(n:AWSDNSRecord) WHERE n.lastupdated <> {UPDATE_TAG} WITH n LIMIT {LIMIT_SIZE} DETACH DELETE (n) return COUNT(*) as TotalCompleted",
 			"iterative": true,
 			"iterationsize": 100
 		},
 		{
-			"query": "MATCH (:Ip)<-[r:DNS_POINTS_TO]-(:AWSDNSRecord)<-[:MEMBER_OF_DNS_ZONE]-(:AWSDNSZone)<-[:RESOURCE]-(:AWSAccount{id: {AWS_ID}}) WHERE r.lastupdated <> {UPDATE_TAG} WITH r LIMIT {LIMIT_SIZE} DELETE (r) return COUNT(*) as TotalCompleted",
+			"query": "MATCH (:Ip)<-[r:DNS_POINTS_TO]-(:AWSDNSRecord)<-[:MEMBER_OF_DNS_ZONE]-(:AWSDNSZone)<-[:RESOURCE]-(:AWSAccount{id: {AWS_ID}})<-[:OWNER]-(:CloudanixWorkspace{id: {WORKSPACE_ID}}) WHERE r.lastupdated <> {UPDATE_TAG} WITH r LIMIT {LIMIT_SIZE} DELETE (r) return COUNT(*) as TotalCompleted",
 			"iterative": true,
 			"iterationsize": 100
 		},
 		{
-			"query": "MATCH (:ESDomain)<-[r:DNS_POINTS_TO]-(:DNSRecord)<-[:MEMBER_OF_DNS_ZONE]-(:AWSDNSZone)<-[:RESOURCE]-(:AWSAccount{id: {AWS_ID}}) WHERE r.lastupdated <> {UPDATE_TAG} WITH r LIMIT {LIMIT_SIZE} DELETE (r) return COUNT(*) as TotalCompleted",
+			"query": "MATCH (:ESDomain)<-[r:DNS_POINTS_TO]-(:DNSRecord)<-[:MEMBER_OF_DNS_ZONE]-(:AWSDNSZone)<-[:RESOURCE]-(:AWSAccount{id: {AWS_ID}})<-[:OWNER]-(:CloudanixWorkspace{id: {WORKSPACE_ID}}) WHERE r.lastupdated <> {UPDATE_TAG} WITH r LIMIT {LIMIT_SIZE} DELETE (r) return COUNT(*) as TotalCompleted",
 			"iterative": true,
 			"iterationsize": 100
 		},
 		{
-			"query": "MATCH (:NameServer)<-[r:DNS_POINTS_TO]-(:AWSDNSRecord)<-[:MEMBER_OF_DNS_ZONE]-(:AWSDNSZone)<-[:RESOURCE]-(:AWSAccount{id: {AWS_ID}}) WHERE r.lastupdated <> {UPDATE_TAG} WITH r LIMIT {LIMIT_SIZE} DELETE (r) return COUNT(*) as TotalCompleted",
+			"query": "MATCH (:NameServer)<-[r:DNS_POINTS_TO]-(:AWSDNSRecord)<-[:MEMBER_OF_DNS_ZONE]-(:AWSDNSZone)<-[:RESOURCE]-(:AWSAccount{id: {AWS_ID}})<-[:OWNER]-(:CloudanixWorkspace{id: {WORKSPACE_ID}}) WHERE r.lastupdated <> {UPDATE_TAG} WITH r LIMIT {LIMIT_SIZE} DELETE (r) return COUNT(*) as TotalCompleted",
 			"iterative": true,
 			"iterationsize": 100
 		},
 		{
-			"query": "MATCH (:EC2Instance)<-[r:DNS_POINTS_TO]-(:AWSDNSRecord)<-[:MEMBER_OF_DNS_ZONE]-(:AWSDNSZone)<-[:RESOURCE]-(:AWSAccount{id: {AWS_ID}}) WHERE r.lastupdated <> {UPDATE_TAG} WITH r LIMIT {LIMIT_SIZE} DELETE (r) return COUNT(*) as TotalCompleted",
+			"query": "MATCH (:EC2Instance)<-[r:DNS_POINTS_TO]-(:AWSDNSRecord)<-[:MEMBER_OF_DNS_ZONE]-(:AWSDNSZone)<-[:RESOURCE]-(:AWSAccount{id: {AWS_ID}})<-[:OWNER]-(:CloudanixWorkspace{id: {WORKSPACE_ID}}) WHERE r.lastupdated <> {UPDATE_TAG} WITH r LIMIT {LIMIT_SIZE} DELETE (r) return COUNT(*) as TotalCompleted",
 			"iterative": true,
 			"iterationsize": 100
 		},
 		{
-			"query": "MATCH (:LoadBalancer)<-[r:DNS_POINTS_TO]-(:AWSDNSRecord)<-[:MEMBER_OF_DNS_ZONE]-(:AWSDNSZone)<-[:RESOURCE]-(:AWSAccount{id: {AWS_ID}}) WHERE r.lastupdated <> {UPDATE_TAG} WITH r LIMIT {LIMIT_SIZE} DELETE (r) return COUNT(*) as TotalCompleted",
+			"query": "MATCH (:LoadBalancer)<-[r:DNS_POINTS_TO]-(:AWSDNSRecord)<-[:MEMBER_OF_DNS_ZONE]-(:AWSDNSZone)<-[:RESOURCE]-(:AWSAccount{id: {AWS_ID}})<-[:OWNER]-(:CloudanixWorkspace{id: {WORKSPACE_ID}}) WHERE r.lastupdated <> {UPDATE_TAG} WITH r LIMIT {LIMIT_SIZE} DELETE (r) return COUNT(*) as TotalCompleted",
 			"iterative": true,
 			"iterationsize": 100
 		},
 		{
-			"query": "MATCH (:AWSAccount{id: {AWS_ID}})-[:RESOURCE]->(:AWSDNSZone)-[:MEMBER_OF_DNS_ZONE]->(:AWSDNSRecord)<-[r:DNS_POINTS_TO]-(:AWSDNSRecord) WHERE r.lastupdated <> {UPDATE_TAG} WITH r LIMIT {LIMIT_SIZE} DELETE (r) return COUNT(*) as TotalCompleted",
+			"query": "MATCH (:CloudanixWorkspace{id: {WORKSPACE_ID}})-[:OWNER]->(:AWSAccount{id: {AWS_ID}})-[:RESOURCE]->(:AWSDNSZone)-[:MEMBER_OF_DNS_ZONE]->(:AWSDNSRecord)<-[r:DNS_POINTS_TO]-(:AWSDNSRecord) WHERE r.lastupdated <> {UPDATE_TAG} WITH r LIMIT {LIMIT_SIZE} DELETE (r) return COUNT(*) as TotalCompleted",
 			"iterative": true,
 			"iterationsize": 100
 		}
 	],
 	"name": "cleanup AWS resources after all accounts are ingested"
->>>>>>> c22611ff
 }