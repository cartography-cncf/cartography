{
	"statements": [
		{
<<<<<<< HEAD
			"query": "MATCH (:CloudanixWorkspace{id: $WORKSPACE_ID})-[:OWNER]->(:GCPProject{id: $GCP_PROJECT_ID})-[:RESOURCE]->(:GCPServiceAccount)-[:HAS_KEY]->(n:GCPServiceAccountKey) WHERE n.lastupdated <> $UPDATE_TAG WITH n LIMIT $LIMIT_SIZE DETACH DELETE (n) return COUNT(*) as TotalCompleted",
=======
			"query": "MATCH (:CloudanixWorkspace{id: {WORKSPACE_ID}})-[:OWNER]->(:GCPProject{id: {GCP_PROJECT_ID}})-[:RESOURCE]->(:GCPServiceAccount)-[:HAS_KEY]->(n:GCPServiceAccountKey) WHERE n.lastupdated <> {UPDATE_TAG} WITH n LIMIT {LIMIT_SIZE} DETACH DELETE (n) return COUNT(*) as TotalCompleted",
>>>>>>> 256ca972
			"iterative": true,
			"iterationsize": 100,
			"__comment__": "Delete GCP IAM Service Account Keys that no longer exist and detach them from all previously connected nodes."
		},
		{
<<<<<<< HEAD
			"query": "MATCH (:CloudanixWorkspace{id: $WORKSPACE_ID})-[:OWNER]->(:GCPProject{id: $GCP_PROJECT_ID})-[:RESOURCE]->(:GCPServiceAccount)-[r:HAS_KEY]->(:GCPServiceAccountKey) WHERE r.lastupdated <> $UPDATE_TAG WITH r LIMIT $LIMIT_SIZE DELETE (r) return COUNT(*) as TotalCompleted",
=======
			"query": "MATCH (:CloudanixWorkspace{id: {WORKSPACE_ID}})-[:OWNER]->(:GCPProject{id: {GCP_PROJECT_ID}})-[:RESOURCE]->(:GCPServiceAccount)-[r:HAS_KEY]->(:GCPServiceAccountKey) WHERE r.lastupdated <> {UPDATE_TAG} WITH r LIMIT {LIMIT_SIZE} DELETE (r) return COUNT(*) as TotalCompleted",
>>>>>>> 256ca972
			"iterative": true,
			"iterationsize": 100,
			"__comment__": "Remove GCP Project to IAM Service Account Keys relationships that are out of date"
		},
		{
<<<<<<< HEAD
			"query": "MATCH (n:GCPServiceAccount)<-[:RESOURCE]-(:GCPProject{id: $GCP_PROJECT_ID})<-[:OWNER]-(:CloudanixWorkspace{id: $WORKSPACE_ID}) WHERE n.lastupdated <> $UPDATE_TAG WITH n LIMIT $LIMIT_SIZE DETACH DELETE (n) return COUNT(*) as TotalCompleted",
=======
			"query": "MATCH (n:GCPServiceAccount)<-[:RESOURCE]-(:GCPProject{id: {GCP_PROJECT_ID}})<-[:OWNER]-(:CloudanixWorkspace{id: {WORKSPACE_ID}}) WHERE n.lastupdated <> {UPDATE_TAG} WITH n LIMIT {LIMIT_SIZE} DETACH DELETE (n) return COUNT(*) as TotalCompleted",
>>>>>>> 256ca972
			"iterative": true,
			"iterationsize": 100,
			"__comment__": "Delete GCP IAM Service Account that no longer exist and detach them from all previously connected nodes."
		},
		{
<<<<<<< HEAD
			"query": "MATCH (:GCPServiceAccount)<-[r:RESOURCE]-(:GCPProject{id: $GCP_PROJECT_ID})<-[:OWNER]-(:CloudanixWorkspace{id: $WORKSPACE_ID}) WHERE r.lastupdated <> $UPDATE_TAG WITH r LIMIT $LIMIT_SIZE DELETE (r) return COUNT(*) as TotalCompleted",
=======
			"query": "MATCH (:GCPServiceAccount)<-[r:RESOURCE]-(:GCPProject{id: {GCP_PROJECT_ID}})<-[:OWNER]-(:CloudanixWorkspace{id: {WORKSPACE_ID}}) WHERE r.lastupdated <> {UPDATE_TAG} WITH r LIMIT {LIMIT_SIZE} DELETE (r) return COUNT(*) as TotalCompleted",
>>>>>>> 256ca972
			"iterative": true,
			"iterationsize": 100,
			"__comment__": "Remove GCP GCPServiceAccount-to-Project relationships that are out of date."
		}
	],
	"name": "Cleanup GCP IAM Service Accounts."
}<|MERGE_RESOLUTION|>--- conflicted
+++ resolved
@@ -1,41 +1,25 @@
 {
 	"statements": [
 		{
-<<<<<<< HEAD
 			"query": "MATCH (:CloudanixWorkspace{id: $WORKSPACE_ID})-[:OWNER]->(:GCPProject{id: $GCP_PROJECT_ID})-[:RESOURCE]->(:GCPServiceAccount)-[:HAS_KEY]->(n:GCPServiceAccountKey) WHERE n.lastupdated <> $UPDATE_TAG WITH n LIMIT $LIMIT_SIZE DETACH DELETE (n) return COUNT(*) as TotalCompleted",
-=======
-			"query": "MATCH (:CloudanixWorkspace{id: {WORKSPACE_ID}})-[:OWNER]->(:GCPProject{id: {GCP_PROJECT_ID}})-[:RESOURCE]->(:GCPServiceAccount)-[:HAS_KEY]->(n:GCPServiceAccountKey) WHERE n.lastupdated <> {UPDATE_TAG} WITH n LIMIT {LIMIT_SIZE} DETACH DELETE (n) return COUNT(*) as TotalCompleted",
->>>>>>> 256ca972
 			"iterative": true,
 			"iterationsize": 100,
 			"__comment__": "Delete GCP IAM Service Account Keys that no longer exist and detach them from all previously connected nodes."
 		},
 		{
-<<<<<<< HEAD
 			"query": "MATCH (:CloudanixWorkspace{id: $WORKSPACE_ID})-[:OWNER]->(:GCPProject{id: $GCP_PROJECT_ID})-[:RESOURCE]->(:GCPServiceAccount)-[r:HAS_KEY]->(:GCPServiceAccountKey) WHERE r.lastupdated <> $UPDATE_TAG WITH r LIMIT $LIMIT_SIZE DELETE (r) return COUNT(*) as TotalCompleted",
-=======
-			"query": "MATCH (:CloudanixWorkspace{id: {WORKSPACE_ID}})-[:OWNER]->(:GCPProject{id: {GCP_PROJECT_ID}})-[:RESOURCE]->(:GCPServiceAccount)-[r:HAS_KEY]->(:GCPServiceAccountKey) WHERE r.lastupdated <> {UPDATE_TAG} WITH r LIMIT {LIMIT_SIZE} DELETE (r) return COUNT(*) as TotalCompleted",
->>>>>>> 256ca972
 			"iterative": true,
 			"iterationsize": 100,
 			"__comment__": "Remove GCP Project to IAM Service Account Keys relationships that are out of date"
 		},
 		{
-<<<<<<< HEAD
 			"query": "MATCH (n:GCPServiceAccount)<-[:RESOURCE]-(:GCPProject{id: $GCP_PROJECT_ID})<-[:OWNER]-(:CloudanixWorkspace{id: $WORKSPACE_ID}) WHERE n.lastupdated <> $UPDATE_TAG WITH n LIMIT $LIMIT_SIZE DETACH DELETE (n) return COUNT(*) as TotalCompleted",
-=======
-			"query": "MATCH (n:GCPServiceAccount)<-[:RESOURCE]-(:GCPProject{id: {GCP_PROJECT_ID}})<-[:OWNER]-(:CloudanixWorkspace{id: {WORKSPACE_ID}}) WHERE n.lastupdated <> {UPDATE_TAG} WITH n LIMIT {LIMIT_SIZE} DETACH DELETE (n) return COUNT(*) as TotalCompleted",
->>>>>>> 256ca972
 			"iterative": true,
 			"iterationsize": 100,
 			"__comment__": "Delete GCP IAM Service Account that no longer exist and detach them from all previously connected nodes."
 		},
 		{
-<<<<<<< HEAD
 			"query": "MATCH (:GCPServiceAccount)<-[r:RESOURCE]-(:GCPProject{id: $GCP_PROJECT_ID})<-[:OWNER]-(:CloudanixWorkspace{id: $WORKSPACE_ID}) WHERE r.lastupdated <> $UPDATE_TAG WITH r LIMIT $LIMIT_SIZE DELETE (r) return COUNT(*) as TotalCompleted",
-=======
-			"query": "MATCH (:GCPServiceAccount)<-[r:RESOURCE]-(:GCPProject{id: {GCP_PROJECT_ID}})<-[:OWNER]-(:CloudanixWorkspace{id: {WORKSPACE_ID}}) WHERE r.lastupdated <> {UPDATE_TAG} WITH r LIMIT {LIMIT_SIZE} DELETE (r) return COUNT(*) as TotalCompleted",
->>>>>>> 256ca972
 			"iterative": true,
 			"iterationsize": 100,
 			"__comment__": "Remove GCP GCPServiceAccount-to-Project relationships that are out of date."
