--- conflicted
+++ resolved
@@ -52,13 +52,8 @@
             "iterative": false
         },
         {
-<<<<<<< HEAD
-            "__comment__": "if reachability analysis confirmed that is reachable (likelihood = certain) -> Risk = Severity",
-            "query": "MATCH (g:GitHubRepository{archived:false})<-[:FOUND_IN]-(s:SemgrepSCAFinding{reachability:'REACHABLE', reachability_check:'REACHABILITY', lastupdated:$UPDATE_TAG})<-[:RESOURCE]-(:SemgrepDeployment{id:$DEPLOYMENT_ID}) SET s.reachability_risk = s.severity return COUNT(*) as TotalCompleted",
-=======
             "__comment__": "if reachability analysis confirmed that is rechable (likelihood = certain) -> Risk = Severity",
             "query": "MATCH (g:GitHubRepository{archived:false})<-[:FOUND_IN]-(s:SemgrepSCAFinding{reachability:'REACHABLE', reachability_check:'REACHABLE', lastupdated:$UPDATE_TAG})<-[:RESOURCE]-(:SemgrepDeployment{id:$DEPLOYMENT_ID}) SET s.reachability_risk = s.severity return COUNT(*) as TotalCompleted",
->>>>>>> 22abda86
             "iterative": false
         },
         {
