--- conflicted
+++ resolved
@@ -88,14 +88,4 @@
                 return []
             else:
                 raise
-<<<<<<< HEAD
-    return inner_function
-
-
-def get_optional_value(cfg, keys):
-    if cfg.get(keys[0]):
-        return get_optional_value(cfg[keys[0]], keys[1:]) if len(keys) > 1 else cfg.get(keys[0])
-    return None
-=======
-    return inner_function
->>>>>>> 8ce8d385
+    return inner_function