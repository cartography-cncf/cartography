import argparse
import getpass
import logging
import os
import sys

import cartography.config
import cartography.sync
import cartography.util
from cartography.intel.aws.util.common import parse_and_validate_aws_requested_syncs


logger = logging.getLogger(__name__)


class CLI:
    """
    :type sync: cartography.sync.Sync
    :param sync: A sync task for the command line program to execute.
    :type prog: string
    :param prog: The name of the command line program. This will be displayed in usage and help output.
    """

    def __init__(self, sync, prog=None):
        self.prog = prog
        self.sync = sync
        self.parser = self._build_parser()

    def _build_parser(self):
        """
        :rtype: argparse.ArgumentParser
        :return: A cartography argument parser. Calling parse_args on the argument parser will return an object which
            implements the cartography.config.Config interface.
        """
        parser = argparse.ArgumentParser(
            prog=self.prog,
            description=(
                "cartography consolidates infrastructure assets and the relationships between them in an intuitive "
                "graph view. This application can be used to pull configuration data from multiple sources, load it "
                "in to Neo4j, and run arbitrary enrichment and analysis on that data. Please make sure you have Neo4j "
                "running and have configured AWS credentials with the SecurityAudit IAM policy before getting started. "
                "Running cartography with no parameters will execute a simple sync against a Neo4j instance running "
                "locally. It will use your default AWS credentials and will not execute and post-sync analysis jobs. "
                "Please see the per-parameter documentation below for information on how to connect to different Neo4j "
                "instances, use auth when communicating with Neo4j, sync data from multiple AWS accounts, and execute "
                "arbitrary analysis jobs after the conclusion of the sync."
            ),
            epilog='For more documentation please visit: https://github.com/lyft/cartography',
        )
        parser.add_argument(
            '-v',
            '--verbose',
            action='store_true',
            help='Enable verbose logging for cartography.',
        )
        parser.add_argument(
            '-q',
            '--quiet',
            action='store_true',
            help='Restrict cartography logging to warnings and errors only.',
        )
        parser.add_argument(
            '--neo4j-uri',
            type=str,
            default='bolt://localhost:7687',
            help=(
                'A valid Neo4j URI to sync against. See '
                'https://neo4j.com/docs/api/python-driver/current/driver.html#uri for complete documentation on the '
                'structure of a Neo4j URI.'
            ),
        )
        parser.add_argument(
            '--neo4j-user',
            type=str,
            default=None,
            help='A username with which to authenticate to Neo4j.',
        )
        parser.add_argument(
            '--neo4j-password-env-var',
            type=str,
            default=None,
            help='The name of an environment variable containing a password with which to authenticate to Neo4j.',
        )
        parser.add_argument(
            '--neo4j-password-prompt',
            action='store_true',
            help=(
                'Present an interactive prompt for a password with which to authenticate to Neo4j. This parameter '
                'supersedes other methods of supplying a Neo4j password.'
            ),
        )
        parser.add_argument(
            '--neo4j-max-connection-lifetime',
            type=int,
            default=3600,
            help=(
                'Time in seconds for the Neo4j driver to consider a TCP connection alive. cartography default = 3600, '
                'which is the same as the Neo4j driver default. See '
                'https://neo4j.com/docs/driver-manual/1.7/client-applications/#driver-config-connection-pool-management'
                '.'
            ),
        )
        parser.add_argument(
            '--neo4j-database',
            type=str,
            default=None,
            help=(
                'The name of the database in Neo4j to connect to. If not specified, uses the config settings of your '
                'Neo4j database itself to infer which database is set to default. '
                'See https://neo4j.com/docs/api/python-driver/4.4/api.html#database.'
            ),
        )
        # TODO add the below parameters to a 'sync' subparser
        parser.add_argument(
            '--update-tag',
            type=int,
            default=None,
            help=(
                'A unique tag to apply to all Neo4j nodes and relationships created or updated during the sync run. '
                'This tag is used by cleanup jobs to identify nodes and relationships that are stale and need to be '
                'removed from the graph. By default, cartography will use a UNIX timestamp as the update tag.'
            ),
        )
        parser.add_argument(
            '--aws-sync-all-profiles',
            action='store_true',
            help=(
                'Enable AWS sync for all discovered named profiles. When this parameter is supplied cartography will '
                'discover all configured AWS named profiles (see '
                'https://docs.aws.amazon.com/cli/latest/userguide/cli-configure-profiles.html) and run the AWS sync '
                'job for each profile not named "default". If this parameter is not supplied, cartography will use the '
                'default AWS credentials available in your environment to run the AWS sync once. When using this '
                'parameter it is suggested that you create an AWS config file containing a named profile for each AWS '
                'account you want to sync and use the AWS_CONFIG_FILE environment variable to point to that config '
                'file (see https://docs.aws.amazon.com/cli/latest/userguide/cli-configure-envvars.html). cartography '
                'respects the AWS CLI/SDK environment variables and does not override them.'
            ),
        )
        parser.add_argument(
            '--aws-best-effort-mode',
            action='store_true',
            help=(
                'Enable AWS sync best effort mode when syncing AWS accounts. This will allow cartography to continue '
                'syncing other accounts and delay raising an exception until the very end.'
            ),
        )
        parser.add_argument(
            '--oci-sync-all-profiles',
            action='store_true',
            help=(
                'Enable OCI sync for all discovered named profiles. When this parameter is supplied cartography will '
                'discover all configured OCI named profiles (see '
                'https://docs.oracle.com/en-us/iaas/Content/API/Concepts/sdkconfig.htm) and run the OCI sync '
                'job for each profile not named "DEFAULT". If this parameter is not supplied, cartography will use the '
                'default OCI credentials available in your environment to run the OCI sync once.'
            ),
        )
        parser.add_argument(
            '--azure-sync-all-subscriptions',
            action='store_true',
            help=(
                'Enable Azure sync for all discovered subscriptions. When this parameter is supplied cartography will '
                'discover all configured Azure subscriptions.'
            ),
        )
        parser.add_argument(
            '--azure-sp-auth',
            action='store_true',
            help=(
                'Use Service Principal authentication for Azure sync.'
            ),
        )
        parser.add_argument(
            '--azure-tenant-id',
            type=str,
            default=None,
            help=(
                'Azure Tenant Id for Service Principal Authentication.'
            ),
        )
        parser.add_argument(
            '--azure-client-id',
            type=str,
            default=None,
            help=(
                'Azure Client Id for Service Principal Authentication.'
            ),
        )
        parser.add_argument(
            '--azure-client-secret-env-var',
            type=str,
            default=None,
            help=(
                'The name of environment variable containing Azure Client Secret for Service Principal Authentication.'
            ),
        )
        parser.add_argument(
            '--aws-requested-syncs',
            type=str,
            default=None,
            help=(
                'Comma-separated list of AWS resources to sync. Example 1: "ecr,s3,ec2:instance" for ECR, S3, and all '
                'EC2 instance resources. See the full list available in source code at cartography.intel.aws.resources.'
                ' If not specified, cartography by default will run all AWS sync modules available.'
            ),
        )
        parser.add_argument(
            '--crxcavator-api-base-uri',
            type=str,
            default='https://api.crxcavator.io/v1',
            help=(
                'Base URI for the CRXcavator API. Defaults to public API endpoint.'
            ),
        )
        parser.add_argument(
            '--crxcavator-api-key-env-var',
            type=str,
            default=None,
            help=(
                'The name of an environment variable containing a key with which to auth to the CRXcavator API. '
                'Required if you are using the CRXcavator intel module. Ignored otherwise.'
            ),
        )
        parser.add_argument(
            '--analysis-job-directory',
            type=str,
            default=None,
            help=(
                'A path to a directory containing analysis jobs to run at the conclusion of the sync. cartography will '
                'discover all JSON files in the given directory (and its subdirectories) and pass them to the GraphJob '
                'API to execute against the graph. This allows you to apply data transformation and augmentation at '
                'the end of a sync run without writing code. cartography does not guarantee the order in which the '
                'jobs are executed.'
            ),
        )
        parser.add_argument(
            '--okta-org-id',
            type=str,
            default=None,
            help=(
                'Okta organizational id to sync. Required if you are using the Okta intel module. Ignored otherwise.'
            ),
        )
        parser.add_argument(
            '--okta-api-key-env-var',
            type=str,
            default=None,
            help=(
                'The name of an environment variable containing a key with which to auth to the Okta API.'
                'Required if you are using the Okta intel module. Ignored otherwise.'
            ),
        )
        parser.add_argument(
            '--okta-saml-role-regex',
            type=str,
            default=r"^aws\#\S+\#(?{{role}}[\w\-]+)\#(?{{accountid}}\d+)$",
            help=(
                'The regex used to map Okta groups to AWS roles when using okta as a SAML provider.'
                'The regex is the one entered in Step 5: Enabling Group Based Role Mapping in Okta'
                'https://saml-doc.okta.com/SAML_Docs/How-to-Configure-SAML-2.0-for-Amazon-Web-Service#c-step5'
                'The regex must contain the {{role}} and {{accountid}} tags'
            ),
        )
        parser.add_argument(
            '--github-config-env-var',
            type=str,
            default=None,
            help=(
                'The name of an environment variable containing a Base64 encoded GitHub config object.'
                'Required if you are using the GitHub intel module. Ignored otherwise.'
            ),
        )
        parser.add_argument(
            '--digitalocean-token-env-var',
            type=str,
            default=None,
            help=(
                'The name of an environment variable containing a DigitalOcean access token.'
                'Required if you are using the DigitalOcean intel module. Ignored otherwise.'
            ),
        )
        parser.add_argument(
            '--permission-relationships-file',
            type=str,
            default="cartography/data/permission_relationships.yaml",
            help=(
                'The path to the permission relationships mapping file.'
                'If omitted the default permission relationships will be created'
            ),
        )
        parser.add_argument(
            '--jamf-base-uri',
            type=str,
            default=None,
            help=(
                'Your Jamf base URI, e.g. https://hostname.com/JSSResource.'
                'Required if you are using the Jamf intel module. Ignored otherwise.'
            ),
        )
        parser.add_argument(
            '--jamf-user',
            type=str,
            default=None,
            help='A username with which to authenticate to Jamf.',
        )
        parser.add_argument(
            '--jamf-password-env-var',
            type=str,
            default=None,
            help='The name of an environment variable containing a password with which to authenticate to Jamf.',
        )
        parser.add_argument(
            '--k8s-kubeconfig',
            default=None,
            type=str,
            help=(
                'The path to kubeconfig file specifying context to access K8s cluster(s).'
            ),
        )
        parser.add_argument(
            '--nist-cve-url',
            type=str,
            default='https://nvd.nist.gov/feeds/json/cve/1.1',
            help=(
                'The base url for the NIST CVE data. Default = https://nvd.nist.gov/feeds/json/cve/1.1'
            ),
        )
        parser.add_argument(
            '--cve-enabled',
            action='store_true',
            help=(
                'If set, CVE data will be synced from NIST.'
            ),
        )
        parser.add_argument(
            '--statsd-enabled',
            action='store_true',
            help=(
                'If set, enables sending metrics using statsd to a server of your choice.'
            ),
        )
        parser.add_argument(
            '--statsd-prefix',
            type=str,
            default='',
            help=(
                'The string to prefix statsd metrics with. Only used if --statsd-enabled is on. Default = empty string.'
            ),
        )
        parser.add_argument(
            '--statsd-host',
            type=str,
            default='127.0.0.1',
            help=(
                'The IP address of your statsd server. Only used if --statsd-enabled is on. Default = 127.0.0.1.'
            ),
        )
        parser.add_argument(
            '--statsd-port',
            type=int,
            default=8125,
            help=(
                'The port of your statsd server. Only used if --statsd-enabled is on. Default = UDP 8125.'
            ),
        )
        parser.add_argument(
            '--pagerduty-api-key-env-var',
            type=str,
            default=None,
            help=(
                'The name of environment variable containing the pagerduty API key for authentication.'
            ),
        )
        parser.add_argument(
            '--pagerduty-request-timeout',
            type=int,
            default=None,
            help=(
                'Seconds to timeout for pagerduty API sessions.'
            ),
        )
        parser.add_argument(
            '--crowdstrike-client-id-env-var',
            type=str,
            default=None,
            help=(
                'The name of environment variable containing the crowdstrike client id for authentication.'
            ),
        )
        parser.add_argument(
            '--crowdstrike-client-secret-env-var',
            type=str,
            default=None,
            help=(
                'The name of environment variable containing the crowdstrike secret key for authentication.'
            ),
        )
        parser.add_argument(
            '--crowdstrike-api-url',
            type=str,
            default=None,
            help=(
                'The crowdstrike URL, if using self-hosted. Defaults to the public crowdstrike API URL otherwise.'
            ),
        )
        parser.add_argument(
<<<<<<< HEAD
            '--lastpass-cid-env-var',
            type=str,
            default=None,
            help=(
                'The name of environment variable containing the Lastpass CID for authentication.'
            ),
        )
        parser.add_argument(
            '--lastpass-provhash-env-var',
            type=str,
            default=None,
            help=(
                'The name of environment variable containing the Lastpass provhash for authentication.'
=======
            '--gsuite-auth-method',
            type=str,
            default='delegated',
            choices=['delegated', 'oauth'],
            help=(
                'The method used by GSuite to authenticate. delegated is the legacy one.'
            ),
        )
        parser.add_argument(
            '--gsuite-tokens-env-var',
            type=str,
            default='GSUITE_GOOGLE_APPLICATION_CREDENTIALS',
            help=(
                'The name of environment variable containing secrets for GSuite authentication.'
>>>>>>> a187fbcd
            ),
        )
        return parser

    def main(self, argv: str) -> int:
        """
        Entrypoint for the command line interface.

        :type argv: string
        :param argv: The parameters supplied to the command line program.
        """
        # TODO support parameter lookup in environment variables if not present on command line
        config: argparse.Namespace = self.parser.parse_args(argv)
        # Logging config
        if config.verbose:
            logging.getLogger('cartography').setLevel(logging.DEBUG)
        elif config.quiet:
            logging.getLogger('cartography').setLevel(logging.WARNING)
        else:
            logging.getLogger('cartography').setLevel(logging.INFO)
        logger.debug("Launching cartography with CLI configuration: %r", vars(config))
        # Neo4j config
        if config.neo4j_user:
            config.neo4j_password = None
            if config.neo4j_password_prompt:
                logger.info("Reading password for Neo4j user '%s' interactively.", config.neo4j_user)
                config.neo4j_password = getpass.getpass()
            elif config.neo4j_password_env_var:
                logger.debug(
                    "Reading password for Neo4j user '%s' from environment variable '%s'.",
                    config.neo4j_user,
                    config.neo4j_password_env_var,
                )
                config.neo4j_password = os.environ.get(config.neo4j_password_env_var)
            if not config.neo4j_password:
                logger.warning("Neo4j username was provided but a password could not be found.")
        else:
            config.neo4j_password = None

        # AWS config
        if config.aws_requested_syncs:
            # No need to store the returned value; we're using this for input validation.
            parse_and_validate_aws_requested_syncs(config.aws_requested_syncs)

        # Azure config
        if config.azure_sp_auth and config.azure_client_secret_env_var:
            logger.debug(
                "Reading Client Secret for Azure Service Principal Authentication from environment variable %s",
                config.azure_client_secret_env_var,
            )
            config.azure_client_secret = os.environ.get(config.azure_client_secret_env_var)
        else:
            config.azure_client_secret = None

        # Okta config
        if config.okta_org_id and config.okta_api_key_env_var:
            logger.debug(f"Reading API key for Okta from environment variable {config.okta_api_key_env_var}")
            config.okta_api_key = os.environ.get(config.okta_api_key_env_var)
        else:
            config.okta_api_key = None

        # CRXcavator config
        if config.crxcavator_api_base_uri and config.crxcavator_api_key_env_var:
            logger.debug(f"Reading API key for CRXcavator from env variable {config.crxcavator_api_key_env_var}.")
            config.crxcavator_api_key = os.environ.get(config.crxcavator_api_key_env_var)
        else:
            config.crxcavator_api_key = None

        # GitHub config
        if config.github_config_env_var:
            logger.debug(f"Reading config string for GitHub from environment variable {config.github_config_env_var}")
            config.github_config = os.environ.get(config.github_config_env_var)
        else:
            config.github_config = None

        # DigitalOcean config
        if config.digitalocean_token_env_var:
            logger.debug(f"Reading token for DigitalOcean from env variable {config.digitalocean_token_env_var}")
            config.digitalocean_token = os.environ.get(config.digitalocean_token_env_var)
        else:
            config.digitalocean_token = None

        # Jamf config
        if config.jamf_base_uri:
            if config.jamf_user:
                config.jamf_password = None
                if config.jamf_password_env_var:
                    logger.debug(
                        "Reading password for Jamf user '%s' from environment variable '%s'.",
                        config.jamf_user,
                        config.jamf_password_env_var,
                    )
                    config.jamf_password = os.environ.get(config.jamf_password_env_var)
            if not config.jamf_user:
                logger.warning("A Jamf base URI was provided but a user was not.")
            if not config.jamf_password:
                logger.warning("A Jamf password could not be found.")
        else:
            config.jamf_user = None
            config.jamf_password = None

        if config.statsd_enabled:
            logger.debug(
                f'statsd enabled. Sending metrics to server {config.statsd_host}:{config.statsd_port}. '
                f'Metrics have prefix "{config.statsd_prefix}".',
            )

        # Pagerduty config
        if config.pagerduty_api_key_env_var:
            logger.debug(f"Reading API key for PagerDuty from environment variable {config.pagerduty_api_key_env_var}")
            config.pagerduty_api_key = os.environ.get(config.pagerduty_api_key_env_var)
        else:
            config.pagerduty_api_key = None

        # Crowdstrike config
        if config.crowdstrike_client_id_env_var:
            logger.debug(
                f"Reading API key for Crowdstrike from environment variable {config.crowdstrike_client_id_env_var}",
            )
            config.crowdstrike_client_id = os.environ.get(config.crowdstrike_client_id_env_var)
        else:
            config.crowdstrike_client_id = None

        if config.crowdstrike_client_secret_env_var:
            logger.debug(
                f"Reading API key for Crowdstrike from environment variable {config.crowdstrike_client_secret_env_var}",
            )
            config.crowdstrike_client_secret = os.environ.get(config.crowdstrike_client_secret_env_var)
        else:
            config.crowdstrike_client_secret = None

<<<<<<< HEAD
        # Lastpass config
        if config.lastpass_cid_env_var:
            logger.debug(f"Reading CID for Lastpass from environment variable {config.lastpass_cid_env_var}")
            config.lastpass_cid = os.environ.get(config.lastpass_cid_env_var)
        else:
            config.lastpass_cid = None
        if config.lastpass_provhash_env_var:
            logger.debug(f"Reading provhash for Lastpass from environment variable {config.lastpass_provhash_env_var}")
            config.lastpass_provhash = os.environ.get(config.lastpass_provhash_env_var)
        else:
            config.lastpass_provhash = None
=======
        # GSuite config
        if config.gsuite_tokens_env_var:
            logger.debug(f"Reading config string for GSuite from environment variable {config.gsuite_tokens_env_var}")
            config.gsuite_config = os.environ.get(config.gsuite_tokens_env_var)
        else:
            config.github_config = None
>>>>>>> a187fbcd

        # Run cartography
        try:
            return cartography.sync.run_with_config(self.sync, config)
        except KeyboardInterrupt:
            return cartography.util.STATUS_KEYBOARD_INTERRUPT


def main(argv=None):
    """
    Entrypoint for the default cartography command line interface.

    This entrypoint build and executed the default cartography sync. See cartography.sync.build_default_sync.

    :rtype: int
    :return: The return code.
    """
    logging.basicConfig(level=logging.INFO)
    logging.getLogger('botocore').setLevel(logging.WARNING)
    logging.getLogger('googleapiclient').setLevel(logging.WARNING)
    logging.getLogger('neo4j').setLevel(logging.WARNING)
    argv = argv if argv is not None else sys.argv[1:]
    default_sync = cartography.sync.build_default_sync()
    sys.exit(CLI(default_sync, prog='cartography').main(argv))<|MERGE_RESOLUTION|>--- conflicted
+++ resolved
@@ -404,21 +404,6 @@
             ),
         )
         parser.add_argument(
-<<<<<<< HEAD
-            '--lastpass-cid-env-var',
-            type=str,
-            default=None,
-            help=(
-                'The name of environment variable containing the Lastpass CID for authentication.'
-            ),
-        )
-        parser.add_argument(
-            '--lastpass-provhash-env-var',
-            type=str,
-            default=None,
-            help=(
-                'The name of environment variable containing the Lastpass provhash for authentication.'
-=======
             '--gsuite-auth-method',
             type=str,
             default='delegated',
@@ -433,7 +418,22 @@
             default='GSUITE_GOOGLE_APPLICATION_CREDENTIALS',
             help=(
                 'The name of environment variable containing secrets for GSuite authentication.'
->>>>>>> a187fbcd
+            ),
+        )
+        parser.add_argument(
+            '--lastpass-cid-env-var',
+            type=str,
+            default=None,
+            help=(
+                'The name of environment variable containing the Lastpass CID for authentication.'
+            ),
+        )
+        parser.add_argument(
+            '--lastpass-provhash-env-var',
+            type=str,
+            default=None,
+            help=(
+                'The name of environment variable containing the Lastpass provhash for authentication.'
             ),
         )
         return parser
@@ -565,7 +565,13 @@
         else:
             config.crowdstrike_client_secret = None
 
-<<<<<<< HEAD
+        # GSuite config
+        if config.gsuite_tokens_env_var:
+            logger.debug(f"Reading config string for GSuite from environment variable {config.gsuite_tokens_env_var}")
+            config.gsuite_config = os.environ.get(config.gsuite_tokens_env_var)
+        else:
+            config.github_config = None
+
         # Lastpass config
         if config.lastpass_cid_env_var:
             logger.debug(f"Reading CID for Lastpass from environment variable {config.lastpass_cid_env_var}")
@@ -577,14 +583,6 @@
             config.lastpass_provhash = os.environ.get(config.lastpass_provhash_env_var)
         else:
             config.lastpass_provhash = None
-=======
-        # GSuite config
-        if config.gsuite_tokens_env_var:
-            logger.debug(f"Reading config string for GSuite from environment variable {config.gsuite_tokens_env_var}")
-            config.gsuite_config = os.environ.get(config.gsuite_tokens_env_var)
-        else:
-            config.github_config = None
->>>>>>> a187fbcd
 
         # Run cartography
         try:
