import argparse
import getpass
import logging
import os
import sys

import cartography.config
import cartography.sync
import cartography.util
from cartography.intel.aws.util.common import parse_and_validate_aws_requested_syncs


logger = logging.getLogger(__name__)


class CLI:
    """
    :type sync: cartography.sync.Sync
    :param sync: A sync task for the command line program to execute.
    :type prog: string
    :param prog: The name of the command line program. This will be displayed in usage and help output.
    """

    def __init__(self, sync, prog=None):
        self.prog = prog
        self.sync = sync
        self.parser = self._build_parser()

    def _build_parser(self):
        """
        :rtype: argparse.ArgumentParser
        :return: A cartography argument parser. Calling parse_args on the argument parser will return an object which
            implements the cartography.config.Config interface.
        """
        parser = argparse.ArgumentParser(
            prog=self.prog,
            description=(
                "cartography consolidates infrastructure assets and the relationships between them in an intuitive "
                "graph view. This application can be used to pull configuration data from multiple sources, load it "
                "in to Neo4j, and run arbitrary enrichment and analysis on that data. Please make sure you have Neo4j "
                "running and have configured AWS credentials with the SecurityAudit IAM policy before getting started. "
                "Running cartography with no parameters will execute a simple sync against a Neo4j instance running "
                "locally. It will use your default AWS credentials and will not execute and post-sync analysis jobs. "
                "Please see the per-parameter documentation below for information on how to connect to different Neo4j "
                "instances, use auth when communicating with Neo4j, sync data from multiple AWS accounts, and execute "
                "arbitrary analysis jobs after the conclusion of the sync."
            ),
            epilog='For more documentation please visit: https://github.com/lyft/cartography',
        )
        parser.add_argument(
            '-v',
            '--verbose',
            action='store_true',
            help='Enable verbose logging for cartography.',
        )
        parser.add_argument(
            '-q',
            '--quiet',
            action='store_true',
            help='Restrict cartography logging to warnings and errors only.',
        )
        parser.add_argument(
            '--neo4j-uri',
            type=str,
            default='bolt://localhost:7687',
            help=(
                'A valid Neo4j URI to sync against. See '
                'https://neo4j.com/docs/api/python-driver/current/driver.html#uri for complete documentation on the '
                'structure of a Neo4j URI.'
            ),
        )
        parser.add_argument(
            '--neo4j-user',
            type=str,
            default=None,
            help='A username with which to authenticate to Neo4j.',
        )
        parser.add_argument(
            '--neo4j-password-env-var',
            type=str,
            default=None,
            help='The name of an environment variable containing a password with which to authenticate to Neo4j.',
        )
        parser.add_argument(
            '--neo4j-password-prompt',
            action='store_true',
            help=(
                'Present an interactive prompt for a password with which to authenticate to Neo4j. This parameter '
                'supersedes other methods of supplying a Neo4j password.'
            ),
        )
        parser.add_argument(
            '--neo4j-max-connection-lifetime',
            type=int,
            default=3600,
            help=(
                'Time in seconds for the Neo4j driver to consider a TCP connection alive. cartography default = 3600, '
                'which is the same as the Neo4j driver default. See '
                'https://neo4j.com/docs/driver-manual/1.7/client-applications/#driver-config-connection-pool-management'
                '.'
            ),
        )
        parser.add_argument(
            '--neo4j-database',
            type=str,
            default=None,
            help=(
                'The name of the database in Neo4j to connect to. If not specified, uses the config settings of your '
                'Neo4j database itself to infer which database is set to default. '
                'See https://neo4j.com/docs/api/python-driver/4.4/api.html#database.'
            ),
        )
        # TODO add the below parameters to a 'sync' subparser
        parser.add_argument(
            '--update-tag',
            type=int,
            default=None,
            help=(
                'A unique tag to apply to all Neo4j nodes and relationships created or updated during the sync run. '
                'This tag is used by cleanup jobs to identify nodes and relationships that are stale and need to be '
                'removed from the graph. By default, cartography will use a UNIX timestamp as the update tag.'
            ),
        )
        parser.add_argument(
            '--aws-sync-all-profiles',
            action='store_true',
            help=(
                'Enable AWS sync for all discovered named profiles. When this parameter is supplied cartography will '
                'discover all configured AWS named profiles (see '
                'https://docs.aws.amazon.com/cli/latest/userguide/cli-configure-profiles.html) and run the AWS sync '
                'job for each profile not named "default". If this parameter is not supplied, cartography will use the '
                'default AWS credentials available in your environment to run the AWS sync once. When using this '
                'parameter it is suggested that you create an AWS config file containing a named profile for each AWS '
                'account you want to sync and use the AWS_CONFIG_FILE environment variable to point to that config '
                'file (see https://docs.aws.amazon.com/cli/latest/userguide/cli-configure-envvars.html). cartography '
                'respects the AWS CLI/SDK environment variables and does not override them.'
            ),
        )
        parser.add_argument(
            '--aws-best-effort-mode',
            action='store_true',
            help=(
                'Enable AWS sync best effort mode when syncing AWS accounts. This will allow cartography to continue '
                'syncing other accounts and delay raising an exception until the very end.'
            ),
        )
        parser.add_argument(
            '--oci-sync-all-profiles',
            action='store_true',
            help=(
                'Enable OCI sync for all discovered named profiles. When this parameter is supplied cartography will '
                'discover all configured OCI named profiles (see '
                'https://docs.oracle.com/en-us/iaas/Content/API/Concepts/sdkconfig.htm) and run the OCI sync '
                'job for each profile not named "DEFAULT". If this parameter is not supplied, cartography will use the '
                'default OCI credentials available in your environment to run the OCI sync once.'
            ),
        )
        parser.add_argument(
            '--azure-sync-all-subscriptions',
            action='store_true',
            help=(
                'Enable Azure sync for all discovered subscriptions. When this parameter is supplied cartography will '
                'discover all configured Azure subscriptions.'
            ),
        )
        parser.add_argument(
            '--azure-sp-auth',
            action='store_true',
            help=(
                'Use Service Principal authentication for Azure sync.'
            ),
        )
        parser.add_argument(
            '--azure-tenant-id',
            type=str,
            default=None,
            help=(
                'Azure Tenant Id for Service Principal Authentication.'
            ),
        )
        parser.add_argument(
            '--azure-client-id',
            type=str,
            default=None,
            help=(
                'Azure Client Id for Service Principal Authentication.'
            ),
        )
        parser.add_argument(
            '--azure-client-secret-env-var',
            type=str,
            default=None,
            help=(
                'The name of environment variable containing Azure Client Secret for Service Principal Authentication.'
            ),
        )
        parser.add_argument(
            '--aws-requested-syncs',
            type=str,
            default=None,
            help=(
                'Comma-separated list of AWS resources to sync. Example 1: "ecr,s3,ec2:instance" for ECR, S3, and all '
                'EC2 instance resources. See the full list available in source code at cartography.intel.aws.resources.'
                ' If not specified, cartography by default will run all AWS sync modules available.'
            ),
        )
        parser.add_argument(
            '--crxcavator-api-base-uri',
            type=str,
            default='https://api.crxcavator.io/v1',
            help=(
                'Base URI for the CRXcavator API. Defaults to public API endpoint.'
            ),
        )
        parser.add_argument(
            '--crxcavator-api-key-env-var',
            type=str,
            default=None,
            help=(
                'The name of an environment variable containing a key with which to auth to the CRXcavator API. '
                'Required if you are using the CRXcavator intel module. Ignored otherwise.'
            ),
        )
        parser.add_argument(
            '--analysis-job-directory',
            type=str,
            default=None,
            help=(
                'A path to a directory containing analysis jobs to run at the conclusion of the sync. cartography will '
                'discover all JSON files in the given directory (and its subdirectories) and pass them to the GraphJob '
                'API to execute against the graph. This allows you to apply data transformation and augmentation at '
                'the end of a sync run without writing code. cartography does not guarantee the order in which the '
                'jobs are executed.'
            ),
        )
        parser.add_argument(
            '--okta-org-id',
            type=str,
            default=None,
            help=(
                'Okta organizational id to sync. Required if you are using the Okta intel module. Ignored otherwise.'
            ),
        )
        parser.add_argument(
            '--okta-api-key-env-var',
            type=str,
            default=None,
            help=(
                'The name of an environment variable containing a key with which to auth to the Okta API.'
                'Required if you are using the Okta intel module. Ignored otherwise.'
            ),
        )
        parser.add_argument(
            '--okta-saml-role-regex',
            type=str,
            default=r"^aws\#\S+\#(?{{role}}[\w\-]+)\#(?{{accountid}}\d+)$",
            help=(
                'The regex used to map Okta groups to AWS roles when using okta as a SAML provider.'
                'The regex is the one entered in Step 5: Enabling Group Based Role Mapping in Okta'
                'https://saml-doc.okta.com/SAML_Docs/How-to-Configure-SAML-2.0-for-Amazon-Web-Service#c-step5'
                'The regex must contain the {{role}} and {{accountid}} tags'
            ),
        )
        parser.add_argument(
            '--github-config-env-var',
            type=str,
            default=None,
            help=(
                'The name of an environment variable containing a Base64 encoded GitHub config object.'
                'Required if you are using the GitHub intel module. Ignored otherwise.'
            ),
        )
        parser.add_argument(
            '--digitalocean-token-env-var',
            type=str,
            default=None,
            help=(
                'The name of an environment variable containing a DigitalOcean access token.'
                'Required if you are using the DigitalOcean intel module. Ignored otherwise.'
            ),
        )
        parser.add_argument(
            '--permission-relationships-file',
            type=str,
            default="cartography/data/permission_relationships.yaml",
            help=(
                'The path to the permission relationships mapping file.'
                'If omitted the default permission relationships will be created'
            ),
        )
        parser.add_argument(
            '--jamf-base-uri',
            type=str,
            default=None,
            help=(
                'Your Jamf base URI, e.g. https://hostname.com/JSSResource.'
                'Required if you are using the Jamf intel module. Ignored otherwise.'
            ),
        )
        parser.add_argument(
            '--jamf-user',
            type=str,
            default=None,
            help='A username with which to authenticate to Jamf.',
        )
        parser.add_argument(
            '--jamf-password-env-var',
            type=str,
            default=None,
            help='The name of an environment variable containing a password with which to authenticate to Jamf.',
        )
        parser.add_argument(
            '--k8s-kubeconfig',
            default=None,
            type=str,
            help=(
                'The path to kubeconfig file specifying context to access K8s cluster(s).'
            ),
        )
        parser.add_argument(
            '--nist-cve-url',
            type=str,
            default='https://nvd.nist.gov/feeds/json/cve/1.1',
            help=(
                'The base url for the NIST CVE data. Default = https://nvd.nist.gov/feeds/json/cve/1.1'
            ),
        )
        parser.add_argument(
            '--cve-enabled',
            action='store_true',
            help=(
                'If set, CVE data will be synced from NIST.'
            ),
        )
        parser.add_argument(
            '--statsd-enabled',
            action='store_true',
            help=(
                'If set, enables sending metrics using statsd to a server of your choice.'
            ),
        )
        parser.add_argument(
            '--statsd-prefix',
            type=str,
            default='',
            help=(
                'The string to prefix statsd metrics with. Only used if --statsd-enabled is on. Default = empty string.'
            ),
        )
        parser.add_argument(
            '--statsd-host',
            type=str,
            default='127.0.0.1',
            help=(
                'The IP address of your statsd server. Only used if --statsd-enabled is on. Default = 127.0.0.1.'
            ),
        )
        parser.add_argument(
            '--statsd-port',
            type=int,
            default=8125,
            help=(
                'The port of your statsd server. Only used if --statsd-enabled is on. Default = UDP 8125.'
            ),
        )
        parser.add_argument(
            '--pagerduty-api-key-env-var',
            type=str,
            default=None,
            help=(
                'The name of environment variable containing the pagerduty API key for authentication.'
            ),
        )
        parser.add_argument(
            '--pagerduty-request-timeout',
            type=int,
            default=None,
            help=(
                'Seconds to timeout for pagerduty API sessions.'
            ),
        )
        parser.add_argument(
            '--crowdstrike-client-id-env-var',
            type=str,
            default=None,
            help=(
                'The name of environment variable containing the crowdstrike client id for authentication.'
            ),
        )
        parser.add_argument(
            '--crowdstrike-client-secret-env-var',
            type=str,
            default=None,
            help=(
                'The name of environment variable containing the crowdstrike secret key for authentication.'
            ),
        )
        parser.add_argument(
            '--crowdstrike-api-url',
            type=str,
            default=None,
            help=(
                'The crowdstrike URL, if using self-hosted. Defaults to the public crowdstrike API URL otherwise.'
            ),
        )
        parser.add_argument(
<<<<<<< HEAD
            '--rapid7-user',
            type=str,
            default=None,
            help=(
                'The rapid7 user for authentication.'
            ),
        )
        parser.add_argument(
            '--rapid7-password-env-var',
            type=str,
            default=None,
            help=(
                'The name of environment variable containing the rapid7 user password for authentication.'
            ),
        )
        parser.add_argument(
            '--rapid7-server-url',
            type=str,
            default=None,
            help=(
                'The url of the Rapid7 InsightsVM server. Required in all Rapid7 data retrieval.'
            ),
        )
        parser.add_argument(
            '--rapid7-verify-cert',
            type=str,
            default="True",
            help=(
                'Validate https certificate of Rapid7 InsightsVM server.'
            ),
        )
        parser.add_argument(
            '--rapid7-report-id',
            type=str,
            default=None,
            help=(
                'Rapid7 report id if downloading report option. Use a negative id to list accessible reports.'
            ),
        )
        parser.add_argument(
            '--rapid7-dirpath',
            type=str,
            default=None,
            help=(
                'Directory path where to find Rapid7 csv data if using that option.'
            ),
        )
        parser.add_argument(
            '--experimental-neo4j-4x-support',
            default=False,
            action='store_true',
            help=(
                'enable the experimental suppor for neo4j 4.x. Can also be enabled by environment variable. '
                'See cartography.__init__.py'
=======
            '--gsuite-auth-method',
            type=str,
            default='delegated',
            choices=['delegated', 'oauth'],
            help=(
                'The method used by GSuite to authenticate. delegated is the legacy one.'
            ),
        )
        parser.add_argument(
            '--gsuite-tokens-env-var',
            type=str,
            default='GSUITE_GOOGLE_APPLICATION_CREDENTIALS',
            help=(
                'The name of environment variable containing secrets for GSuite authentication.'
>>>>>>> 7768c830
            ),
        )
        return parser

    def main(self, argv: str) -> int:
        """
        Entrypoint for the command line interface.

        :type argv: string
        :param argv: The parameters supplied to the command line program.
        """
        # TODO support parameter lookup in environment variables if not present on command line
        config: argparse.Namespace = self.parser.parse_args(argv)
        # Logging config
        if config.verbose:
            logging.getLogger('cartography').setLevel(logging.DEBUG)
        elif config.quiet:
            logging.getLogger('cartography').setLevel(logging.WARNING)
        else:
            logging.getLogger('cartography').setLevel(logging.INFO)
        logger.debug("Launching cartography with CLI configuration: %r", vars(config))
        # Neo4j config
        if config.neo4j_user:
            config.neo4j_password = None
            if config.neo4j_password_prompt:
                logger.info("Reading password for Neo4j user '%s' interactively.", config.neo4j_user)
                config.neo4j_password = getpass.getpass()
            elif config.neo4j_password_env_var:
                logger.debug(
                    "Reading password for Neo4j user '%s' from environment variable '%s'.",
                    config.neo4j_user,
                    config.neo4j_password_env_var,
                )
                config.neo4j_password = os.environ.get(config.neo4j_password_env_var)
            if not config.neo4j_password:
                logger.warning("Neo4j username was provided but a password could not be found.")
        else:
            config.neo4j_password = None

        # AWS config
        if config.aws_requested_syncs:
            # No need to store the returned value; we're using this for input validation.
            parse_and_validate_aws_requested_syncs(config.aws_requested_syncs)

        # Azure config
        if config.azure_sp_auth and config.azure_client_secret_env_var:
            logger.debug(
                "Reading Client Secret for Azure Service Principal Authentication from environment variable %s",
                config.azure_client_secret_env_var,
            )
            config.azure_client_secret = os.environ.get(config.azure_client_secret_env_var)
        else:
            config.azure_client_secret = None

        # Okta config
        if config.okta_org_id and config.okta_api_key_env_var:
            logger.debug(f"Reading API key for Okta from environment variable {config.okta_api_key_env_var}")
            config.okta_api_key = os.environ.get(config.okta_api_key_env_var)
        else:
            config.okta_api_key = None

        # CRXcavator config
        if config.crxcavator_api_base_uri and config.crxcavator_api_key_env_var:
            logger.debug(f"Reading API key for CRXcavator from env variable {config.crxcavator_api_key_env_var}.")
            config.crxcavator_api_key = os.environ.get(config.crxcavator_api_key_env_var)
        else:
            config.crxcavator_api_key = None

        # GitHub config
        if config.github_config_env_var:
            logger.debug(f"Reading config string for GitHub from environment variable {config.github_config_env_var}")
            config.github_config = os.environ.get(config.github_config_env_var)
        else:
            config.github_config = None

        # DigitalOcean config
        if config.digitalocean_token_env_var:
            logger.debug(f"Reading token for DigitalOcean from env variable {config.digitalocean_token_env_var}")
            config.digitalocean_token = os.environ.get(config.digitalocean_token_env_var)
        else:
            config.digitalocean_token = None

        # Jamf config
        if config.jamf_base_uri:
            if config.jamf_user:
                config.jamf_password = None
                if config.jamf_password_env_var:
                    logger.debug(
                        "Reading password for Jamf user '%s' from environment variable '%s'.",
                        config.jamf_user,
                        config.jamf_password_env_var,
                    )
                    config.jamf_password = os.environ.get(config.jamf_password_env_var)
            if not config.jamf_user:
                logger.warning("A Jamf base URI was provided but a user was not.")
            if not config.jamf_password:
                logger.warning("A Jamf password could not be found.")
        else:
            config.jamf_user = None
            config.jamf_password = None

        if config.statsd_enabled:
            logger.debug(
                f'statsd enabled. Sending metrics to server {config.statsd_host}:{config.statsd_port}. '
                f'Metrics have prefix "{config.statsd_prefix}".',
            )

        # Pagerduty config
        if config.pagerduty_api_key_env_var:
            logger.debug(f"Reading API key for PagerDuty from environment variable {config.pagerduty_api_key_env_var}")
            config.pagerduty_api_key = os.environ.get(config.pagerduty_api_key_env_var)
        else:
            config.pagerduty_api_key = None

        # Crowdstrike config
        if config.crowdstrike_client_id_env_var:
            logger.debug(
                f"Reading API key for Crowdstrike from environment variable {config.crowdstrike_client_id_env_var}",
            )
            config.crowdstrike_client_id = os.environ.get(config.crowdstrike_client_id_env_var)
        else:
            config.crowdstrike_client_id = None

        if config.crowdstrike_client_secret_env_var:
            logger.debug(
                f"Reading API key for Crowdstrike from environment variable {config.crowdstrike_client_secret_env_var}",
            )
            config.crowdstrike_client_secret = os.environ.get(config.crowdstrike_client_secret_env_var)
        else:
            config.crowdstrike_client_secret = None

<<<<<<< HEAD
        if config.rapid7_password_env_var:
            logger.debug(
                f"Reading password for rapid7 from environment variable {config.rapid7_password_env_var}",
            )
            config.rapid7_password = os.environ.get(config.rapid7_password_env_var)
        else:
            config.rapid7_password = None
=======
        # GSuite config
        if config.gsuite_tokens_env_var:
            logger.debug(f"Reading config string for GSuite from environment variable {config.gsuite_tokens_env_var}")
            config.gsuite_config = os.environ.get(config.gsuite_tokens_env_var)
        else:
            config.github_config = None
>>>>>>> 7768c830

        # Run cartography
        try:
            return cartography.sync.run_with_config(self.sync, config)
        except KeyboardInterrupt:
            return cartography.util.STATUS_KEYBOARD_INTERRUPT


def main(argv=None):
    """
    Entrypoint for the default cartography command line interface.

    This entrypoint build and executed the default cartography sync. See cartography.sync.build_default_sync.

    :rtype: int
    :return: The return code.
    """
    logging.basicConfig(level=logging.INFO)
    logging.getLogger('botocore').setLevel(logging.WARNING)
    logging.getLogger('googleapiclient').setLevel(logging.WARNING)
    logging.getLogger('neo4j').setLevel(logging.WARNING)
    argv = argv if argv is not None else sys.argv[1:]
    default_sync = cartography.sync.build_default_sync()
    sys.exit(CLI(default_sync, prog='cartography').main(argv))<|MERGE_RESOLUTION|>--- conflicted
+++ resolved
@@ -404,7 +404,6 @@
             ),
         )
         parser.add_argument(
-<<<<<<< HEAD
             '--rapid7-user',
             type=str,
             default=None,
@@ -453,13 +452,6 @@
             ),
         )
         parser.add_argument(
-            '--experimental-neo4j-4x-support',
-            default=False,
-            action='store_true',
-            help=(
-                'enable the experimental suppor for neo4j 4.x. Can also be enabled by environment variable. '
-                'See cartography.__init__.py'
-=======
             '--gsuite-auth-method',
             type=str,
             default='delegated',
@@ -474,7 +466,6 @@
             default='GSUITE_GOOGLE_APPLICATION_CREDENTIALS',
             help=(
                 'The name of environment variable containing secrets for GSuite authentication.'
->>>>>>> 7768c830
             ),
         )
         return parser
@@ -606,7 +597,6 @@
         else:
             config.crowdstrike_client_secret = None
 
-<<<<<<< HEAD
         if config.rapid7_password_env_var:
             logger.debug(
                 f"Reading password for rapid7 from environment variable {config.rapid7_password_env_var}",
@@ -614,14 +604,13 @@
             config.rapid7_password = os.environ.get(config.rapid7_password_env_var)
         else:
             config.rapid7_password = None
-=======
+
         # GSuite config
         if config.gsuite_tokens_env_var:
             logger.debug(f"Reading config string for GSuite from environment variable {config.gsuite_tokens_env_var}")
             config.gsuite_config = os.environ.get(config.gsuite_tokens_env_var)
         else:
             config.github_config = None
->>>>>>> 7768c830
 
         # Run cartography
         try:
