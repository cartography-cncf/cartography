--- conflicted
+++ resolved
@@ -867,7 +867,34 @@
             ),
         )
         parser.add_argument(
-<<<<<<< HEAD
+            "--spacelift-ec2-ownership-aws-profile",
+            type=str,
+            default=None,
+            help=(
+                "AWS profile name to use for fetching EC2 ownership data from S3. "
+                "Optional. If not provided, uses default AWS credentials. "
+            ),
+        )
+        parser.add_argument(
+            "--spacelift-ec2-ownership-s3-bucket",
+            type=str,
+            default=None,
+            help=(
+                "S3 bucket name containing CloudTrail data for EC2 ownership relationships. "
+                "Required for EC2 ownership sync (along with --spacelift-ec2-ownership-s3-prefix)."
+            ),
+        )
+        parser.add_argument(
+            "--spacelift-ec2-ownership-s3-prefix",
+            type=str,
+            default=None,
+            help=(
+                "S3 prefix for CloudTrail data for EC2 ownership relationships. "
+                "All JSON files under this prefix will be processed. "
+                "Required for EC2 ownership sync (along with --spacelift-ec2-ownership-s3-bucket)."
+            ),
+        )
+        parser.add_argument(
             "--proxmox-host",
             type=str,
             default=None,
@@ -933,33 +960,6 @@
                 "Requires guest agent installed in VMs. "
                 "Adds OS info, hostname, and network data. "
                 "May increase sync time (default: False)."
-=======
-            "--spacelift-ec2-ownership-aws-profile",
-            type=str,
-            default=None,
-            help=(
-                "AWS profile name to use for fetching EC2 ownership data from S3. "
-                "Optional. If not provided, uses default AWS credentials. "
-            ),
-        )
-        parser.add_argument(
-            "--spacelift-ec2-ownership-s3-bucket",
-            type=str,
-            default=None,
-            help=(
-                "S3 bucket name containing CloudTrail data for EC2 ownership relationships. "
-                "Required for EC2 ownership sync (along with --spacelift-ec2-ownership-s3-prefix)."
-            ),
-        )
-        parser.add_argument(
-            "--spacelift-ec2-ownership-s3-prefix",
-            type=str,
-            default=None,
-            help=(
-                "S3 prefix for CloudTrail data for EC2 ownership relationships. "
-                "All JSON files under this prefix will be processed. "
-                "Required for EC2 ownership sync (along with --spacelift-ec2-ownership-s3-bucket)."
->>>>>>> 9595af56
             ),
         )
 
