--- conflicted
+++ resolved
@@ -404,7 +404,6 @@
             ),
         )
         parser.add_argument(
-<<<<<<< HEAD
             '--azureresourcegraph-tenant-id',
             type=str,
             default=None,
@@ -434,7 +433,8 @@
             default=False,
             help=(
                 'Use managed identity for azureresourcegraph authentication.'
-=======
+        )
+        parser.add_argument(
             '--gsuite-auth-method',
             type=str,
             default='delegated',
@@ -449,7 +449,6 @@
             default='GSUITE_GOOGLE_APPLICATION_CREDENTIALS',
             help=(
                 'The name of environment variable containing secrets for GSuite authentication.'
->>>>>>> 7768c830
             ),
         )
         return parser
@@ -581,7 +580,6 @@
         else:
             config.crowdstrike_client_secret = None
 
-<<<<<<< HEAD
         # Azure Resource Graph config
         if config.azureresourcegraph_client_id_env_var:
             logger.debug(
@@ -598,14 +596,13 @@
             config.azureresourcegraph_client_secret = os.environ.get(config.azureresourcegraph_client_secret_env_var)
         else:
             config.azureresourcegraph_client_secret = None
-=======
+
         # GSuite config
         if config.gsuite_tokens_env_var:
             logger.debug(f"Reading config string for GSuite from environment variable {config.gsuite_tokens_env_var}")
             config.gsuite_config = os.environ.get(config.gsuite_tokens_env_var)
         else:
             config.github_config = None
->>>>>>> 7768c830
 
         # Run cartography
         try:
