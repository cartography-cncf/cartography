import argparse
import getpass
import logging
import os
import sys

import cartography.config
import cartography.sync
import cartography.util
from cartography.intel.aws.util.common import parse_and_validate_aws_requested_syncs


logger = logging.getLogger(__name__)


class CLI:
    """
    :type sync: cartography.sync.Sync
    :param sync: A sync task for the command line program to execute.
    :type prog: string
    :param prog: The name of the command line program. This will be displayed in usage and help output.
    """

    def __init__(self, sync, prog=None):
        self.prog = prog
        self.sync = sync
        self.parser = self._build_parser()

    def _build_parser(self):
        """
        :rtype: argparse.ArgumentParser
        :return: A cartography argument parser. Calling parse_args on the argument parser will return an object which
            implements the cartography.config.Config interface.
        """
        parser = argparse.ArgumentParser(
            prog=self.prog,
            description=(
                "cartography consolidates infrastructure assets and the relationships between them in an intuitive "
                "graph view. This application can be used to pull configuration data from multiple sources, load it "
                "in to Neo4j, and run arbitrary enrichment and analysis on that data. Please make sure you have Neo4j "
                "running and have configured AWS credentials with the SecurityAudit IAM policy before getting started. "
                "Running cartography with no parameters will execute a simple sync against a Neo4j instance running "
                "locally. It will use your default AWS credentials and will not execute and post-sync analysis jobs. "
                "Please see the per-parameter documentation below for information on how to connect to different Neo4j "
                "instances, use auth when communicating with Neo4j, sync data from multiple AWS accounts, and execute "
                "arbitrary analysis jobs after the conclusion of the sync."
            ),
            epilog='For more documentation please visit: https://github.com/lyft/cartography',
        )
        parser.add_argument(
            '-v',
            '--verbose',
            action='store_true',
            help='Enable verbose logging for cartography.',
        )
        parser.add_argument(
            '-q',
            '--quiet',
            action='store_true',
            help='Restrict cartography logging to warnings and errors only.',
        )
        parser.add_argument(
            '--neo4j-uri',
            type=str,
            default='bolt://localhost:7687',
            help=(
                'A valid Neo4j URI to sync against. See '
                'https://neo4j.com/docs/api/python-driver/current/driver.html#uri for complete documentation on the '
                'structure of a Neo4j URI.'
            ),
        )
        parser.add_argument(
            '--neo4j-user',
            type=str,
            default=None,
            help='A username with which to authenticate to Neo4j.',
        )
        parser.add_argument(
            '--neo4j-password-env-var',
            type=str,
            default=None,
            help='The name of an environment variable containing a password with which to authenticate to Neo4j.',
        )
        parser.add_argument(
            '--neo4j-password-prompt',
            action='store_true',
            help=(
                'Present an interactive prompt for a password with which to authenticate to Neo4j. This parameter '
                'supersedes other methods of supplying a Neo4j password.'
            ),
        )
        parser.add_argument(
            '--neo4j-max-connection-lifetime',
            type=int,
            default=3600,
            help=(
                'Time in seconds for the Neo4j driver to consider a TCP connection alive. cartography default = 3600, '
                'which is the same as the Neo4j driver default. See '
                'https://neo4j.com/docs/driver-manual/1.7/client-applications/#driver-config-connection-pool-management'
                '.'
            ),
        )
        parser.add_argument(
            '--neo4j-database',
            type=str,
            default=None,
            help=(
                'The name of the database in Neo4j to connect to. If not specified, uses the config settings of your '
                'Neo4j database itself to infer which database is set to default. '
                'See https://neo4j.com/docs/api/python-driver/4.4/api.html#database.'
            ),
        )
        # TODO add the below parameters to a 'sync' subparser
        parser.add_argument(
            '--update-tag',
            type=int,
            default=None,
            help=(
                'A unique tag to apply to all Neo4j nodes and relationships created or updated during the sync run. '
                'This tag is used by cleanup jobs to identify nodes and relationships that are stale and need to be '
                'removed from the graph. By default, cartography will use a UNIX timestamp as the update tag.'
            ),
        )
        parser.add_argument(
            '--aws-sync-all-profiles',
            action='store_true',
            help=(
                'Enable AWS sync for all discovered named profiles. When this parameter is supplied cartography will '
                'discover all configured AWS named profiles (see '
                'https://docs.aws.amazon.com/cli/latest/userguide/cli-configure-profiles.html) and run the AWS sync '
                'job for each profile not named "default". If this parameter is not supplied, cartography will use the '
                'default AWS credentials available in your environment to run the AWS sync once. When using this '
                'parameter it is suggested that you create an AWS config file containing a named profile for each AWS '
                'account you want to sync and use the AWS_CONFIG_FILE environment variable to point to that config '
                'file (see https://docs.aws.amazon.com/cli/latest/userguide/cli-configure-envvars.html). cartography '
                'respects the AWS CLI/SDK environment variables and does not override them.'
            ),
        )
        parser.add_argument(
            '--aws-best-effort-mode',
            action='store_true',
            help=(
                'Enable AWS sync best effort mode when syncing AWS accounts. This will allow cartography to continue '
                'syncing other accounts and delay raising an exception until the very end.'
            ),
        )
        parser.add_argument(
            '--oci-sync-all-profiles',
            action='store_true',
            help=(
                'Enable OCI sync for all discovered named profiles. When this parameter is supplied cartography will '
                'discover all configured OCI named profiles (see '
                'https://docs.oracle.com/en-us/iaas/Content/API/Concepts/sdkconfig.htm) and run the OCI sync '
                'job for each profile not named "DEFAULT". If this parameter is not supplied, cartography will use the '
                'default OCI credentials available in your environment to run the OCI sync once.'
            ),
        )
        parser.add_argument(
            '--azure-sync-all-subscriptions',
            action='store_true',
            help=(
                'Enable Azure sync for all discovered subscriptions. When this parameter is supplied cartography will '
                'discover all configured Azure subscriptions.'
            ),
        )
        parser.add_argument(
            '--azure-sp-auth',
            action='store_true',
            help=(
                'Use Service Principal authentication for Azure sync.'
            ),
        )
        parser.add_argument(
            '--azure-tenant-id',
            type=str,
            default=None,
            help=(
                'Azure Tenant Id for Service Principal Authentication.'
            ),
        )
        parser.add_argument(
            '--azure-client-id',
            type=str,
            default=None,
            help=(
                'Azure Client Id for Service Principal Authentication.'
            ),
        )
        parser.add_argument(
            '--azure-client-secret-env-var',
            type=str,
            default=None,
            help=(
                'The name of environment variable containing Azure Client Secret for Service Principal Authentication.'
            ),
        )
        parser.add_argument(
            '--aws-requested-syncs',
            type=str,
            default=None,
            help=(
                'Comma-separated list of AWS resources to sync. Example 1: "ecr,s3,ec2:instance" for ECR, S3, and all '
                'EC2 instance resources. See the full list available in source code at cartography.intel.aws.resources.'
                ' If not specified, cartography by default will run all AWS sync modules available.'
            ),
        )
        parser.add_argument(
            '--crxcavator-api-base-uri',
            type=str,
            default='https://api.crxcavator.io/v1',
            help=(
                'Base URI for the CRXcavator API. Defaults to public API endpoint.'
            ),
        )
        parser.add_argument(
            '--crxcavator-api-key-env-var',
            type=str,
            default=None,
            help=(
                'The name of an environment variable containing a key with which to auth to the CRXcavator API. '
                'Required if you are using the CRXcavator intel module. Ignored otherwise.'
            ),
        )
        parser.add_argument(
            '--analysis-job-directory',
            type=str,
            default=None,
            help=(
                'A path to a directory containing analysis jobs to run at the conclusion of the sync. cartography will '
                'discover all JSON files in the given directory (and its subdirectories) and pass them to the GraphJob '
                'API to execute against the graph. This allows you to apply data transformation and augmentation at '
                'the end of a sync run without writing code. cartography does not guarantee the order in which the '
                'jobs are executed.'
            ),
        )
        parser.add_argument(
            '--okta-org-id',
            type=str,
            default=None,
            help=(
                'Okta organizational id to sync. Required if you are using the Okta intel module. Ignored otherwise.'
            ),
        )
        parser.add_argument(
            '--okta-api-key-env-var',
            type=str,
            default=None,
            help=(
                'The name of an environment variable containing a key with which to auth to the Okta API.'
                'Required if you are using the Okta intel module. Ignored otherwise.'
            ),
        )
        parser.add_argument(
            '--okta-saml-role-regex',
            type=str,
            default=r"^aws\#\S+\#(?{{role}}[\w\-]+)\#(?{{accountid}}\d+)$",
            help=(
                'The regex used to map Okta groups to AWS roles when using okta as a SAML provider.'
                'The regex is the one entered in Step 5: Enabling Group Based Role Mapping in Okta'
                'https://saml-doc.okta.com/SAML_Docs/How-to-Configure-SAML-2.0-for-Amazon-Web-Service#c-step5'
                'The regex must contain the {{role}} and {{accountid}} tags'
            ),
        )
        parser.add_argument(
            '--github-config-env-var',
            type=str,
            default=None,
            help=(
                'The name of an environment variable containing a Base64 encoded GitHub config object.'
                'Required if you are using the GitHub intel module. Ignored otherwise.'
            ),
        )
        parser.add_argument(
            '--digitalocean-token-env-var',
            type=str,
            default=None,
            help=(
                'The name of an environment variable containing a DigitalOcean access token.'
                'Required if you are using the DigitalOcean intel module. Ignored otherwise.'
            ),
        )
        parser.add_argument(
            '--permission-relationships-file',
            type=str,
            default="cartography/data/permission_relationships.yaml",
            help=(
                'The path to the permission relationships mapping file.'
                'If omitted the default permission relationships will be created'
            ),
        )
        parser.add_argument(
            '--jamf-base-uri',
            type=str,
            default=None,
            help=(
                'Your Jamf base URI, e.g. https://hostname.com/JSSResource.'
                'Required if you are using the Jamf intel module. Ignored otherwise.'
            ),
        )
        parser.add_argument(
            '--jamf-user',
            type=str,
            default=None,
            help='A username with which to authenticate to Jamf.',
        )
        parser.add_argument(
            '--jamf-password-env-var',
            type=str,
            default=None,
            help='The name of an environment variable containing a password with which to authenticate to Jamf.',
        )
        parser.add_argument(
            '--k8s-kubeconfig',
            default=None,
            type=str,
            help=(
                'The path to kubeconfig file specifying context to access K8s cluster(s).'
            ),
        )
        parser.add_argument(
            '--nist-cve-url',
            type=str,
            default='https://nvd.nist.gov/feeds/json/cve/1.1',
            help=(
                'The base url for the NIST CVE data. Default = https://nvd.nist.gov/feeds/json/cve/1.1'
            ),
        )
        parser.add_argument(
            '--cve-enabled',
            action='store_true',
            help=(
                'If set, CVE data will be synced from NIST.'
            ),
        )
        parser.add_argument(
            '--statsd-enabled',
            action='store_true',
            help=(
                'If set, enables sending metrics using statsd to a server of your choice.'
            ),
        )
        parser.add_argument(
            '--statsd-prefix',
            type=str,
            default='',
            help=(
                'The string to prefix statsd metrics with. Only used if --statsd-enabled is on. Default = empty string.'
            ),
        )
        parser.add_argument(
            '--statsd-host',
            type=str,
            default='127.0.0.1',
            help=(
                'The IP address of your statsd server. Only used if --statsd-enabled is on. Default = 127.0.0.1.'
            ),
        )
        parser.add_argument(
            '--statsd-port',
            type=int,
            default=8125,
            help=(
                'The port of your statsd server. Only used if --statsd-enabled is on. Default = UDP 8125.'
            ),
        )
        parser.add_argument(
            '--pagerduty-api-key-env-var',
            type=str,
            default=None,
            help=(
                'The name of environment variable containing the pagerduty API key for authentication.'
            ),
        )
        parser.add_argument(
            '--pagerduty-request-timeout',
            type=int,
            default=None,
            help=(
                'Seconds to timeout for pagerduty API sessions.'
            ),
        )
        parser.add_argument(
            '--crowdstrike-client-id-env-var',
            type=str,
            default=None,
            help=(
                'The name of environment variable containing the crowdstrike client id for authentication.'
            ),
        )
        parser.add_argument(
            '--crowdstrike-client-secret-env-var',
            type=str,
            default=None,
            help=(
                'The name of environment variable containing the crowdstrike secret key for authentication.'
            ),
        )
        parser.add_argument(
            '--crowdstrike-api-url',
            type=str,
            default=None,
            help=(
                'The crowdstrike URL, if using self-hosted. Defaults to the public crowdstrike API URL otherwise.'
            ),
        )
<<<<<<< HEAD
        parser.add_argument(
            '--experimental-neo4j-4x-support',
            default=False,
            action='store_true',
            help=(
                'enable the experimental support for neo4j 4.x. Can also be enabled by environment variable. '
                'See cartography.__init__.py'
            ),
        )
=======
>>>>>>> 028a32a2
        return parser

    def main(self, argv: str) -> int:
        """
        Entrypoint for the command line interface.

        :type argv: string
        :param argv: The parameters supplied to the command line program.
        """
        # TODO support parameter lookup in environment variables if not present on command line
        config: argparse.Namespace = self.parser.parse_args(argv)
        # Logging config
        if config.verbose:
            logging.getLogger('cartography').setLevel(logging.DEBUG)
        elif config.quiet:
            logging.getLogger('cartography').setLevel(logging.WARNING)
        else:
            logging.getLogger('cartography').setLevel(logging.INFO)
        logger.debug("Launching cartography with CLI configuration: %r", vars(config))
        # Neo4j config
        if config.neo4j_user:
            config.neo4j_password = None
            if config.neo4j_password_prompt:
                logger.info("Reading password for Neo4j user '%s' interactively.", config.neo4j_user)  # nosemgrep
                config.neo4j_password = getpass.getpass()
            elif config.neo4j_password_env_var:
                logger.debug(  # nosemgrep
                    "Reading password for Neo4j user '%s' from environment variable '%s'.",
                    config.neo4j_user,
                    config.neo4j_password_env_var,
                )
                config.neo4j_password = os.environ.get(config.neo4j_password_env_var)
            if not config.neo4j_password:
                logger.warning("Neo4j username was provided but a password could not be found.")
        else:
            config.neo4j_password = None

        # AWS config
        if config.aws_requested_syncs:
            # No need to store the returned value; we're using this for input validation.
            parse_and_validate_aws_requested_syncs(config.aws_requested_syncs)

        # Azure config
        if config.azure_sp_auth and config.azure_client_secret_env_var:
            logger.debug(  # nosemgrep
                "Reading Client Secret for Azure Service Principal Authentication from environment variable %s",
                config.azure_client_secret_env_var,
            )
            config.azure_client_secret = os.environ.get(config.azure_client_secret_env_var)
        else:
            config.azure_client_secret = None

        # Okta config
        if config.okta_org_id and config.okta_api_key_env_var:
            logger.debug(f"Reading API key for Okta from environment variable {config.okta_api_key_env_var}")
            config.okta_api_key = os.environ.get(config.okta_api_key_env_var)
        else:
            config.okta_api_key = None

        # CRXcavator config
        if config.crxcavator_api_base_uri and config.crxcavator_api_key_env_var:
            logger.debug(f"Reading API key for CRXcavator from env variable {config.crxcavator_api_key_env_var}.")
            config.crxcavator_api_key = os.environ.get(config.crxcavator_api_key_env_var)
        else:
            config.crxcavator_api_key = None

        # GitHub config
        if config.github_config_env_var:
            logger.debug(f"Reading config string for GitHub from environment variable {config.github_config_env_var}")
            config.github_config = os.environ.get(config.github_config_env_var)
        else:
            config.github_config = None

        # DigitalOcean config
        if config.digitalocean_token_env_var:
            logger.debug(f"Reading token for DigitalOcean from env variable {config.digitalocean_token_env_var}")
            config.digitalocean_token = os.environ.get(config.digitalocean_token_env_var)
        else:
            config.digitalocean_token = None

        # Jamf config
        if config.jamf_base_uri:
            if config.jamf_user:
                config.jamf_password = None
                if config.jamf_password_env_var:
                    logger.debug(  # nosemgrep
                        "Reading password for Jamf user '%s' from environment variable '%s'.",
                        config.jamf_user,
                        config.jamf_password_env_var,
                    )
                    config.jamf_password = os.environ.get(config.jamf_password_env_var)
            if not config.jamf_user:
                logger.warning("A Jamf base URI was provided but a user was not.")
            if not config.jamf_password:
                logger.warning("A Jamf password could not be found.")
        else:
            config.jamf_user = None
            config.jamf_password = None

        if config.statsd_enabled:
            logger.debug(
                f'statsd enabled. Sending metrics to server {config.statsd_host}:{config.statsd_port}. '
                f'Metrics have prefix "{config.statsd_prefix}".',
            )

        # Pagerduty config
        if config.pagerduty_api_key_env_var:
            logger.debug(f"Reading API key for PagerDuty from environment variable {config.pagerduty_api_key_env_var}")
            config.pagerduty_api_key = os.environ.get(config.pagerduty_api_key_env_var)
        else:
            config.pagerduty_api_key = None

        # Crowdstrike config
        if config.crowdstrike_client_id_env_var:
            logger.debug(
                f"Reading API key for Crowdstrike from environment variable {config.crowdstrike_client_id_env_var}",
            )
            config.crowdstrike_client_id = os.environ.get(config.crowdstrike_client_id_env_var)
        else:
            config.crowdstrike_client_id = None

        if config.crowdstrike_client_secret_env_var:
            logger.debug(
                f"Reading API key for Crowdstrike from environment variable {config.crowdstrike_client_secret_env_var}",
            )
            config.crowdstrike_client_secret = os.environ.get(config.crowdstrike_client_secret_env_var)
        else:
            config.crowdstrike_client_secret = None

        # Run cartography
        try:
            return cartography.sync.run_with_config(self.sync, config)
        except KeyboardInterrupt:
            return cartography.util.STATUS_KEYBOARD_INTERRUPT


def main(argv=None):
    """
    Entrypoint for the default cartography command line interface.

    This entrypoint build and executed the default cartography sync. See cartography.sync.build_default_sync.

    :rtype: int
    :return: The return code.
    """
    logging.basicConfig(level=logging.INFO)
    logging.getLogger('botocore').setLevel(logging.WARNING)
    logging.getLogger('googleapiclient').setLevel(logging.WARNING)
    logging.getLogger('neo4j').setLevel(logging.WARNING)
    argv = argv if argv is not None else sys.argv[1:]
    default_sync = cartography.sync.build_default_sync()
    sys.exit(CLI(default_sync, prog='cartography').main(argv))<|MERGE_RESOLUTION|>--- conflicted
+++ resolved
@@ -403,18 +403,6 @@
                 'The crowdstrike URL, if using self-hosted. Defaults to the public crowdstrike API URL otherwise.'
             ),
         )
-<<<<<<< HEAD
-        parser.add_argument(
-            '--experimental-neo4j-4x-support',
-            default=False,
-            action='store_true',
-            help=(
-                'enable the experimental support for neo4j 4.x. Can also be enabled by environment variable. '
-                'See cartography.__init__.py'
-            ),
-        )
-=======
->>>>>>> 028a32a2
         return parser
 
     def main(self, argv: str) -> int:
