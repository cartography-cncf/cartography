import argparse
import getpass
import logging
import os
import sys
from typing import Optional

import cartography.sync
import cartography.util
from cartography.intel.aws.util.common import parse_and_validate_aws_requested_syncs
from cartography.intel.semgrep.dependencies import parse_and_validate_semgrep_ecosystems
from cartography.settings import populate_settings_from_config
from cartography.settings import settings


logger = logging.getLogger(__name__)


class CLI:
    """
    :type sync: cartography.sync.Sync
    :param sync: A sync task for the command line program to execute.
    :type prog: string
    :param prog: The name of the command line program. This will be displayed in usage and help output.
    """

    def __init__(self, sync: Optional[cartography.sync.Sync] = None, prog: Optional[str] = None):
        self.sync = sync if sync else cartography.sync.build_default_sync()
        self.prog = prog
        self.parser = self._build_parser()

    def _build_parser(self):
        """
        :rtype: argparse.ArgumentParser
        :return: A cartography argument parser. Calling parse_args on the argument parser will return an object which
            implements the cartography.config.Config interface.
        """
        parser = argparse.ArgumentParser(
            prog=self.prog,
            description=(
                "cartography consolidates infrastructure assets and the relationships between them in an intuitive "
                "graph view. This application can be used to pull configuration data from multiple sources, load it "
                "in to Neo4j, and run arbitrary enrichment and analysis on that data. Please make sure you have Neo4j "
                "running and have configured AWS credentials with the SecurityAudit IAM policy before getting started. "
                "Running cartography with no parameters will execute a simple sync against a Neo4j instance running "
                "locally. It will use your default AWS credentials and will not execute and post-sync analysis jobs. "
                "Please see the per-parameter documentation below for information on how to connect to different Neo4j "
                "instances, use auth when communicating with Neo4j, sync data from multiple AWS accounts, and execute "
                "arbitrary analysis jobs after the conclusion of the sync."
            ),
            epilog='For more documentation please visit: https://github.com/lyft/cartography',
        )
        parser.add_argument(
            '-v',
            '--verbose',
            action='store_true',
            help='Enable verbose logging for cartography.',
        )
        parser.add_argument(
            '-q',
            '--quiet',
            action='store_true',
            help='Restrict cartography logging to warnings and errors only.',
        )
        parser.add_argument(
            '--selected-modules',
            type=str,
            default=None,
            help=(
                'Comma-separated list of cartography top-level modules to sync. Example 1: "aws,gcp" to run AWS and GCP'
                'modules. See the full list available in source code at cartography.sync. '
                'If not specified, cartography by default will run all modules available and log warnings when it '
                'does not find credentials configured for them. '
                # TODO remove this mention about the create-indexes module when everything is using auto-indexes.
                'We recommend that you always specify the `create-indexes` module first in this list. '
                'If you specify the `analysis` module, we recommend that you include it as the LAST item of this list, '
                '(because it does not make sense to perform analysis on an empty/out-of-date graph).'
            ),
        )
        # DEPRECATED: following arguments are deprecated in favor of settings.toml or environment variables
        parser.add_argument(
            '--update-tag',
            type=int,
            default=None,
            help=(
                'DEPRECATED: Use settings.toml or CARTOGRAPHY_COMMON__UPDATE_TAG instead.'
                'A unique tag to apply to all Neo4j nodes and relationships created or updated during the sync run. '
                'This tag is used by cleanup jobs to identify nodes and relationships that are stale and need to be '
                'removed from the graph. By default, cartography will use a UNIX timestamp as the update tag.'
            ),
        )
        parser.add_argument(
            '--permission-relationships-file',
            type=str,
            default="cartography/data/permission_relationships.yaml",
            help=(
                'DEPRECATED: Use settings.toml or CARTOGRAPHY_COMMON__PERMISSION_RELATIONSHIPS_FILE instead.'
                'The path to the permission relationships mapping file.'
                'If omitted the default permission relationships will be created'
            ),
        )
        parser.add_argument(
            '--neo4j-uri',
            type=str,
            default='bolt://localhost:7687',
            help=(
                'DEPRECATED: Use settings.toml or CARTOGRAPHY_NEO4J__URI instead.'
                'A valid Neo4j URI to sync against. See '
                'https://neo4j.com/docs/api/python-driver/current/driver.html#uri for complete documentation on the '
                'structure of a Neo4j URI.'
            ),
        )
        parser.add_argument(
            '--neo4j-user',
            type=str,
            default=None,
            help=(
                'DEPRECATED: Use settings.toml or CARTOGRAPHY_NEO4J__USER instead.'
                'A username with which to authenticate to Neo4j.'
            ),
        )
        parser.add_argument(
            '--neo4j-password-env-var',
            type=str,
            default=None,
            help=(
                'DEPRECATED: Use settings.toml or CARTOGRAPHY_NEO4J__PASSWORD instead.'
                'The name of an environment variable containing a password with which to authenticate to Neo4j.'
            ),
        )
        parser.add_argument(
            '--neo4j-password-prompt',
            action='store_true',
            help=(
                'DEPRECATED: Use settings.toml or CARTOGRAPHY_NEO4J__PASSWORD_PROMPT instead.'
                'Present an interactive prompt for a password with which to authenticate to Neo4j. This parameter '
                'supersedes other methods of supplying a Neo4j password.'
            ),
        )
        parser.add_argument(
            '--neo4j-max-connection-lifetime',
            type=int,
            default=3600,
            help=(
                'DEPRECATED: Use settings.toml or CARTOGRAPHY_NEO4J__MAX_CONNECTION_LIFETIME instead.'
                'Time in seconds for the Neo4j driver to consider a TCP connection alive. cartography default = 3600, '
                'which is the same as the Neo4j driver default. See '
                'https://neo4j.com/docs/driver-manual/1.7/client-applications/#driver-config-connection-pool-management'
                '.'
            ),
        )
        parser.add_argument(
            '--neo4j-database',
            type=str,
            default=None,
            help=(
                'DEPRECATED: Use settings.toml or CARTOGRAPHY_NEO4J__DATABASE instead.'
                'The name of the database in Neo4j to connect to. If not specified, uses the config settings of your '
                'Neo4j database itself to infer which database is set to default. '
                'See https://neo4j.com/docs/api/python-driver/4.4/api.html#database.'
            ),
        )
        parser.add_argument(
            '--aws-sync-all-profiles',
            action='store_true',
            help=(
                'DEPRECATED: Use settings.toml or CARTOGRAPHY_AWS__SYNC_ALL_PROFILES instead.'
                'Enable AWS sync for all discovered named profiles. When this parameter is supplied cartography will '
                'discover all configured AWS named profiles (see '
                'https://docs.aws.amazon.com/cli/latest/userguide/cli-configure-profiles.html) and run the AWS sync '
                'job for each profile not named "default". If this parameter is not supplied, cartography will use the '
                'default AWS credentials available in your environment to run the AWS sync once. When using this '
                'parameter it is suggested that you create an AWS config file containing a named profile for each AWS '
                'account you want to sync and use the AWS_CONFIG_FILE environment variable to point to that config '
                'file (see https://docs.aws.amazon.com/cli/latest/userguide/cli-configure-envvars.html). cartography '
                'respects the AWS CLI/SDK environment variables and does not override them.'
            ),
        )
        parser.add_argument(
            '--aws-best-effort-mode',
            action='store_true',
            help=(
                'DEPRECATED: Use settings.toml or CARTOGRAPHY_AWS__BEST_EFFORT_MODE instead.'
                'Enable AWS sync best effort mode when syncing AWS accounts. This will allow cartography to continue '
                'syncing other accounts and delay raising an exception until the very end.'
            ),
        )
        parser.add_argument(
            '--aws-requested-syncs',
            type=str,
            default=None,
            help=(
                'DEPRECATED: Use settings.toml or CARTOGRAPHY_AWS__REQUESTED_SYNCS instead.'
                'Comma-separated list of AWS resources to sync. Example 1: "ecr,s3,ec2:instance" for ECR, S3, and all '
                'EC2 instance resources. See the full list available in source code at cartography.intel.aws.resources.'
                ' If not specified, cartography by default will run all AWS sync modules available.'
            ),
        )
        parser.add_argument(
            '--oci-sync-all-profiles',
            action='store_true',
            help=(
                'DEPRECATED: Use settings.toml or CARTOGRAPHY_OCI__SYNC_ALL_PROFILES instead.'
                'Enable OCI sync for all discovered named profiles. When this parameter is supplied cartography will '
                'discover all configured OCI named profiles (see '
                'https://docs.oracle.com/en-us/iaas/Content/API/Concepts/sdkconfig.htm) and run the OCI sync '
                'job for each profile not named "DEFAULT". If this parameter is not supplied, cartography will use the '
                'default OCI credentials available in your environment to run the OCI sync once.'
            ),
        )
        parser.add_argument(
            '--azure-sync-all-subscriptions',
            action='store_true',
            help=(
                'DEPRECATED: Use settings.toml or CARTOGRAPHY_AZURE__SYNC_ALL_SUBSCRIPTIONS instead.'
                'Enable Azure sync for all discovered subscriptions. When this parameter is supplied cartography will '
                'discover all configured Azure subscriptions.'
            ),
        )
        parser.add_argument(
            '--azure-sp-auth',
            action='store_true',
            help=(
                'DEPRECATED: Use settings.toml or CARTOGRAPHY_AZURE__SP_AUTH instead.'
                'Use Service Principal authentication for Azure sync.'
            ),
        )
        parser.add_argument(
            '--azure-tenant-id',
            type=str,
            default=None,
            help=(
                'DEPRECATED: Use settings.toml or CARTOGRAPHY_AZURE__TENANT_ID.'
                'Azure Tenant Id for Service Principal Authentication.'
            ),
        )
        parser.add_argument(
            '--azure-client-id',
            type=str,
            default=None,
            help=(
                'DEPRECATED: Use settings.toml or CARTOGRAPHY_AZURE__CLIENT_ID.'
                'Azure Client Id for Service Principal Authentication.'
            ),
        )
        parser.add_argument(
            '--azure-client-secret-env-var',
            type=str,
            default=None,
            help=(
                'DEPRECATED: Use settings.toml or CARTOGRAPHY_AZURE__CLIENT_SECRET.'
                'The name of environment variable containing Azure Client Secret for Service Principal Authentication.'
            ),
        )
        parser.add_argument(
<<<<<<< HEAD
=======
            '--entra-tenant-id',
            type=str,
            default=None,
            help=(
                'Entra Tenant Id for Service Principal Authentication.'
            ),
        )
        parser.add_argument(
            '--entra-client-id',
            type=str,
            default=None,
            help=(
                'Entra Client Id for Service Principal Authentication.'
            ),
        )
        parser.add_argument(
            '--entra-client-secret-env-var',
            type=str,
            default=None,
            help=(
                'The name of environment variable containing Entra Client Secret for Service Principal Authentication.'
            ),
        )
        parser.add_argument(
            '--aws-requested-syncs',
            type=str,
            default=None,
            help=(
                'Comma-separated list of AWS resources to sync. Example 1: "ecr,s3,ec2:instance" for ECR, S3, and all '
                'EC2 instance resources. See the full list available in source code at cartography.intel.aws.resources.'
                ' If not specified, cartography by default will run all AWS sync modules available.'
            ),
        )
        parser.add_argument(
>>>>>>> df06b59a
            '--analysis-job-directory',
            type=str,
            default=None,
            help=(
                'DEPRECATED: Use settings.toml or CARTOGRAPHY_ANALYSIS__JOB_DIRECTORY instead.'
                'A path to a directory containing analysis jobs to run at the conclusion of the sync. cartography will '
                'discover all JSON files in the given directory (and its subdirectories) and pass them to the GraphJob '
                'API to execute against the graph. This allows you to apply data transformation and augmentation at '
                'the end of a sync run without writing code. cartography does not guarantee the order in which the '
                'jobs are executed.'
            ),
        )
        parser.add_argument(
            '--okta-org-id',
            type=str,
            default=None,
            help=(
                'DEPRECATED: Use settings.toml or CARTOGRAPHY_OKTA__ORG_ID instead.'
                'Okta organizational id to sync. Required if you are using the Okta intel module. Ignored otherwise.'
            ),
        )
        parser.add_argument(
            '--okta-api-key-env-var',
            type=str,
            default=None,
            help=(
                'DEPRECATED: Use settings.toml or CARTOGRAPHY_OKTA__API_KEY instead.'
                'The name of an environment variable containing a key with which to auth to the Okta API.'
                'Required if you are using the Okta intel module. Ignored otherwise.'
            ),
        )
        parser.add_argument(
            '--okta-saml-role-regex',
            type=str,
            default=r"^aws\#\S+\#(?{{role}}[\w\-]+)\#(?{{accountid}}\d+)$",
            help=(
                'DEPRECATED: Use settings.toml or CARTOGRAPHY_OKTA__SAML_ROLE_REGEX instead.'
                'The regex used to map Okta groups to AWS roles when using okta as a SAML provider.'
                'The regex is the one entered in Step 5: Enabling Group Based Role Mapping in Okta'
                'https://saml-doc.okta.com/SAML_Docs/How-to-Configure-SAML-2.0-for-Amazon-Web-Service#c-step5'
                'The regex must contain the {{role}} and {{accountid}} tags'
            ),
        )
        parser.add_argument(
            '--github-config-env-var',
            type=str,
            default=None,
            help=(
                'DEPRECATED: Use settings.toml or CARTOGRAPHY_GITHUB__* instead.'
                'The name of an environment variable containing a Base64 encoded GitHub config object.'
                'Required if you are using the GitHub intel module. Ignored otherwise.'
            ),
        )
        parser.add_argument(
            '--digitalocean-token-env-var',
            type=str,
            default=None,
            help=(
                'DEPRECATED: Use settings.toml or CARTOGRAPHY_DIGITALOCEAN__TOKEN instead.'
                'The name of an environment variable containing a DigitalOcean access token.'
                'Required if you are using the DigitalOcean intel module. Ignored otherwise.'
            ),
        )
        parser.add_argument(
            '--jamf-base-uri',
            type=str,
            default=None,
            help=(
                'DEPRECATED: Use settings.toml or CARTOGRAPHY_JAMF__BASE_URL instead.'
                'Your Jamf base URI, e.g. https://hostname.com/JSSResource.'
                'Required if you are using the Jamf intel module. Ignored otherwise.'
            ),
        )
        parser.add_argument(
            '--jamf-user',
            type=str,
            default=None,
            help=(
                'DEPRECATED: Use settings.toml or CARTOGRAPHY_JAMF__USER instead.'
                'A username with which to authenticate to Jamf.'
            ),
        )
        parser.add_argument(
            '--jamf-password-env-var',
            type=str,
            default=None,
            help=(
                'DEPRECATED: Use settings.toml or CARTOGRAPHY_JAMF__PASSWORD instead.'
                'The name of an environment variable containing a password with which to authenticate to Jamf.'
            ),
        )
        parser.add_argument(
            '--kandji-base-uri',
            type=str,
            default=None,
            help=(
                'DEPRECATED: Use settings.toml or CARTOGRAPHY_KANDJI__BASE_URL instead.'
                'Your Kandji base URI, e.g. https://company.api.kandji.io.'
                'Required if you are using the Kandji intel module. Ignored otherwise.'
            ),
        )
        parser.add_argument(
            '--kandji-tenant-id',
            type=str,
            default=None,
            help=(
                'DEPRECATED: Use settings.toml or CARTOGRAPHY_KANDJI__TENANT_ID instead.'
                'Your Kandji tenant id e.g. company.'
                'Required using the Kandji intel module. Ignored otherwise.'
            ),
        )
        parser.add_argument(
            '--kandji-token-env-var',
            type=str,
            default=None,
            help=(
                'DEPRECATED: Use settings.toml or CARTOGRAPHY_KANDJI__TOKEN instead.'
                'The name of an environment variable containing token with which to authenticate to Kandji.'
            ),
        )
        parser.add_argument(
            '--k8s-kubeconfig',
            default=None,
            type=str,
            help=(
                'DEPRECATED: Use settings.toml or CARTOGRAPHY_K8S__KUBECONFIG instead.'
                'The path to kubeconfig file specifying context to access K8s cluster(s).'
            ),
        )
        parser.add_argument(
            '--nist-cve-url',
            type=str,
            default='https://services.nvd.nist.gov/rest/json/cves/2.0/',
            help=(
                'DEPRECATED: Use settings.toml or CARTOGRAPHY_CVE__URL instead.'
                'The base url for the NIST CVE data. Default = https://services.nvd.nist.gov/rest/json/cves/2.0/'
            ),
        )
        parser.add_argument(
            '--cve-enabled',
            action='store_true',
            help=(
                'DEPRECATED: Use settings.toml or CARTOGRAPHY_CVE__ENABLED instead.'
                'If set, CVE data will be synced from NIST.'
            ),
        )
        parser.add_argument(
            '--cve-api-key-env-var',
            type=str,
            default=None,
            help=(
                'DEPRECATED: Use settings.toml or CARTOGRAPHY_CVE__API_KEY instead.'
                'If set, uses the provided NIST NVD API v2.0 key.'
            ),
        )
        parser.add_argument(
            '--statsd-enabled',
            action='store_true',
            help=(
                'DEPRECATED: Use settings.toml or CARTOGRAPHY_STATSD__ENABLED instead.'
                'If set, enables sending metrics using statsd to a server of your choice.'
            ),
        )
        parser.add_argument(
            '--statsd-prefix',
            type=str,
            default='',
            help=(
                'DEPRECATED: Use settings.toml or CARTOGRAPHY_STATSD__PREFIX instead.'
                'The string to prefix statsd metrics with. Only used if --statsd-enabled is on. Default = empty string.'
            ),
        )
        parser.add_argument(
            '--statsd-host',
            type=str,
            default='127.0.0.1',
            help=(
                'DEPRECATED: Use settings.toml or CARTOGRAPHY_STATSD__HOST instead.'
                'The IP address of your statsd server. Only used if --statsd-enabled is on. Default = 127.0.0.1.'
            ),
        )
        parser.add_argument(
            '--statsd-port',
            type=int,
            default=8125,
            help=(
                'DEPRECATED: Use settings.toml or CARTOGRAPHY_STATSD__PORT instead.'
                'The port of your statsd server. Only used if --statsd-enabled is on. Default = UDP 8125.'
            ),
        )
        parser.add_argument(
            '--pagerduty-api-key-env-var',
            type=str,
            default=None,
            help=(
                'DEPRECATED: Use settings.toml or CARTOGRAPHY_PAGERDUTY__API_KEY instead.'
                'The name of environment variable containing the pagerduty API key for authentication.'
            ),
        )
        parser.add_argument(
            '--pagerduty-request-timeout',
            type=int,
            default=None,
            help=(
                'DEPRECATED: Use settings.toml or CARTOGRAPHY_COMMON__HTTP_TIMEOUT instead.'
                'Seconds to timeout for pagerduty API sessions.'
            ),
        )
        parser.add_argument(
            '--crowdstrike-client-id-env-var',
            type=str,
            default=None,
            help=(
                'DEPRECATED: Use settings.toml or CARTOGRAPHY_CROWDSTRIKE__CLIENT_ID instead.'
                'The name of environment variable containing the crowdstrike client id for authentication.'
            ),
        )
        parser.add_argument(
            '--crowdstrike-client-secret-env-var',
            type=str,
            default=None,
            help=(
                'DEPRECATED: Use settings.toml or CARTOGRAPHY_CROWDSTRIKE__CLIENT_SECRET instead.'
                'The name of environment variable containing the crowdstrike secret key for authentication.'
            ),
        )
        parser.add_argument(
            '--crowdstrike-api-url',
            type=str,
            default=None,
            help=(
                'DEPRECATED: Use settings.toml or CARTOGRAPHY_CROWDSTRIKE__API_URL instead.'
                'The crowdstrike URL, if using self-hosted. Defaults to the public crowdstrike API URL otherwise.'
            ),
        )
        parser.add_argument(
            '--gsuite-auth-method',
            type=str,
            default='delegated',
            choices=['delegated', 'oauth', 'default'],
            help=(
                'DEPRECATED: Use settings.toml or CARTOGRAPHY_GSUITE__AUTH_METHOD instead.'
                'GSuite authentication method. Can be "delegated" for service account or "oauth" for OAuth. '
                '"Default" best if using gcloud CLI.'
            ),
        )
        parser.add_argument(
            '--gsuite-tokens-env-var',
            type=str,
            default='GSUITE_GOOGLE_APPLICATION_CREDENTIALS',
            help=(
                'DEPRECATED: Use settings.toml or refer to documentation for available variables.'
                'The name of environment variable containing secrets for GSuite authentication.'
            ),
        )
        parser.add_argument(
            '--lastpass-cid-env-var',
            type=str,
            default=None,
            help=(
                'DEPRECATED: Use settings.toml or CARTOGRAPHY_LASTPASS__CID instead.'
                'The name of environment variable containing the Lastpass CID for authentication.'
            ),
        )
        parser.add_argument(
            '--lastpass-provhash-env-var',
            type=str,
            default=None,
            help=(
                'DEPRECATED: Use settings.toml or CARTOGRAPHY_LASTPASS__PROVHASH instead.'
                'The name of environment variable containing the Lastpass provhash for authentication.'
            ),
        )
        parser.add_argument(
            '--bigfix-username',
            type=str,
            default=None,
            help=(
                'DEPRECATED: Use settings.toml or CARTOGRAPHY_BIGFIX__USERNAME instead.'
                'The BigFix username for authentication.'
            ),
        )
        parser.add_argument(
            '--bigfix-password-env-var',
            type=str,
            default=None,
            help=(
                'DEPRECATED: Use settings.toml or CARTOGRAPHY_BIGFIX__PASSWORD instead.'
                'The name of environment variable containing the BigFix password for authentication.'
            ),
        )
        parser.add_argument(
            '--bigfix-root-url',
            type=str,
            default=None,
            help=(
                'DEPRECATED: Use settings.toml or CARTOGRAPHY_BIGFIX__ROOT_URL instead.'
                'The BigFix Root URL, a.k.a the BigFix API URL'
            ),
        )
        parser.add_argument(
            '--duo-api-key-env-var',
            type=str,
            default=None,
            help=(
                'DEPRECATED: Use settings.toml or CARTOGRAPHY_DUO__API_KEY instead.'
                'The name of environment variable containing the Duo api key'
            ),
        )
        parser.add_argument(
            '--duo-api-secret-env-var',
            type=str,
            default=None,
            help=(
                'DEPRECATED: Use settings.toml or CARTOGRAPHY_DUO__API_SECRET instead.'
                'The name of environment variable containing the Duo api secret'
            ),
        )
        parser.add_argument(
            '--duo-api-hostname',
            type=str,
            default=None,
            help=(
                'DEPRECATED: Use settings.toml or CARTOGRAPHY_DUO__API_HOSTNAME instead.'
                'The Duo api hostname'
            ),
        )
        parser.add_argument(
            '--semgrep-app-token-env-var',
            type=str,
            default=None,
            help=(
                'DEPRECATED: Use settings.toml or CARTOGRAPHY_SEMGREP__TOKEN instead.'
                'The name of environment variable containing the Semgrep app token key. '
                'Required if you are using the Semgrep intel module. Ignored otherwise.'
            ),
        )
        parser.add_argument(
            '--semgrep-dependency-ecosystems',
            type=str,
            default=None,
            help=(
                'DEPRECATED: Use settings.toml or CARTOGRAPHY_SEMGREP__DEPENDENCY_ECOSYSTEMS instead.'
                'Comma-separated list of language ecosystems for which dependencies will be retrieved from Semgrep. '
                'For example, a value of "gomod,npm" will retrieve Go and NPM dependencies. '
                'See the full list of supported ecosystems in source code at cartography.intel.semgrep.dependencies. '
                'Required if you are using the Semgrep dependencies intel module. Ignored otherwise.'
            ),
        )
        parser.add_argument(
            '--snipeit-base-uri',
            type=str,
            default=None,
            help=(
                'DEPRECATED: Use settings.toml or CARTOGRAPHY_SNIPEIT__BASE_URL instead.'
                'Your SnipeIT base URI'
                'Required if you are using the SnipeIT intel module. Ignored otherwise.'
            ),
        )
        parser.add_argument(
            '--snipeit-token-env-var',
            type=str,
            default=None,
            help=(
                'DEPRECATED: Use settings.toml or CARTOGRAPHY_SNIPEIT__TOKEN instead.'
                'The name of an environment variable containing token with which to authenticate to SnipeIT.'
            ),

        )
        parser.add_argument(
            '--snipeit-tenant-id',
            type=str,
            default=None,
            help=(
                'DEPRECATED: Use settings.toml or CARTOGRAPHY_SNIPEIT__TENANT_ID instead.'
                'An ID for the SnipeIT tenant.',
            ),
        )

        return parser

    def main(self, argv: str) -> int:
        """
        Entrypoint for the command line interface.

        :type argv: string
        :param argv: The parameters supplied to the command line program.
        """
        config: argparse.Namespace = self.parser.parse_args(argv)
        # Logging config
        if config.verbose:
            logging.getLogger('cartography').setLevel(logging.DEBUG)
        elif config.quiet:
            logging.getLogger('cartography').setLevel(logging.WARNING)
        else:
            logging.getLogger('cartography').setLevel(logging.INFO)
        logger.debug("Launching cartography with CLI configuration: %r", vars(config))

        # Selected modules
        if config.selected_modules:
            self.sync = cartography.sync.build_sync(config.selected_modules)

        # DEPRECATED: Neo4j config (please use cartography.settings instead)
        if config.neo4j_user:
            config.neo4j_password = None
            if config.neo4j_password_prompt:
                logger.info("Reading password for Neo4j user '%s' interactively.", config.neo4j_user)
                config.neo4j_password = getpass.getpass()
            elif config.neo4j_password_env_var:
                logger.debug(
                    "Reading password for Neo4j user '%s' from environment variable '%s'.",
                    config.neo4j_user,
                    config.neo4j_password_env_var,
                )
                config.neo4j_password = os.environ.get(config.neo4j_password_env_var)
            if not config.neo4j_password:
                logger.warning("Neo4j username was provided but a password could not be found.")

        # DEPRECATED: Azure config (please use cartography.settings instead)
        if config.azure_sp_auth and config.azure_client_secret_env_var:
            logger.debug(
                "Reading Client Secret for Azure Service Principal Authentication from environment variable %s",
                config.azure_client_secret_env_var,
            )
            config.azure_client_secret = os.environ.get(config.azure_client_secret_env_var)

<<<<<<< HEAD
        # DEPRECATED: Okta config (please use cartography.settings instead)
=======
        # Entra config
        if config.entra_tenant_id and config.entra_client_id and config.entra_client_secret_env_var:
            logger.debug(
                "Reading Client Secret for Entra Authentication from environment variable %s",
                config.entra_client_secret_env_var,
            )
            config.entra_client_secret = os.environ.get(config.entra_client_secret_env_var)
        else:
            config.entra_client_secret = None

        # Okta config
>>>>>>> df06b59a
        if config.okta_org_id and config.okta_api_key_env_var:
            logger.debug(f"Reading API key for Okta from environment variable {config.okta_api_key_env_var}")
            config.okta_api_key = os.environ.get(config.okta_api_key_env_var)

        # DEPRECATED: GitHub config (please use cartography.settings instead)
        if config.github_config_env_var:
            logger.debug(f"Reading config string for GitHub from environment variable {config.github_config_env_var}")
            config.github_config = os.environ.get(config.github_config_env_var, '')

        # DEPRECATED: DigitalOcean config (please use cartography.settings instead)
        if config.digitalocean_token_env_var:
            logger.debug(f"Reading token for DigitalOcean from env variable {config.digitalocean_token_env_var}")
            config.digitalocean_token = os.environ.get(config.digitalocean_token_env_var)

        # DEPRECATED: Jamf config (please use cartography.settings instead)
        if config.jamf_base_uri and config.jamf_user and config.jamf_password_env_var:
            logger.debug(
                "Reading password for Jamf user '%s' from environment variable '%s'.",
                config.jamf_user,
                config.jamf_password_env_var,
            )
            config.jamf_password = os.environ.get(config.jamf_password_env_var)

        # DEPRECATED: Kandji config (please use cartography.settings instead)
        if config.kandji_token_env_var:
            logger.debug(
                "Reading Kandji API token from environment variable '%s'.",
                config.kandji_token_env_var,
            )
            config.kandji_token = os.environ.get(config.kandji_token_env_var)
        elif os.environ.get('KANDJI_TOKEN'):
            logger.debug(
                "Reading Kandji API token from environment variable 'KANDJI_TOKEN'.",
            )
            config.kandji_token = os.environ.get('KANDJI_TOKEN')

        # DEPRECATED: Pagerduty config (please use cartography.settings instead)
        if config.pagerduty_api_key_env_var:
            logger.debug(f"Reading API key for PagerDuty from environment variable {config.pagerduty_api_key_env_var}")
            config.pagerduty_api_key = os.environ.get(config.pagerduty_api_key_env_var)

        # DEPRECATED: Crowdstrike config (please use cartography.settings instead)
        if config.crowdstrike_client_id_env_var:
            logger.debug(
                f"Reading API key for Crowdstrike from environment variable {config.crowdstrike_client_id_env_var}",
            )
            config.crowdstrike_client_id = os.environ.get(config.crowdstrike_client_id_env_var)
        if config.crowdstrike_client_secret_env_var:
            logger.debug(
                f"Reading API key for Crowdstrike from environment variable {config.crowdstrike_client_secret_env_var}",
            )
            config.crowdstrike_client_secret = os.environ.get(config.crowdstrike_client_secret_env_var)

        # DEPRECATED: GSuite config (please use cartography.settings instead)
        if config.gsuite_tokens_env_var:
            # We do not raise a deprecation warning here because there is a default value for gsuite_tokens_env_var
            logger.debug(f"Reading config string for GSuite from environment variable {config.gsuite_tokens_env_var}")
            config.gsuite_config = os.environ.get(config.gsuite_tokens_env_var, '')

        # DEPRECATED: Lastpass config (please use cartography.settings instead)
        if config.lastpass_cid_env_var:
            logger.debug(f"Reading CID for Lastpass from environment variable {config.lastpass_cid_env_var}")
            config.lastpass_cid = os.environ.get(config.lastpass_cid_env_var)
        if config.lastpass_provhash_env_var:
            logger.debug(f"Reading provhash for Lastpass from environment variable {config.lastpass_provhash_env_var}")
            config.lastpass_provhash = os.environ.get(config.lastpass_provhash_env_var)

        # DEPRECATED: BigFix config (please use cartography.settings instead)
        if config.bigfix_username and config.bigfix_password_env_var and config.bigfix_root_url:
            logger.debug(f"Reading BigFix password from environment variable {config.bigfix_password_env_var}")
            config.bigfix_password = os.environ.get(config.bigfix_password_env_var)

        # DEPRECATED: Duo config (please use cartography.settings instead)
        if config.duo_api_key_env_var and config.duo_api_secret_env_var and config.duo_api_hostname:
            logger.debug(
                f"Reading Duo api key and secret from environment variables {config.duo_api_key_env_var}"
                f", {config.duo_api_secret_env_var}",
            )
            config.duo_api_key = os.environ.get(config.duo_api_key_env_var)
            config.duo_api_secret = os.environ.get(config.duo_api_secret_env_var)

        # DEPRECATED: Semgrep config (please use cartography.settings instead)
        if config.semgrep_app_token_env_var:
            logger.debug(f"Reading Semgrep App Token from environment variable {config.semgrep_app_token_env_var}")
            config.semgrep_app_token = os.environ.get(config.semgrep_app_token_env_var)

        # DEPRECATED: CVE feed config (please use cartography.settings instead)
        if config.cve_api_key_env_var:
            logger.debug(f"Reading NVD CVE API key environment variable {config.cve_api_key_env_var}")
            config.cve_api_key = os.environ.get(config.cve_api_key_env_var)

        # DEPRECATED: SnipeIT config (please use cartography.settings instead)
        if config.snipeit_base_uri and config.snipeit_tenant_id:
            if config.snipeit_token_env_var:
                logger.debug(
                    "Reading SnipeIT API token from environment variable '%s'.",
                    config.snipeit_token_env_var,
                )
                config.snipeit_token = os.environ.get(config.snipeit_token_env_var)
            elif os.environ.get('SNIPEIT_TOKEN'):
                logger.debug(
                    "Reading SnipeIT API token from environment variable 'SNIPEIT_TOKEN'.",
                )
                config.snipeit_token = os.environ.get('SNIPEIT_TOKEN')

        # DEPRECATED: This is a temporary measure to support the old config format
        # and the new config format. The old config format is deprecated and will be removed in a future release.
        populate_settings_from_config(config)

        # Settings validation
        if settings.get('semgrep', {}).get('dependency_ecosystems'):
            parse_and_validate_semgrep_ecosystems(settings.semgrep.dependency_ecosystems)
        if settings.get('aws', {}).get('requested_syncs'):
            parse_and_validate_aws_requested_syncs(settings.aws.requested_syncs)

        # Run cartography
        try:
            return cartography.sync.run(self.sync)
        except KeyboardInterrupt:
            return cartography.util.STATUS_KEYBOARD_INTERRUPT


def main(argv=None):
    """
    Entrypoint for the default cartography command line interface.

    This entrypoint build and executed the default cartography sync. See cartography.sync.build_default_sync.

    :rtype: int
    :return: The return code.
    """
    logging.basicConfig(level=logging.INFO)
    logging.getLogger('botocore').setLevel(logging.WARNING)
    logging.getLogger('googleapiclient').setLevel(logging.WARNING)
    logging.getLogger('neo4j').setLevel(logging.WARNING)
    logging.getLogger('azure.identity').setLevel(logging.WARNING)
    logging.getLogger('httpx').setLevel(logging.WARNING)
    logging.getLogger('azure.core.pipeline.policies.http_logging_policy').setLevel(logging.WARNING)

    argv = argv if argv is not None else sys.argv[1:]
    sys.exit(CLI(prog='cartography').main(argv))<|MERGE_RESOLUTION|>--- conflicted
+++ resolved
@@ -253,8 +253,6 @@
             ),
         )
         parser.add_argument(
-<<<<<<< HEAD
-=======
             '--entra-tenant-id',
             type=str,
             default=None,
@@ -289,7 +287,6 @@
             ),
         )
         parser.add_argument(
->>>>>>> df06b59a
             '--analysis-job-directory',
             type=str,
             default=None,
@@ -716,10 +713,7 @@
             )
             config.azure_client_secret = os.environ.get(config.azure_client_secret_env_var)
 
-<<<<<<< HEAD
-        # DEPRECATED: Okta config (please use cartography.settings instead)
-=======
-        # Entra config
+        # DEPRECATED: Entra config (please use cartography.settings instead)
         if config.entra_tenant_id and config.entra_client_id and config.entra_client_secret_env_var:
             logger.debug(
                 "Reading Client Secret for Entra Authentication from environment variable %s",
@@ -729,8 +723,7 @@
         else:
             config.entra_client_secret = None
 
-        # Okta config
->>>>>>> df06b59a
+        # DEPRECATED: Okta config (please use cartography.settings instead)
         if config.okta_org_id and config.okta_api_key_env_var:
             logger.debug(f"Reading API key for Okta from environment variable {config.okta_api_key_env_var}")
             config.okta_api_key = os.environ.get(config.okta_api_key_env_var)
