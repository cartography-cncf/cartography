--- conflicted
+++ resolved
@@ -70,15 +70,9 @@
             type=str,
             default="bolt://localhost:7687",
             help=(
-<<<<<<< HEAD
-                'A valid Neo4j URI to sync against. See '
-                'https://neo4j.com/docs/api/python-driver/current/ for complete documentation on the '
-                'structure of a Neo4j URI.'
-=======
                 "A valid Neo4j URI to sync against. See "
-                "https://neo4j.com/docs/api/python-driver/current/driver.html#uri for complete documentation on the "
+                "https://neo4j.com/docs/api/python-driver/current/ for complete documentation on the "
                 "structure of a Neo4j URI."
->>>>>>> e6f7c072
             ),
         )
         parser.add_argument(
