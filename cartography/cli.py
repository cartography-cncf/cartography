import argparse
import getpass
import logging
import os
import sys

import cartography.config
import cartography.sync
import cartography.util
from cartography.intel.aws.util.common import parse_and_validate_aws_requested_syncs


logger = logging.getLogger(__name__)


class CLI:
    """
    :type sync: cartography.sync.Sync
    :param sync: A sync task for the command line program to execute.
    :type prog: string
    :param prog: The name of the command line program. This will be displayed in usage and help output.
    """

    def __init__(self, sync, prog=None):
        self.prog = prog
        self.sync = sync
        self.parser = self._build_parser()

    def _build_parser(self):
        """
        :rtype: argparse.ArgumentParser
        :return: A cartography argument parser. Calling parse_args on the argument parser will return an object which
            implements the cartography.config.Config interface.
        """
        parser = argparse.ArgumentParser(
            prog=self.prog,
            description=(
                "cartography consolidates infrastructure assets and the relationships between them in an intuitive "
                "graph view. This application can be used to pull configuration data from multiple sources, load it "
                "in to Neo4j, and run arbitrary enrichment and analysis on that data. Please make sure you have Neo4j "
                "running and have configured AWS credentials with the SecurityAudit IAM policy before getting started. "
                "Running cartography with no parameters will execute a simple sync against a Neo4j instance running "
                "locally. It will use your default AWS credentials and will not execute and post-sync analysis jobs. "
                "Please see the per-parameter documentation below for information on how to connect to different Neo4j "
                "instances, use auth when communicating with Neo4j, sync data from multiple AWS accounts, and execute "
                "arbitrary analysis jobs after the conclusion of the sync."
            ),
            epilog='For more documentation please visit: https://github.com/lyft/cartography',
        )
        parser.add_argument(
            '-v',
            '--verbose',
            action='store_true',
            help='Enable verbose logging for cartography.',
        )
        parser.add_argument(
            '-q',
            '--quiet',
            action='store_true',
            help='Restrict cartography logging to warnings and errors only.',
        )
        parser.add_argument(
            '--neo4j-uri',
            type=str,
            default='bolt://localhost:7687',
            help=(
                'A valid Neo4j URI to sync against. See '
                'https://neo4j.com/docs/api/python-driver/current/driver.html#uri for complete documentation on the '
                'structure of a Neo4j URI.'
            ),
        )
        parser.add_argument(
            '--neo4j-user',
            type=str,
            default=None,
            help='A username with which to authenticate to Neo4j.',
        )
        parser.add_argument(
            '--neo4j-password-env-var',
            type=str,
            default=None,
            help='The name of an environment variable containing a password with which to authenticate to Neo4j.',
        )
        parser.add_argument(
            '--neo4j-password-prompt',
            action='store_true',
            help=(
                'Present an interactive prompt for a password with which to authenticate to Neo4j. This parameter '
                'supersedes other methods of supplying a Neo4j password.'
            ),
        )
        parser.add_argument(
            '--neo4j-max-connection-lifetime',
            type=int,
            default=3600,
            help=(
                'Time in seconds for the Neo4j driver to consider a TCP connection alive. cartography default = 3600, '
                'which is the same as the Neo4j driver default. See '
                'https://neo4j.com/docs/driver-manual/1.7/client-applications/#driver-config-connection-pool-management'
                '.'
            ),
        )
        # TODO add the below parameters to a 'sync' subparser
        parser.add_argument(
            '--update-tag',
            type=int,
            default=None,
            help=(
                'A unique tag to apply to all Neo4j nodes and relationships created or updated during the sync run. '
                'This tag is used by cleanup jobs to identify nodes and relationships that are stale and need to be '
                'removed from the graph. By default, cartography will use a UNIX timestamp as the update tag.'
            ),
        )
        parser.add_argument(
            '--aws-sync-all-profiles',
            action='store_true',
            help=(
                'Enable AWS sync for all discovered named profiles. When this parameter is supplied cartography will '
                'discover all configured AWS named profiles (see '
                'https://docs.aws.amazon.com/cli/latest/userguide/cli-configure-profiles.html) and run the AWS sync '
                'job for each profile not named "default". If this parameter is not supplied, cartography will use the '
                'default AWS credentials available in your environment to run the AWS sync once. When using this '
                'parameter it is suggested that you create an AWS config file containing a named profile for each AWS '
                'account you want to sync and use the AWS_CONFIG_FILE environment variable to point to that config '
                'file (see https://docs.aws.amazon.com/cli/latest/userguide/cli-configure-envvars.html). cartography '
                'respects the AWS CLI/SDK environment variables and does not override them.'
            ),
        )
        parser.add_argument(
<<<<<<< HEAD
            '--oci-sync-all-profiles',
            action='store_true',
            help=(
                'Enable OCI sync for all discovered named profiles. When this parameter is supplied cartography will '
                'discover all configured OCI named profiles (see '
                'https://docs.cloud.oracle.com/iaas/Content/API/Concepts/sdkconfig.htm) and run the OCI sync '
                'job for each profile not named "DEFAULT". If this parameter is not supplied, cartography will use the '
                'default OCI credentials available in your environment to run the OCI sync once.'
                 )
        ),
=======
            '--azure-sync-all-subscriptions',
            action='store_true',
            help=(
                'Enable Azure sync for all discovered subscriptions. When this parameter is supplied cartography will '
                'discover all configured Azure subscriptions.'
            ),
        )
        parser.add_argument(
            '--azure-sp-auth',
            action='store_true',
            help=(
                'Use Service Principal authentication for Azure sync.'
            ),
        )
        parser.add_argument(
            '--azure-tenant-id',
            type=str,
            default=None,
            help=(
                'Azure Tenant Id for Service Principal Authentication.'
            ),
        )
        parser.add_argument(
            '--azure-client-id',
            type=str,
            default=None,
            help=(
                'Azure Client Id for Service Principal Authentication.'
            ),
        )
        parser.add_argument(
            '--azure-client-secret-env-var',
            type=str,
            default=None,
            help=(
                'The name of environment variable containing Azure Client Secret for Service Principal Authentication.'
            ),
        )
        parser.add_argument(
            '--aws-requested-syncs',
            type=str,
            default=None,
            help=(
                'Comma-separated list of AWS resources to sync. Example 1: "ecr,s3,ec2:instance" for ECR, S3, and all '
                'EC2 instance resources. See the full list available in source code at cartography.intel.aws.resources.'
                ' If not specified, cartography by default will run all AWS sync modules available.'
            ),
        )
>>>>>>> 4408bdc1
        parser.add_argument(
            '--crxcavator-api-base-uri',
            type=str,
            default='https://api.crxcavator.io/v1',
            help=(
                'Base URI for the CRXcavator API. Defaults to public API endpoint.'
            ),
        )
        parser.add_argument(
            '--crxcavator-api-key-env-var',
            type=str,
            default=None,
            help=(
                'The name of an environment variable containing a key with which to auth to the CRXcavator API. '
                'Required if you are using the CRXcavator intel module. Ignored otherwise.'
            ),
        )
        parser.add_argument(
            '--analysis-job-directory',
            type=str,
            default=None,
            help=(
                'A path to a directory containing analysis jobs to run at the conclusion of the sync. cartography will '
                'discover all JSON files in the given directory (and its subdirectories) and pass them to the GraphJob '
                'API to execute against the graph. This allows you to apply data transformation and augmentation at '
                'the end of a sync run without writing code. cartography does not guarantee the order in which the '
                'jobs are executed.'
            ),
        )
        parser.add_argument(
            '--okta-org-id',
            type=str,
            default=None,
            help=(
                'Okta organizational id to sync. Required if you are using the Okta intel module. Ignored otherwise.'
            ),
        )
        parser.add_argument(
            '--okta-api-key-env-var',
            type=str,
            default=None,
            help=(
                'The name of an environment variable containing a key with which to auth to the Okta API.'
                'Required if you are using the Okta intel module. Ignored otherwise.'
            ),
        )
        parser.add_argument(
            '--okta-saml-role-regex',
            type=str,
            default=r"^aws\#\S+\#(?{{role}}[\w\-]+)\#(?{{accountid}}\d+)$",
            help=(
                'The regex used to map Okta groups to AWS roles when using okta as a SAML provider.'
                'The regex is the one entered in Step 5: Enabling Group Based Role Mapping in Okta'
                'https://saml-doc.okta.com/SAML_Docs/How-to-Configure-SAML-2.0-for-Amazon-Web-Service#c-step5'
                'The regex must contain the {{role}} and {{accountid}} tags'
            ),
        )
        parser.add_argument(
            '--github-config-env-var',
            type=str,
            default=None,
            help=(
                'The name of an environment variable containing a Base64 encoded GitHub config object.'
                'Required if you are using the GitHub intel module. Ignored otherwise.'
            ),
        )
        parser.add_argument(
            '--digitalocean-token-env-var',
            type=str,
            default=None,
            help=(
                'The name of an environment variable containing a DigitalOcean access token.'
                'Required if you are using the DigitalOcean intel module. Ignored otherwise.'
            ),
        )
        parser.add_argument(
            '--permission-relationships-file',
            type=str,
            default="cartography/data/permission_relationships.yaml",
            help=(
                'The path to the permission relationships mapping file.'
                'If omitted the default permission relationships will be created'
            ),
        )
        parser.add_argument(
            '--jamf-base-uri',
            type=str,
            default=None,
            help=(
                'Your Jamf base URI, e.g. https://hostname.com/JSSResource.'
                'Required if you are using the Jamf intel module. Ignored otherwise.'
            ),
        )
        parser.add_argument(
            '--jamf-user',
            type=str,
            default=None,
            help='A username with which to authenticate to Jamf.',
        )
        parser.add_argument(
            '--jamf-password-env-var',
            type=str,
            default=None,
            help='The name of an environment variable containing a password with which to authenticate to Jamf.',
        )
        parser.add_argument(
            '--statsd-enabled',
            action='store_true',
            help=(
                'If set, enables sending metrics using statsd to a server of your choice.'
            ),
        )
        parser.add_argument(
            '--statsd-prefix',
            type=str,
            default='',
            help=(
                'The string to prefix statsd metrics with. Only used if --statsd-enabled is on. Default = empty string.'
            ),
        )
        parser.add_argument(
            '--statsd-host',
            type=str,
            default='127.0.0.1',
            help=(
                'The IP address of your statsd server. Only used if --statsd-enabled is on. Default = 127.0.0.1.'
            ),
        )
        parser.add_argument(
            '--statsd-port',
            type=int,
            default=8125,
            help=(
                'The port of your statsd server. Only used if --statsd-enabled is on. Default = UDP 8125.'
            ),
        )
        return parser

    def main(self, argv):
        """
        Entrypoint for the command line interface.

        :type argv: string
        :param argv: The parameters supplied to the command line program.
        """
        # TODO support parameter lookup in environment variables if not present on command line
        config: cartography.config.Config = self.parser.parse_args(argv)
        # Logging config
        if config.verbose:
            logging.getLogger('cartography').setLevel(logging.DEBUG)
        elif config.quiet:
            logging.getLogger('cartography').setLevel(logging.WARNING)
        else:
            logging.getLogger('cartography').setLevel(logging.INFO)
        logger.debug("Launching cartography with CLI configuration: %r", vars(config))
        # Neo4j config
        if config.neo4j_user:
            config.neo4j_password = None
            if config.neo4j_password_prompt:
                logger.info("Reading password for Neo4j user '%s' interactively.", config.neo4j_user)
                config.neo4j_password = getpass.getpass()
            elif config.neo4j_password_env_var:
                logger.debug(
                    "Reading password for Neo4j user '%s' from environment variable '%s'.",
                    config.neo4j_user,
                    config.neo4j_password_env_var,
                )
                config.neo4j_password = os.environ.get(config.neo4j_password_env_var)
            if not config.neo4j_password:
                logger.warning("Neo4j username was provided but a password could not be found.")
        else:
            config.neo4j_password = None

        # AWS config
        if config.aws_requested_syncs:
            # No need to store the returned value; we're using this for input validation.
            parse_and_validate_aws_requested_syncs(config.aws_requested_syncs)

        # Azure config
        if config.azure_sp_auth and config.azure_client_secret_env_var:
            logger.debug(
                "Reading Client Secret for Azure Service Principal Authentication from environment variable %s",
                config.azure_client_secret_env_var,
            )
            config.azure_client_secret = os.environ.get(config.azure_client_secret_env_var)
        else:
            config.azure_client_secret = None

        # Okta config
        if config.okta_org_id and config.okta_api_key_env_var:
            logger.debug(f"Reading API key for Okta from environment variable {config.okta_api_key_env_var}")
            config.okta_api_key = os.environ.get(config.okta_api_key_env_var)
        else:
            config.okta_api_key = None

        # CRXcavator config
        if config.crxcavator_api_base_uri and config.crxcavator_api_key_env_var:
            logger.debug(f"Reading API key for CRXcavator from env variable {config.crxcavator_api_key_env_var}.")
            config.crxcavator_api_key = os.environ.get(config.crxcavator_api_key_env_var)
        else:
            config.crxcavator_api_key = None

        # GitHub config
        if config.github_config_env_var:
            logger.debug(f"Reading config string for GitHub from environment variable {config.github_config_env_var}")
            config.github_config = os.environ.get(config.github_config_env_var)
        else:
            config.github_config = None

        # DigitalOcean config
        if config.digitalocean_token_env_var:
            logger.debug(f"Reading token for DigitalOcean from env variable {config.digitalocean_token_env_var}")
            config.digitalocean_token = os.environ.get(config.digitalocean_token_env_var)
        else:
            config.digitalocean_token = None

        # Jamf config
        if config.jamf_base_uri:
            if config.jamf_user:
                config.jamf_password = None
                if config.jamf_password_env_var:
                    logger.debug(
                        "Reading password for Jamf user '%s' from environment variable '%s'.",
                        config.jamf_user,
                        config.jamf_password_env_var,
                    )
                    config.jamf_password = os.environ.get(config.jamf_password_env_var)
            if not config.jamf_user:
                logger.warning("A Jamf base URI was provided but a user was not.")
            if not config.jamf_password:
                logger.warning("A Jamf password could not be found.")
        else:
            config.jamf_user = None
            config.jamf_password = None

        if config.statsd_enabled:
            logger.debug(
                f'statsd enabled. Sending metrics to server {config.statsd_host}:{config.statsd_port}. '
                f'Metrics have prefix "{config.statsd_prefix}".',
            )

        # Run cartography
        try:
            return cartography.sync.run_with_config(self.sync, config)
        except KeyboardInterrupt:
            return 130


def main(argv=None):
    """
    Entrypoint for the default cartography command line interface.

    This entrypoint build and executed the default cartography sync. See cartography.sync.build_default_sync.

    :rtype: int
    :return: The return code.
    """
    logging.basicConfig(level=logging.INFO)
    logging.getLogger('botocore').setLevel(logging.WARNING)
    logging.getLogger('googleapiclient').setLevel(logging.WARNING)
    logging.getLogger('neo4j.bolt').setLevel(logging.WARNING)
    argv = argv if argv is not None else sys.argv[1:]
    default_sync = cartography.sync.build_default_sync()
    return CLI(default_sync, prog='cartography').main(argv)<|MERGE_RESOLUTION|>--- conflicted
+++ resolved
@@ -127,7 +127,6 @@
             ),
         )
         parser.add_argument(
-<<<<<<< HEAD
             '--oci-sync-all-profiles',
             action='store_true',
             help=(
@@ -136,9 +135,9 @@
                 'https://docs.cloud.oracle.com/iaas/Content/API/Concepts/sdkconfig.htm) and run the OCI sync '
                 'job for each profile not named "DEFAULT". If this parameter is not supplied, cartography will use the '
                 'default OCI credentials available in your environment to run the OCI sync once.'
-                 )
-        ),
-=======
+             ),
+        )
+        parser.add_argument(
             '--azure-sync-all-subscriptions',
             action='store_true',
             help=(
@@ -187,7 +186,6 @@
                 ' If not specified, cartography by default will run all AWS sync modules available.'
             ),
         )
->>>>>>> 4408bdc1
         parser.add_argument(
             '--crxcavator-api-base-uri',
             type=str,
