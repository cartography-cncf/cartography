import argparse
import getpass
import logging
import os
import sys
from typing import Optional

import cartography.config
import cartography.sync
import cartography.util
from cartography.intel.aws.util.common import parse_and_validate_aws_regions
from cartography.intel.aws.util.common import parse_and_validate_aws_requested_syncs
from cartography.intel.semgrep.dependencies import parse_and_validate_semgrep_ecosystems

logger = logging.getLogger(__name__)


class CLI:
    """
    :type sync: cartography.sync.Sync
    :param sync: A sync task for the command line program to execute.
    :type prog: string
    :param prog: The name of the command line program. This will be displayed in usage and help output.
    """

    def __init__(
        self,
        sync: Optional[cartography.sync.Sync] = None,
        prog: Optional[str] = None,
    ):
        self.sync = sync if sync else cartography.sync.build_default_sync()
        self.prog = prog
        self.parser = self._build_parser()

    def _build_parser(self):
        """
        :rtype: argparse.ArgumentParser
        :return: A cartography argument parser. Calling parse_args on the argument parser will return an object which
            implements the cartography.config.Config interface.
        """
        parser = argparse.ArgumentParser(
            prog=self.prog,
            description=(
                "cartography consolidates infrastructure assets and the relationships between them in an intuitive "
                "graph view. This application can be used to pull configuration data from multiple sources, load it "
                "in to Neo4j, and run arbitrary enrichment and analysis on that data. Please make sure you have Neo4j "
                "running and have configured AWS credentials with the SecurityAudit IAM policy before getting started. "
                "Running cartography with no parameters will execute a simple sync against a Neo4j instance running "
                "locally. It will use your default AWS credentials and will not execute and post-sync analysis jobs. "
                "Please see the per-parameter documentation below for information on how to connect to different Neo4j "
                "instances, use auth when communicating with Neo4j, sync data from multiple AWS accounts, and execute "
                "arbitrary analysis jobs after the conclusion of the sync."
            ),
            epilog="For more documentation please visit: https://github.com/cartography-cncf/cartography",
        )
        parser.add_argument(
            "-v",
            "--verbose",
            action="store_true",
            help="Enable verbose logging for cartography.",
        )
        parser.add_argument(
            "-q",
            "--quiet",
            action="store_true",
            help="Restrict cartography logging to warnings and errors only.",
        )
        parser.add_argument(
            "--neo4j-uri",
            type=str,
            default="bolt://localhost:7687",
            help=(
                "A valid Neo4j URI to sync against. See "
                "https://neo4j.com/docs/api/python-driver/current/driver.html#uri for complete documentation on the "
                "structure of a Neo4j URI."
            ),
        )
        parser.add_argument(
            "--neo4j-user",
            type=str,
            default=None,
            help="A username with which to authenticate to Neo4j.",
        )
        parser.add_argument(
            "--neo4j-password-env-var",
            type=str,
            default=None,
            help="The name of an environment variable containing a password with which to authenticate to Neo4j.",
        )
        parser.add_argument(
            "--neo4j-password-prompt",
            action="store_true",
            help=(
                "Present an interactive prompt for a password with which to authenticate to Neo4j. This parameter "
                "supersedes other methods of supplying a Neo4j password."
            ),
        )
        parser.add_argument(
            "--neo4j-max-connection-lifetime",
            type=int,
            default=3600,
            help=(
                "Time in seconds for the Neo4j driver to consider a TCP connection alive. cartography default = 3600, "
                "which is the same as the Neo4j driver default. See "
                "https://neo4j.com/docs/driver-manual/1.7/client-applications/#driver-config-connection-pool-management"
                "."
            ),
        )
        parser.add_argument(
            "--neo4j-database",
            type=str,
            default=None,
            help=(
                "The name of the database in Neo4j to connect to. If not specified, uses the config settings of your "
                "Neo4j database itself to infer which database is set to default. "
                "See https://neo4j.com/docs/api/python-driver/4.4/api.html#database."
            ),
        )
        parser.add_argument(
            "--selected-modules",
            type=str,
            default=None,
            help=(
                'Comma-separated list of cartography top-level modules to sync. Example 1: "aws,gcp" to run AWS and GCP'
                "modules. See the full list available in source code at cartography.sync. "
                "If not specified, cartography by default will run all modules available and log warnings when it "
                "does not find credentials configured for them. "
                # TODO remove this mention about the create-indexes module when everything is using auto-indexes.
                "We recommend that you always specify the `create-indexes` module first in this list. "
                "If you specify the `analysis` module, we recommend that you include it as the LAST item of this list, "
                "(because it does not make sense to perform analysis on an empty/out-of-date graph)."
            ),
        )
        # TODO add the below parameters to a 'sync' subparser
        parser.add_argument(
            "--update-tag",
            type=int,
            default=None,
            help=(
                "A unique tag to apply to all Neo4j nodes and relationships created or updated during the sync run. "
                "This tag is used by cleanup jobs to identify nodes and relationships that are stale and need to be "
                "removed from the graph. By default, cartography will use a UNIX timestamp as the update tag."
            ),
        )
        parser.add_argument(
            "--aws-sync-all-profiles",
            action="store_true",
            help=(
                "Enable AWS sync for all discovered named profiles. When this parameter is supplied cartography will "
                "discover all configured AWS named profiles (see "
                "https://docs.aws.amazon.com/cli/latest/userguide/cli-configure-profiles.html) and run the AWS sync "
                'job for each profile not named "default". If this parameter is not supplied, cartography will use the '
                "default AWS credentials available in your environment to run the AWS sync once. When using this "
                "parameter it is suggested that you create an AWS config file containing a named profile for each AWS "
                "account you want to sync and use the AWS_CONFIG_FILE environment variable to point to that config "
                "file (see https://docs.aws.amazon.com/cli/latest/userguide/cli-configure-envvars.html). cartography "
                "respects the AWS CLI/SDK environment variables and does not override them."
            ),
        )
        parser.add_argument(
            "--aws-regions",
            type=str,
            default=None,
            help=(
                '[EXPERIMENTAL!] Comma-separated list of AWS regions to sync. Example: specify "us-east-1,us-east-2" '
                "to sync US East 1 and 2. Note that this syncs the same regions in ALL accounts and it is currently "
                "not possible to specify different regions per account. "
                "CAUTION: if you previously synced assets from regions that are _not_ included in your current list, "
                "those assets will be _deleted_ during this sync. "
                'This is because cartography\'s cleanup process uses "lastupdated" and "account id" to determine data '
                "freshness and not regions. So, if a previously synced region is missing in the current sync, "
                "Cartography assumes the associated assets are stale and removes them. "
                "Default behavior: If `--aws-regions` is not specified, cartography will _autodiscover_ the "
                "regions supported by each account being synced."
            ),
        )
        parser.add_argument(
            "--aws-best-effort-mode",
            action="store_true",
            help=(
                "Enable AWS sync best effort mode when syncing AWS accounts. This will allow cartography to continue "
                "syncing other accounts and delay raising an exception until the very end."
            ),
        )
        parser.add_argument(
            "--oci-sync-all-profiles",
            action="store_true",
            help=(
                "Enable OCI sync for all discovered named profiles. When this parameter is supplied cartography will "
                "discover all configured OCI named profiles (see "
                "https://docs.oracle.com/en-us/iaas/Content/API/Concepts/sdkconfig.htm) and run the OCI sync "
                'job for each profile not named "DEFAULT". If this parameter is not supplied, cartography will use the '
                "default OCI credentials available in your environment to run the OCI sync once."
            ),
        )
        parser.add_argument(
            "--azure-sync-all-subscriptions",
            action="store_true",
            help=(
                "Enable Azure sync for all discovered subscriptions. When this parameter is supplied cartography will "
                "discover all configured Azure subscriptions."
            ),
        )
        parser.add_argument(
            "--azure-sp-auth",
            action="store_true",
            help=("Use Service Principal authentication for Azure sync."),
        )
        parser.add_argument(
            "--azure-tenant-id",
            type=str,
            default=None,
            help=("Azure Tenant Id for Service Principal Authentication."),
        )
        parser.add_argument(
            "--azure-client-id",
            type=str,
            default=None,
            help=("Azure Client Id for Service Principal Authentication."),
        )
        parser.add_argument(
            "--azure-client-secret-env-var",
            type=str,
            default=None,
            help=(
                "The name of environment variable containing Azure Client Secret for Service Principal Authentication."
            ),
        )
        parser.add_argument(
            "--entra-tenant-id",
            type=str,
            default=None,
            help=("Entra Tenant Id for Service Principal Authentication."),
        )
        parser.add_argument(
            "--entra-client-id",
            type=str,
            default=None,
            help=("Entra Client Id for Service Principal Authentication."),
        )
        parser.add_argument(
            "--entra-client-secret-env-var",
            type=str,
            default=None,
            help=(
                "The name of environment variable containing Entra Client Secret for Service Principal Authentication."
            ),
        )
        parser.add_argument(
            "--aws-requested-syncs",
            type=str,
            default=None,
            help=(
                'Comma-separated list of AWS resources to sync. Example 1: "ecr,s3,ec2:instance" for ECR, S3, and all '
                "EC2 instance resources. See the full list available in source code at cartography.intel.aws.resources."
                " If not specified, cartography by default will run all AWS sync modules available."
            ),
        )
        parser.add_argument(
            "--analysis-job-directory",
            type=str,
            default=None,
            help=(
                "A path to a directory containing analysis jobs to run at the conclusion of the sync. cartography will "
                "discover all JSON files in the given directory (and its subdirectories) and pass them to the GraphJob "
                "API to execute against the graph. This allows you to apply data transformation and augmentation at "
                "the end of a sync run without writing code. cartography does not guarantee the order in which the "
                "jobs are executed."
            ),
        )
        parser.add_argument(
            "--okta-org-id",
            type=str,
            default=None,
            help=(
                "Okta organizational id to sync. Required if you are using the Okta intel module. Ignored otherwise."
            ),
        )
        parser.add_argument(
            "--okta-api-key-env-var",
            type=str,
            default=None,
            help=(
                "The name of an environment variable containing a key with which to auth to the Okta API."
                "Required if you are using the Okta intel module. Ignored otherwise."
            ),
        )
        parser.add_argument(
            "--okta-saml-role-regex",
            type=str,
            default=r"^aws\#\S+\#(?{{role}}[\w\-]+)\#(?{{accountid}}\d+)$",
            help=(
                "The regex used to map Okta groups to AWS roles when using okta as a SAML provider."
                "The regex is the one entered in Step 5: Enabling Group Based Role Mapping in Okta"
                "https://saml-doc.okta.com/SAML_Docs/How-to-Configure-SAML-2.0-for-Amazon-Web-Service#c-step5"
                "The regex must contain the {{role}} and {{accountid}} tags"
            ),
        )
        parser.add_argument(
            "--github-config-env-var",
            type=str,
            default=None,
            help=(
                "The name of an environment variable containing a Base64 encoded GitHub config object."
                "Required if you are using the GitHub intel module. Ignored otherwise."
            ),
        )
        parser.add_argument(
            "--digitalocean-token-env-var",
            type=str,
            default=None,
            help=(
                "The name of an environment variable containing a DigitalOcean access token."
                "Required if you are using the DigitalOcean intel module. Ignored otherwise."
            ),
        )
        parser.add_argument(
            "--permission-relationships-file",
            type=str,
            default="cartography/data/permission_relationships.yaml",
            help=(
                "The path to the permission relationships mapping file."
                "If omitted the default permission relationships will be created"
            ),
        )
        parser.add_argument(
            "--jamf-base-uri",
            type=str,
            default=None,
            help=(
                "Your Jamf base URI, e.g. https://hostname.com/JSSResource."
                "Required if you are using the Jamf intel module. Ignored otherwise."
            ),
        )
        parser.add_argument(
            "--jamf-user",
            type=str,
            default=None,
            help="A username with which to authenticate to Jamf.",
        )
        parser.add_argument(
            "--jamf-password-env-var",
            type=str,
            default=None,
            help="The name of an environment variable containing a password with which to authenticate to Jamf.",
        )
        parser.add_argument(
            "--kandji-base-uri",
            type=str,
            default=None,
            help=(
                "Your Kandji base URI, e.g. https://company.api.kandji.io."
                "Required if you are using the Kandji intel module. Ignored otherwise."
            ),
        )
        parser.add_argument(
            "--kandji-tenant-id",
            type=str,
            default=None,
            help=(
                "Your Kandji tenant id e.g. company."
                "Required using the Kandji intel module. Ignored otherwise."
            ),
        )
        parser.add_argument(
            "--kandji-token-env-var",
            type=str,
            default=None,
            help="The name of an environment variable containing token with which to authenticate to Kandji.",
        )
        parser.add_argument(
            "--k8s-kubeconfig",
            default=None,
            type=str,
            help=(
                "The path to kubeconfig file specifying context to access K8s cluster(s)."
            ),
        )
        parser.add_argument(
            "--nist-cve-url",
            type=str,
            default="https://services.nvd.nist.gov/rest/json/cves/2.0/",
            help=(
                "The base url for the NIST CVE data. Default = https://services.nvd.nist.gov/rest/json/cves/2.0/"
            ),
        )
        parser.add_argument(
            "--cve-enabled",
            action="store_true",
            help=("If set, CVE data will be synced from NIST."),
        )
        parser.add_argument(
            "--cve-api-key-env-var",
            type=str,
            default=None,
            help=("If set, uses the provided NIST NVD API v2.0 key."),
        )
        parser.add_argument(
            "--statsd-enabled",
            action="store_true",
            help=(
                "If set, enables sending metrics using statsd to a server of your choice."
            ),
        )
        parser.add_argument(
            "--statsd-prefix",
            type=str,
            default="",
            help=(
                "The string to prefix statsd metrics with. Only used if --statsd-enabled is on. Default = empty string."
            ),
        )
        parser.add_argument(
            "--statsd-host",
            type=str,
            default="127.0.0.1",
            help=(
                "The IP address of your statsd server. Only used if --statsd-enabled is on. Default = 127.0.0.1."
            ),
        )
        parser.add_argument(
            "--statsd-port",
            type=int,
            default=8125,
            help=(
                "The port of your statsd server. Only used if --statsd-enabled is on. Default = UDP 8125."
            ),
        )
        parser.add_argument(
            "--pagerduty-api-key-env-var",
            type=str,
            default=None,
            help=(
                "The name of environment variable containing the pagerduty API key for authentication."
            ),
        )
        parser.add_argument(
            "--pagerduty-request-timeout",
            type=int,
            default=None,
            help=("Seconds to timeout for pagerduty API sessions."),
        )
        parser.add_argument(
            "--crowdstrike-client-id-env-var",
            type=str,
            default=None,
            help=(
                "The name of environment variable containing the crowdstrike client id for authentication."
            ),
        )
        parser.add_argument(
            "--crowdstrike-client-secret-env-var",
            type=str,
            default=None,
            help=(
                "The name of environment variable containing the crowdstrike secret key for authentication."
            ),
        )
        parser.add_argument(
            "--crowdstrike-api-url",
            type=str,
            default=None,
            help=(
                "The crowdstrike URL, if using self-hosted. Defaults to the public crowdstrike API URL otherwise."
            ),
        )
        parser.add_argument(
            "--gsuite-auth-method",
            type=str,
            default="delegated",
            choices=["delegated", "oauth", "default"],
            help=(
                'GSuite authentication method. Can be "delegated" for service account or "oauth" for OAuth. '
                '"Default" best if using gcloud CLI.'
            ),
        )
        parser.add_argument(
            "--gsuite-tokens-env-var",
            type=str,
            default="GSUITE_GOOGLE_APPLICATION_CREDENTIALS",
            help=(
                "The name of environment variable containing secrets for GSuite authentication."
            ),
        )
        parser.add_argument(
            "--lastpass-cid-env-var",
            type=str,
            default=None,
            help=(
                "The name of environment variable containing the Lastpass CID for authentication."
            ),
        )
        parser.add_argument(
            "--lastpass-provhash-env-var",
            type=str,
            default=None,
            help=(
                "The name of environment variable containing the Lastpass provhash for authentication."
            ),
        )
        parser.add_argument(
            "--bigfix-username",
            type=str,
            default=None,
            help=("The BigFix username for authentication."),
        )
        parser.add_argument(
            "--bigfix-password-env-var",
            type=str,
            default=None,
            help=(
                "The name of environment variable containing the BigFix password for authentication."
            ),
        )
        parser.add_argument(
            "--bigfix-root-url",
            type=str,
            default=None,
            help=("The BigFix Root URL, a.k.a the BigFix API URL"),
        )
        parser.add_argument(
            "--duo-api-key-env-var",
            type=str,
            default=None,
            help=("The name of environment variable containing the Duo api key"),
        )
        parser.add_argument(
            "--duo-api-secret-env-var",
            type=str,
            default=None,
            help=("The name of environment variable containing the Duo api secret"),
        )
        parser.add_argument(
            "--duo-api-hostname",
            type=str,
            default=None,
            help=("The Duo api hostname"),
        )
        parser.add_argument(
            "--semgrep-app-token-env-var",
            type=str,
            default=None,
            help=(
                "The name of environment variable containing the Semgrep app token key. "
                "Required if you are using the Semgrep intel module. Ignored otherwise."
            ),
        )
        parser.add_argument(
            "--semgrep-dependency-ecosystems",
            type=str,
            default=None,
            help=(
                "Comma-separated list of language ecosystems for which dependencies will be retrieved from Semgrep. "
                'For example, a value of "gomod,npm" will retrieve Go and NPM dependencies. '
                "See the full list of supported ecosystems in source code at cartography.intel.semgrep.dependencies. "
                "Required if you are using the Semgrep dependencies intel module. Ignored otherwise."
            ),
        )
        parser.add_argument(
            "--snipeit-base-uri",
            type=str,
            default=None,
            help=(
                "Your SnipeIT base URI. "
                "Required if you are using the SnipeIT intel module. Ignored otherwise."
            ),
        )
        parser.add_argument(
            "--snipeit-token-env-var",
            type=str,
            default=None,
            help="The name of an environment variable containing token with which to authenticate to SnipeIT.",
        )
        parser.add_argument(
            "--snipeit-tenant-id",
            type=str,
            default=None,
            help="An ID for the SnipeIT tenant.",
        )
        parser.add_argument(
            "--cloudflare-token-env-var",
            type=str,
            default=None,
            help="The name of an environment variable containing ApiKey with which to authenticate to Cloudflare.",
        )
        parser.add_argument(
            "--tailscale-token-env-var",
            type=str,
            default=None,
            help=(
                "The name of an environment variable containing a Tailscale API token. "
                "Required if you are using the Tailscale intel module. Ignored otherwise."
            ),
        )
        parser.add_argument(
            "--tailscale-org",
            type=str,
            default=None,
            help=(
                "The name of the Tailscale organization to sync. "
                "Required if you are using the Tailscale intel module. Ignored otherwise."
            ),
        )
        parser.add_argument(
            "--tailscale-base-url",
            type=str,
            default="https://api.tailscale.com/api/v2",
            help=(
                "The base URL for the Tailscale API. "
                "Required if you are using the Tailscale intel module. Ignored otherwise."
            ),
        )
        parser.add_argument(
            "--openai-apikey-env-var",
            type=str,
            default=None,
            help=(
                "The name of an environment variable containing a OpenAI API Key. "
                "Required if you are using the OpenAI intel module. Ignored otherwise."
            ),
        )
        parser.add_argument(
            "--openai-org-id",
            type=str,
            default=None,
            help=(
                "The ID of the OpenAI organization to sync. "
                "Required if you are using the OpenAI intel module. Ignored otherwise."
            ),
        )
        parser.add_argument(
            "--anthropic-apikey-env-var",
            type=str,
            default=None,
            help=(
                "The name of an environment variable containing an Anthropic API Key. "
                "Required if you are using the Anthropic intel module. Ignored otherwise."
            ),
        )
        parser.add_argument(
<<<<<<< HEAD
            "--airbyte-client-id",
            type=str,
            default=None,
            help=(
                "The Airbyte client ID to use for authentication. "
                "Required if you are using the Airbyte intel module. Ignored otherwise."
            ),
        )
        parser.add_argument(
            "--airbyte-client-secret-env-var",
            type=str,
            default=None,
            help=(
                "The name of an environment variable containing the Airbyte client secret for authentication. "
                "Required if you are using the Airbyte intel module. Ignored otherwise."
            ),
        )
        parser.add_argument(
            "--airbyte-api-url",
            type=str,
            default="https://api.airbyte.com/v1",
            help=(
                "The base URL for the Airbyte API (default is the public Airbyte Cloud API). "
                "Required if you are using the Airbyte intel module. Ignored otherwise."
=======
            "--trivy-s3-bucket",
            type=str,
            default=None,
            help=(
                "The S3 bucket name containing Trivy scan results. "
                "Required if you are using the Trivy module. Ignored otherwise."
            ),
        )
        parser.add_argument(
            "--trivy-s3-prefix",
            type=str,
            default=None,
            help=(
                "The S3 prefix path containing Trivy scan results. "
                "Required if you are using the Trivy module. Ignored otherwise."
>>>>>>> a587d85a
            ),
        )

        return parser

    def main(self, argv: str) -> int:
        """
        Entrypoint for the command line interface.

        :type argv: string
        :param argv: The parameters supplied to the command line program.
        """
        # TODO support parameter lookup in environment variables if not present on command line
        config: argparse.Namespace = self.parser.parse_args(argv)
        # Logging config
        if config.verbose:
            logging.getLogger("cartography").setLevel(logging.DEBUG)
        elif config.quiet:
            logging.getLogger("cartography").setLevel(logging.WARNING)
        else:
            logging.getLogger("cartography").setLevel(logging.INFO)
        logger.debug("Launching cartography with CLI configuration: %r", vars(config))
        # Neo4j config
        if config.neo4j_user:
            config.neo4j_password = None
            if config.neo4j_password_prompt:
                logger.info(
                    "Reading password for Neo4j user '%s' interactively.",
                    config.neo4j_user,
                )
                config.neo4j_password = getpass.getpass()
            elif config.neo4j_password_env_var:
                logger.debug(
                    "Reading password for Neo4j user '%s' from environment variable '%s'.",
                    config.neo4j_user,
                    config.neo4j_password_env_var,
                )
                config.neo4j_password = os.environ.get(config.neo4j_password_env_var)
            if not config.neo4j_password:
                logger.warning(
                    "Neo4j username was provided but a password could not be found.",
                )
        else:
            config.neo4j_password = None

        # Selected modules
        if config.selected_modules:
            self.sync = cartography.sync.build_sync(config.selected_modules)

        # AWS config
        if config.aws_requested_syncs:
            # No need to store the returned value; we're using this for input validation.
            parse_and_validate_aws_requested_syncs(config.aws_requested_syncs)

        # AWS regions
        if config.aws_regions:
            # No need to store the returned value; we're using this for input validation.
            parse_and_validate_aws_regions(config.aws_regions)

        # Azure config
        if config.azure_sp_auth and config.azure_client_secret_env_var:
            logger.debug(
                "Reading Client Secret for Azure Service Principal Authentication from environment variable %s",
                config.azure_client_secret_env_var,
            )
            config.azure_client_secret = os.environ.get(
                config.azure_client_secret_env_var,
            )
        else:
            config.azure_client_secret = None

        # Entra config
        if (
            config.entra_tenant_id
            and config.entra_client_id
            and config.entra_client_secret_env_var
        ):
            logger.debug(
                "Reading Client Secret for Entra Authentication from environment variable %s",
                config.entra_client_secret_env_var,
            )
            config.entra_client_secret = os.environ.get(
                config.entra_client_secret_env_var
            )
        else:
            config.entra_client_secret = None

        # Okta config
        if config.okta_org_id and config.okta_api_key_env_var:
            logger.debug(
                f"Reading API key for Okta from environment variable {config.okta_api_key_env_var}",
            )
            config.okta_api_key = os.environ.get(config.okta_api_key_env_var)
        else:
            config.okta_api_key = None

        # GitHub config
        if config.github_config_env_var:
            logger.debug(
                f"Reading config string for GitHub from environment variable {config.github_config_env_var}",
            )
            config.github_config = os.environ.get(config.github_config_env_var)
        else:
            config.github_config = None

        # DigitalOcean config
        if config.digitalocean_token_env_var:
            logger.debug(
                f"Reading token for DigitalOcean from env variable {config.digitalocean_token_env_var}",
            )
            config.digitalocean_token = os.environ.get(
                config.digitalocean_token_env_var,
            )
        else:
            config.digitalocean_token = None

        # Jamf config
        if config.jamf_base_uri:
            if config.jamf_user:
                config.jamf_password = None
                if config.jamf_password_env_var:
                    logger.debug(
                        "Reading password for Jamf user '%s' from environment variable '%s'.",
                        config.jamf_user,
                        config.jamf_password_env_var,
                    )
                    config.jamf_password = os.environ.get(config.jamf_password_env_var)
            if not config.jamf_user:
                logger.warning("A Jamf base URI was provided but a user was not.")
            if not config.jamf_password:
                logger.warning("A Jamf password could not be found.")
        else:
            config.jamf_user = None
            config.jamf_password = None

        # Kandji config
        if config.kandji_base_uri:
            if config.kandji_token_env_var:
                logger.debug(
                    "Reading Kandji API token from environment variable '%s'.",
                    config.kandji_token_env_var,
                )
                config.kandji_token = os.environ.get(config.kandji_token_env_var)
            elif os.environ.get("KANDJI_TOKEN"):
                logger.debug(
                    "Reading Kandji API token from environment variable 'KANDJI_TOKEN'.",
                )
                config.kandji_token = os.environ.get("KANDJI_TOKEN")
            else:
                logger.warning("A Kandji base URI was provided but a token was not.")
                config.kandji_token = None
        else:
            logger.warning("A Kandji base URI was not provided.")
            config.kandji_base_uri = None

        if config.statsd_enabled:
            logger.debug(
                f"statsd enabled. Sending metrics to server {config.statsd_host}:{config.statsd_port}. "
                f'Metrics have prefix "{config.statsd_prefix}".',
            )

        # Pagerduty config
        if config.pagerduty_api_key_env_var:
            logger.debug(
                f"Reading API key for PagerDuty from environment variable {config.pagerduty_api_key_env_var}",
            )
            config.pagerduty_api_key = os.environ.get(config.pagerduty_api_key_env_var)
        else:
            config.pagerduty_api_key = None

        # Crowdstrike config
        if config.crowdstrike_client_id_env_var:
            logger.debug(
                f"Reading API key for Crowdstrike from environment variable {config.crowdstrike_client_id_env_var}",
            )
            config.crowdstrike_client_id = os.environ.get(
                config.crowdstrike_client_id_env_var,
            )
        else:
            config.crowdstrike_client_id = None

        if config.crowdstrike_client_secret_env_var:
            logger.debug(
                f"Reading API key for Crowdstrike from environment variable {config.crowdstrike_client_secret_env_var}",
            )
            config.crowdstrike_client_secret = os.environ.get(
                config.crowdstrike_client_secret_env_var,
            )
        else:
            config.crowdstrike_client_secret = None

        # GSuite config
        if config.gsuite_tokens_env_var:
            logger.debug(
                f"Reading config string for GSuite from environment variable {config.gsuite_tokens_env_var}",
            )
            config.gsuite_config = os.environ.get(config.gsuite_tokens_env_var)
        else:
            config.gsuite_tokens_env_var = None

        # Lastpass config
        if config.lastpass_cid_env_var:
            logger.debug(
                f"Reading CID for Lastpass from environment variable {config.lastpass_cid_env_var}",
            )
            config.lastpass_cid = os.environ.get(config.lastpass_cid_env_var)
        else:
            config.lastpass_cid = None
        if config.lastpass_provhash_env_var:
            logger.debug(
                f"Reading provhash for Lastpass from environment variable {config.lastpass_provhash_env_var}",
            )
            config.lastpass_provhash = os.environ.get(config.lastpass_provhash_env_var)
        else:
            config.lastpass_provhash = None

        # BigFix config
        if (
            config.bigfix_username
            and config.bigfix_password_env_var
            and config.bigfix_root_url
        ):
            logger.debug(
                f"Reading BigFix password from environment variable {config.bigfix_password_env_var}",
            )
            config.bigfix_password = os.environ.get(config.bigfix_password_env_var)

        # Duo config
        if (
            config.duo_api_key_env_var
            and config.duo_api_secret_env_var
            and config.duo_api_hostname
        ):
            logger.debug(
                f"Reading Duo api key and secret from environment variables {config.duo_api_key_env_var}"
                f", {config.duo_api_secret_env_var}",
            )
            config.duo_api_key = os.environ.get(config.duo_api_key_env_var)
            config.duo_api_secret = os.environ.get(config.duo_api_secret_env_var)
        else:
            config.duo_api_key = None
            config.duo_api_secret = None

        # Semgrep config
        if config.semgrep_app_token_env_var:
            logger.debug(
                f"Reading Semgrep App Token from environment variable {config.semgrep_app_token_env_var}",
            )
            config.semgrep_app_token = os.environ.get(config.semgrep_app_token_env_var)
        else:
            config.semgrep_app_token = None
        if config.semgrep_dependency_ecosystems:
            # No need to store the returned value; we're using this for input validation.
            parse_and_validate_semgrep_ecosystems(config.semgrep_dependency_ecosystems)

        # CVE feed config
        if config.cve_api_key_env_var:
            logger.debug(
                f"Reading NVD CVE API key environment variable {config.cve_api_key_env_var}",
            )
            config.cve_api_key = os.environ.get(config.cve_api_key_env_var)
        else:
            config.cve_api_key = None

        # SnipeIT config
        if config.snipeit_base_uri:
            if config.snipeit_token_env_var:
                logger.debug(
                    "Reading SnipeIT API token from environment variable '%s'.",
                    config.snipeit_token_env_var,
                )
                config.snipeit_token = os.environ.get(config.snipeit_token_env_var)
            elif os.environ.get("SNIPEIT_TOKEN"):
                logger.debug(
                    "Reading SnipeIT API token from environment variable 'SNIPEIT_TOKEN'.",
                )
                config.snipeit_token = os.environ.get("SNIPEIT_TOKEN")
            else:
                logger.warning("A SnipeIT base URI was provided but a token was not.")
                config.snipeit_token = None
        else:
            logger.warning("A SnipeIT base URI was not provided.")
            config.snipeit_base_uri = None

        # Tailscale config
        if config.tailscale_token_env_var:
            logger.debug(
                f"Reading Tailscale API token from environment variable {config.tailscale_token_env_var}",
            )
            config.tailscale_token = os.environ.get(config.tailscale_token_env_var)
        else:
            config.tailscale_token = None

        # Cloudflare config
        if config.cloudflare_token_env_var:
            logger.debug(
                f"Reading Cloudflare ApiKey from environment variable {config.cloudflare_token_env_var}",
            )
            config.cloudflare_token = os.environ.get(config.cloudflare_token_env_var)
        else:
            config.cloudflare_token = None

        # OpenAI config
        if config.openai_apikey_env_var:
            logger.debug(
                f"Reading OpenAI API key from environment variable {config.openai_apikey_env_var}",
            )
            config.openai_apikey = os.environ.get(config.openai_apikey_env_var)
        else:
            config.openai_apikey = None

        # Anthropic config
        if config.anthropic_apikey_env_var:
            logger.debug(
                f"Reading Anthropic API key from environment variable {config.anthropic_apikey_env_var}",
            )
            config.anthropic_apikey = os.environ.get(config.anthropic_apikey_env_var)
        else:
            config.anthropic_apikey = None

<<<<<<< HEAD
        # Airbyte config
        if config.airbyte_client_id and config.airbyte_client_secret_env_var:
            logger.debug(
                f"Reading Airbyte client secret from environment variable {config.airbyte_client_secret_env_var}",
            )
            config.airbyte_client_secret = os.environ.get(
                config.airbyte_client_secret_env_var,
            )
        else:
            config.airbyte_client_secret = None
=======
        # Trivy config
        if config.trivy_s3_bucket:
            logger.debug(f"Trivy S3 bucket: {config.trivy_s3_bucket}")

        if config.trivy_s3_prefix:
            logger.debug(f"Trivy S3 prefix: {config.trivy_s3_prefix}")
>>>>>>> a587d85a

        # Run cartography
        try:
            return cartography.sync.run_with_config(self.sync, config)
        except KeyboardInterrupt:
            return cartography.util.STATUS_KEYBOARD_INTERRUPT


def main(argv=None):
    """
    Entrypoint for the default cartography command line interface.

    This entrypoint build and executed the default cartography sync. See cartography.sync.build_default_sync.

    :rtype: int
    :return: The return code.
    """
    logging.basicConfig(level=logging.INFO)
    logging.getLogger("botocore").setLevel(logging.WARNING)
    logging.getLogger("googleapiclient").setLevel(logging.WARNING)
    logging.getLogger("neo4j").setLevel(logging.WARNING)
    logging.getLogger("azure.identity").setLevel(logging.WARNING)
    logging.getLogger("httpx").setLevel(logging.WARNING)
    logging.getLogger("azure.core.pipeline.policies.http_logging_policy").setLevel(
        logging.WARNING
    )

    argv = argv if argv is not None else sys.argv[1:]
    sys.exit(CLI(prog="cartography").main(argv))<|MERGE_RESOLUTION|>--- conflicted
+++ resolved
@@ -638,7 +638,6 @@
             ),
         )
         parser.add_argument(
-<<<<<<< HEAD
             "--airbyte-client-id",
             type=str,
             default=None,
@@ -663,7 +662,9 @@
             help=(
                 "The base URL for the Airbyte API (default is the public Airbyte Cloud API). "
                 "Required if you are using the Airbyte intel module. Ignored otherwise."
-=======
+            ),
+        )
+        parser.add_argument(
             "--trivy-s3-bucket",
             type=str,
             default=None,
@@ -679,7 +680,6 @@
             help=(
                 "The S3 prefix path containing Trivy scan results. "
                 "Required if you are using the Trivy module. Ignored otherwise."
->>>>>>> a587d85a
             ),
         )
 
@@ -1000,7 +1000,6 @@
         else:
             config.anthropic_apikey = None
 
-<<<<<<< HEAD
         # Airbyte config
         if config.airbyte_client_id and config.airbyte_client_secret_env_var:
             logger.debug(
@@ -1011,14 +1010,13 @@
             )
         else:
             config.airbyte_client_secret = None
-=======
+
         # Trivy config
         if config.trivy_s3_bucket:
             logger.debug(f"Trivy S3 bucket: {config.trivy_s3_bucket}")
 
         if config.trivy_s3_prefix:
             logger.debug(f"Trivy S3 prefix: {config.trivy_s3_prefix}")
->>>>>>> a587d85a
 
         # Run cartography
         try:
