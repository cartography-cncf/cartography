--- conflicted
+++ resolved
@@ -75,16 +75,9 @@
         if self.iterative:
             self._run_iterative(session)
         else:
-<<<<<<< HEAD
-            session.write_transaction(self._run_noniterative).consume()
-        logger.info(
-            f"Completed {self.parent_job_name} statement #{self.parent_job_sequence_num}",
-        )
-=======
             session.write_transaction(self._run_noniterative)
 
         logger.info(f"Completed {self.parent_job_name} statement #{self.parent_job_sequence_num}")
->>>>>>> b68938f7
 
     def as_dict(self) -> Dict[str, Any]:
         """
@@ -106,25 +99,6 @@
 
         # Ensure we consume the result inside the transaction
         summary: neo4j.ResultSummary = result.consume()
-<<<<<<< HEAD
-        stat_handler.incr("constraints_added", summary.counters.constraints_added)
-        stat_handler.incr("constraints_removed", summary.counters.constraints_removed)
-        stat_handler.incr("indexes_added", summary.counters.indexes_added)
-        stat_handler.incr("indexes_removed", summary.counters.indexes_removed)
-        stat_handler.incr("labels_added", summary.counters.labels_added)
-        stat_handler.incr("labels_removed", summary.counters.labels_removed)
-        stat_handler.incr("nodes_created", summary.counters.nodes_created)
-        stat_handler.incr("nodes_deleted", summary.counters.nodes_deleted)
-        stat_handler.incr("properties_set", summary.counters.properties_set)
-        stat_handler.incr(
-            "relationships_created",
-            summary.counters.relationships_created,
-        )
-        stat_handler.incr(
-            "relationships_deleted",
-            summary.counters.relationships_deleted,
-        )
-=======
 
         # Handle stats
         stat_handler.incr('constraints_added', summary.counters.constraints_added)
@@ -138,7 +112,6 @@
         stat_handler.incr('properties_set', summary.counters.properties_set)
         stat_handler.incr('relationships_created', summary.counters.relationships_created)
         stat_handler.incr('relationships_deleted', summary.counters.relationships_deleted)
->>>>>>> b68938f7
 
         return summary
 
