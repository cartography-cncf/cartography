import logging
from dataclasses import asdict
from string import Template
from typing import Dict
from typing import List
from typing import Optional
from typing import Set
from typing import Tuple

from cartography.models.core.common import PropertyRef
from cartography.models.core.nodes import CartographyNodeProperties
from cartography.models.core.nodes import CartographyNodeSchema
from cartography.models.core.nodes import ExtraNodeLabels
from cartography.models.core.relationships import CartographyRelSchema
from cartography.models.core.relationships import LinkDirection
from cartography.models.core.relationships import OtherRelationships
from cartography.models.core.relationships import TargetNodeMatcher

logger = logging.getLogger(__name__)


def _build_node_properties_statement(
    node_property_map: Dict[str, PropertyRef],
    extra_node_labels: Optional[ExtraNodeLabels] = None,
) -> str:
    """
    Generate a Neo4j clause that sets node properties using the given mapping of attribute names to PropertyRefs.

    As seen in this example,

        node_property_map: Dict[str, PropertyRef] = {
            'id': PropertyRef("Id"),
            'node_prop_1': PropertyRef("Prop1"),
            'node_prop_2': PropertyRef("Prop2", set_in_kwargs=True),
        }
        set_clause: str = _build_node_properties_statement(node_property_map)

    the returned set_clause will be
        ```
        i.id = item.Id,
        i.node_prop_1 = item.Prop1,
        i.node_prop_2 = $Prop2
        ```
    where `i` is a reference to the Neo4j node.
    :param node_property_map: Mapping of node attribute names as str to PropertyRef objects
    :param extra_node_labels: Optional ExtraNodeLabels object to set on the node as string
    :return: The resulting Neo4j SET clause to set the given attributes on the node
    """
    ingest_fields_template = Template("i.$node_property = $property_ref")

    set_clause = ",\n".join(
        [
            ingest_fields_template.safe_substitute(
                node_property=node_property,
                property_ref=property_ref,
            )
            for node_property, property_ref in node_property_map.items()
            if node_property
            != "id"  # The `MERGE` clause will have already set `id`; let's not set it again.
        ],
    )

    # Set extra labels on the node if specified
    if extra_node_labels:
        extra_labels = ":".join([label for label in extra_node_labels.labels])
        set_clause += f",\n                i:{extra_labels}"
    return set_clause


def _build_rel_properties_statement(
    rel_var: str,
    rel_property_map: Optional[Dict[str, PropertyRef]] = None,
) -> str:
    """
    Generate a Neo4j clause that sets relationship properties using the given mapping of attribute names to
    PropertyRefs.

    In this code example:

        rel_property_map: Dict[str, PropertyRef] = {
            'rel_prop_1': PropertyRef("Prop1"),
            'rel_prop_2': PropertyRef("Prop2", static=True),
        }
        set_clause: str = _build_rel_properties_statement('r', rel_property_map)

    the returned set_clause will be:

        r.rel_prop_1 = item.Prop1,
        r.rel_prop_2 = $Prop2

    :param rel_var: The variable name to use for the relationship in the Neo4j query
    :param rel_property_map: Mapping of relationship attribute names as str to PropertyRef objects
    :return: The resulting Neo4j SET clause to set the given attributes on the relationship
    """
    set_clause = ""
    ingest_fields_template = Template("$rel_var.$rel_property = $property_ref")

    if rel_property_map:
        set_clause += ",\n".join(
            [
                ingest_fields_template.safe_substitute(
                    rel_var=rel_var,
                    rel_property=rel_property,
                    property_ref=property_ref,
                )
                for rel_property, property_ref in rel_property_map.items()
            ],
        )
    return set_clause


def _build_match_clause(matcher: TargetNodeMatcher) -> str:
    """
    Generate a Neo4j match statement on one or more keys and values for a given node.
    :param matcher: A TargetNodeMatcher object
    :return: a Neo4j match clause
    """
    match = Template("$Key: $PropRef")
    matcher_asdict = asdict(matcher)
    return ", ".join(
        match.safe_substitute(Key=key, PropRef=prop_ref)
        for key, prop_ref in matcher_asdict.items()
    )


def _build_where_clause_for_rel_match(
        node_var: str,
        matcher: TargetNodeMatcher,
) -> str:
    """
    Same as _build_match_clause, but puts the matching logic in a WHERE clause.
    This is intended specifically to use for joining with relationships where we need a case-insensitive match.
    :param matcher: A TargetNodeMatcher object
    :return: a Neo4j where clause
    """
    match = Template("$node_var.$key = $prop_ref")
    case_insensitive_match = Template("toLower($node_var.$key) = toLower($prop_ref)")
<<<<<<< HEAD
    fuzzy_and_ignorecase_match = Template(
        "toLower($node_var.$key) CONTAINS toLower($prop_ref)",
    )
=======
    fuzzy_and_ignorecase_match = Template("toLower($node_var.$key) CONTAINS toLower($prop_ref)")
    # This assumes that item.$prop_ref points to a list available on the data object
    one_to_many_match = Template("$node_var.$key IN $prop_ref")
>>>>>>> b68938f7

    matcher_asdict = asdict(matcher)

    result = []
    for key, prop_ref in matcher_asdict.items():
        if prop_ref.ignore_case:
            prop_line = case_insensitive_match.safe_substitute(
                node_var=node_var,
                key=key,
                prop_ref=prop_ref,
            )
        elif prop_ref.fuzzy_and_ignore_case:
<<<<<<< HEAD
            prop_line = fuzzy_and_ignorecase_match.safe_substitute(
                node_var=node_var,
                key=key,
                prop_ref=prop_ref,
            )
=======
            prop_line = fuzzy_and_ignorecase_match.safe_substitute(node_var=node_var, key=key, prop_ref=prop_ref)
        elif prop_ref.one_to_many:
            # Allow a single node to be attached to multiple others at once using a list of IDs provided in kwargs
            prop_line = one_to_many_match.safe_substitute(node_var=node_var, key=key, prop_ref=prop_ref)
>>>>>>> b68938f7
        else:
            # Exact match (default; most efficient)
            prop_line = match.safe_substitute(
                node_var=node_var,
                key=key,
                prop_ref=prop_ref,
            )
        result.append(prop_line)
    return " AND\n".join(result)


def _asdict_with_validate_relprops(
    link: CartographyRelSchema,
) -> Dict[str, PropertyRef]:
    """
    Give a helpful error message when forgetting to put `()` when instantiating a CartographyRelSchema, as this
    isn't always caught by IDEs.
    """
    try:
        rel_props_as_dict: Dict[str, PropertyRef] = asdict(link.properties)
    except TypeError as e:
        if (
            e.args
            and e.args[0]
            and e.args == "asdict() should be called on dataclass instances"
        ):
            logger.error(
                f'TypeError thrown when trying to draw relation "{link.rel_label}" to a "{link.target_node_label}" '
                f"node. Please make sure that you did not forget to write `()` when specifying `properties` in the"
                f"dataclass. "
                f"For example, do `properties: RelProp = RelProp()`; NOT `properties: RelProp = RelProp`.",
            )
        raise
    return rel_props_as_dict


def _build_attach_sub_resource_statement(
    sub_resource_link: Optional[CartographyRelSchema] = None,
) -> str:
    """
    Generates a Neo4j statement to attach a sub resource to a node. A 'sub resource' is a term we made up to describe
    billing units of a given resource. For example,
    - In AWS, the sub resource is an AWSAccount.
    - In Azure, the sub resource is a Subscription.
    - In GCP, the sub resource is a GCPProject.
    - etc.
    This is a private function not meant to be called outside of build_ingest_query().
    :param sub_resource_link: Optional: The CartographyRelSchema object connecting previous node(s) to the sub resource.
    :return: a Neo4j clause that connects previous node(s) to a sub resource, taking into account the labels, attribute
    keys, and directionality. If sub_resource_link is None, return an empty string.
    """
    if not sub_resource_link:
        return ""

    sub_resource_attach_template = Template(
        """
        WITH i, item
        OPTIONAL MATCH (j:$SubResourceLabel{$MatchClause})
        WITH i, item, j WHERE j IS NOT NULL
        $RelMergeClause
        ON CREATE SET r.firstseen = timestamp()
        SET
            $set_rel_properties_statement
        """,
    )

    if sub_resource_link.direction == LinkDirection.INWARD:
        rel_merge_template = Template("""MERGE (i)<-[r:$SubResourceRelLabel]-(j)""")
    else:
        rel_merge_template = Template("""MERGE (i)-[r:$SubResourceRelLabel]->(j)""")

    rel_merge_clause = rel_merge_template.safe_substitute(
        SubResourceRelLabel=sub_resource_link.rel_label,
    )

    rel_props_as_dict: Dict[str, PropertyRef] = _asdict_with_validate_relprops(
        sub_resource_link,
    )

    attach_sub_resource_statement = sub_resource_attach_template.safe_substitute(
        SubResourceLabel=sub_resource_link.target_node_label,
        MatchClause=_build_match_clause(sub_resource_link.target_node_matcher),
        RelMergeClause=rel_merge_clause,
        SubResourceRelLabel=sub_resource_link.rel_label,
        set_rel_properties_statement=_build_rel_properties_statement(
            "r",
            rel_props_as_dict,
        ),
    )
    return attach_sub_resource_statement


def _build_attach_additional_links_statement(
    additional_relationships: Optional[OtherRelationships] = None,
) -> str:
    """
    Generates a Neo4j statement to attach one or more CartographyRelSchemas to node(s) previously mentioned in the
    query.
    This is a private function not meant to be called outside of build_ingestion_query().
    :param additional_relationships: Optional list of CartographyRelSchema describing what other relationships should
    be created from the previous node(s) in this query.
    :return: A Neo4j clause that connects previous node(s) to the given additional_links., taking into account the
    labels, attribute keys, and directionality. If additional_relationships is None, return an empty string.
    """
    if not additional_relationships:
        return ""

    additional_links_template = Template(
        """
        WITH i, item
        OPTIONAL MATCH ($node_var:$AddlLabel)
        WHERE
            $WhereClause
        WITH i, item, $node_var WHERE $node_var IS NOT NULL
        $RelMerge
        ON CREATE SET $rel_var.firstseen = timestamp()
        SET
            $set_rel_properties_statement
        """,
    )
    links = []
    for num, link in enumerate(additional_relationships.rels):
        node_var = f"n{num}"
        rel_var = f"r{num}"

        if link.direction == LinkDirection.INWARD:
            rel_merge_template = Template(
                """MERGE (i)<-[$rel_var:$AddlRelLabel]-($node_var)""",
            )
        else:
            rel_merge_template = Template(
                """MERGE (i)-[$rel_var:$AddlRelLabel]->($node_var)""",
            )

        rel_merge = rel_merge_template.safe_substitute(
            rel_var=rel_var,
            AddlRelLabel=link.rel_label,
            node_var=node_var,
        )

        rel_props_as_dict = _asdict_with_validate_relprops(link)

        additional_ref = additional_links_template.safe_substitute(
            AddlLabel=link.target_node_label,
            WhereClause=_build_where_clause_for_rel_match(
                node_var,
                link.target_node_matcher,
            ),
            node_var=node_var,
            rel_var=rel_var,
            RelMerge=rel_merge,
            set_rel_properties_statement=_build_rel_properties_statement(
                rel_var,
                rel_props_as_dict,
            ),
        )
        links.append(additional_ref)

    return "UNION".join(links)


def _build_attach_relationships_statement(
    sub_resource_relationship: Optional[CartographyRelSchema],
    other_relationships: Optional[OtherRelationships],
) -> str:
    """
    Use Neo4j subqueries to attach sub resource and/or other relationships.
    Subqueries allow the query to continue to run even if we only have data for some but not all the relationships
    defined by a schema.
    For example, if an EC2Instance has attachments to NetworkInterfaces and AWSAccounts, but our data only includes
    EC2Instance to AWSAccount information, structuring the ingestion query with subqueries allows us to build a query
    that will ignore the null relationships and continue to MERGE the ones that exist.
    """
    if not sub_resource_relationship and not other_relationships:
        return ""

    attach_sub_resource_statement = _build_attach_sub_resource_statement(
        sub_resource_relationship,
    )
    attach_additional_links_statement = _build_attach_additional_links_statement(
        other_relationships,
    )

    statements = []
    statements += (
        [attach_sub_resource_statement] if attach_sub_resource_statement else []
    )
    statements += (
        [attach_additional_links_statement] if attach_additional_links_statement else []
    )

    attach_relationships_statement = "UNION".join(stmt for stmt in statements)

    query_template = Template(
        """
        WITH i, item
        CALL {
            $attach_relationships_statement
        }
        """,
    )
    return query_template.safe_substitute(
        attach_relationships_statement=attach_relationships_statement,
    )


def rel_present_on_node_schema(
    node_schema: CartographyNodeSchema,
    rel_schema: CartographyRelSchema,
) -> bool:
    """
    Answers the question: is the given rel_schema is present on the given node_schema?
    """
    sub_res_rel, other_rels = filter_selected_relationships(node_schema, {rel_schema})
    if sub_res_rel or other_rels:
        return True
    return False


def filter_selected_relationships(
    node_schema: CartographyNodeSchema,
    selected_relationships: Set[CartographyRelSchema],
) -> Tuple[Optional[CartographyRelSchema], Optional[OtherRelationships]]:
    """
    Ensures that selected relationships specified to build_ingestion_query() are actually present on
    node_schema.sub_resource_relationship and node_schema.other_relationships.
    :param node_schema: The node schema object to filter relationships against
    :param selected_relationships: The set of relationships to check if they exist in the node schema. If empty set,
    this means that no relationships have been selected. None is not an accepted value here.
    :return: a tuple of the shape (sub resource rel [if present in selected_relationships], an OtherRelationships object
    containing all values of node_schema.other_relationships that are present in selected_relationships)
    """
    # The empty set means no relationships are selected
    if selected_relationships == set():
        return None, None

    # Collect the node's sub resource rel and OtherRelationships together in one set for easy comparison
    all_rels_on_node = {node_schema.sub_resource_relationship}
    if node_schema.other_relationships:
        for rel in node_schema.other_relationships.rels:
            all_rels_on_node.add(rel)

    # Ensure that the selected_relationships are actually present on the node_schema.
    for selected_rel in selected_relationships:
        if selected_rel not in all_rels_on_node:
            raise ValueError(
                f"filter_selected_relationships() failed: CartographyRelSchema {selected_rel.__class__.__name__} is "
                f"not defined on CartographyNodeSchema type {node_schema.__class__.__name__}. Please verify the "
                f"value of `selected_relationships` passed to `build_ingestion_query()`.",
            )

    sub_resource_rel = node_schema.sub_resource_relationship
    if sub_resource_rel not in selected_relationships:
        sub_resource_rel = None

    # By this point, everything in selected_relationships is validated to be present in node_schema
    filtered_other_rels = OtherRelationships(
        [rel for rel in selected_relationships if rel != sub_resource_rel],
    )

    return sub_resource_rel, filtered_other_rels


def build_ingestion_query(
    node_schema: CartographyNodeSchema,
    selected_relationships: Optional[Set[CartographyRelSchema]] = None,
) -> str:
    """
    Generates a Neo4j query from the given CartographyNodeSchema to ingest the specified nodes and relationships so that
    cartography module authors don't need to handwrite their own queries.
    :param node_schema: The CartographyNodeSchema object to build a Neo4j query from.
    :param selected_relationships: If specified, generates a query that attaches only the relationships in this optional
    set of CartographyRelSchema. The RelSchema specified here _must_ be present in node_schema.sub_resource_relationship
    or node_schema.other_relationships.
    If selected_relationships is None (default), then we create a query using all RelSchema specified in
    node_schema.sub_resource_relationship + node_schema.other_relationships.
    If selected_relationships is the empty set, we create a query with no relationship attachments at all.
    :return: An optimized Neo4j query that can be used to ingest nodes and relationships.
    Important notes:
    - The resulting query uses the UNWIND + MERGE pattern (see
      https://neo4j.com/docs/cypher-manual/current/clauses/unwind/#unwind-creating-nodes-from-a-list-parameter) to batch
      load the data for speed.
    - The query assumes that a list of dicts will be passed to it through parameter $DictList.
    - The query sets `firstseen` attributes on all the nodes and relationships that it creates.
    - The query is intended to be supplied as input to cartography.core.client.tx.load_graph_data().
    """
    query_template = Template(
        """
        UNWIND $DictList AS item
            MERGE (i:$node_label{id: $dict_id_field})
            ON CREATE SET i.firstseen = timestamp()
            SET
                $set_node_properties_statement
            $attach_relationships_statement
        """,
    )

    node_props: CartographyNodeProperties = node_schema.properties
    node_props_as_dict: Dict[str, PropertyRef] = asdict(node_props)

    # Handle selected relationships
    sub_resource_rel: Optional[CartographyRelSchema] = (
        node_schema.sub_resource_relationship
    )
    other_rels: Optional[OtherRelationships] = node_schema.other_relationships
    if selected_relationships or selected_relationships == set():
        sub_resource_rel, other_rels = filter_selected_relationships(
            node_schema,
            selected_relationships,
        )

    ingest_query = query_template.safe_substitute(
        node_label=node_schema.label,
        dict_id_field=node_props.id,
        set_node_properties_statement=_build_node_properties_statement(
            node_props_as_dict,
            node_schema.extra_node_labels,
        ),
        attach_relationships_statement=_build_attach_relationships_statement(
            sub_resource_rel,
            other_rels,
        ),
    )
    return ingest_query


def build_create_index_queries(node_schema: CartographyNodeSchema) -> List[str]:
    """
    Generate queries to create indexes for the given CartographyNodeSchema and all node types attached to it via its
    relationships.
    :param node_schema: The Cartography node_schema object
    :return: A list of queries of the form `CREATE INDEX IF NOT EXISTS FOR (n:$TargetNodeLabel) ON (n.$TargetAttribute)`
    """
    index_template = Template(
        "CREATE INDEX IF NOT EXISTS FOR (n:$TargetNodeLabel) ON (n.$TargetAttribute);",
    )

    # First ensure an index exists for the node_schema and all extra labels on the `id` and `lastupdated` fields
    result = [
        index_template.safe_substitute(
            TargetNodeLabel=node_schema.label,
            TargetAttribute="id",
        ),
        index_template.safe_substitute(
            TargetNodeLabel=node_schema.label,
            TargetAttribute="lastupdated",
        ),
    ]
    if node_schema.extra_node_labels:
        result.extend(
            [
                index_template.safe_substitute(
                    TargetNodeLabel=label,
                    TargetAttribute="id",  # Precondition: 'id' is defined on all cartography node_schema objects.
                )
                for label in node_schema.extra_node_labels.labels
            ],
        )

    # Next, for all relationships possible out of this node, ensure that indexes exist for all target nodes' properties
    # as specified in their TargetNodeMatchers.
    rel_schemas = []
    if node_schema.sub_resource_relationship:
        rel_schemas.extend([node_schema.sub_resource_relationship])
    if node_schema.other_relationships:
        rel_schemas.extend(node_schema.other_relationships.rels)
    for rs in rel_schemas:
        for target_key in asdict(rs.target_node_matcher).keys():
            result.append(
                index_template.safe_substitute(
                    TargetNodeLabel=rs.target_node_label,
                    TargetAttribute=target_key,
                ),
            )

    # Now, include extra indexes defined by the module author on the node schema's property refs.
    node_props_as_dict: Dict[str, PropertyRef] = asdict(node_schema.properties)
    result.extend(
        [
            index_template.safe_substitute(
                TargetNodeLabel=node_schema.label,
                TargetAttribute=prop_name,
            )
            for prop_name, prop_ref in node_props_as_dict.items()
            if prop_ref.extra_index
        ],
    )
    return result<|MERGE_RESOLUTION|>--- conflicted
+++ resolved
@@ -135,15 +135,9 @@
     """
     match = Template("$node_var.$key = $prop_ref")
     case_insensitive_match = Template("toLower($node_var.$key) = toLower($prop_ref)")
-<<<<<<< HEAD
-    fuzzy_and_ignorecase_match = Template(
-        "toLower($node_var.$key) CONTAINS toLower($prop_ref)",
-    )
-=======
     fuzzy_and_ignorecase_match = Template("toLower($node_var.$key) CONTAINS toLower($prop_ref)")
     # This assumes that item.$prop_ref points to a list available on the data object
     one_to_many_match = Template("$node_var.$key IN $prop_ref")
->>>>>>> b68938f7
 
     matcher_asdict = asdict(matcher)
 
@@ -156,18 +150,10 @@
                 prop_ref=prop_ref,
             )
         elif prop_ref.fuzzy_and_ignore_case:
-<<<<<<< HEAD
-            prop_line = fuzzy_and_ignorecase_match.safe_substitute(
-                node_var=node_var,
-                key=key,
-                prop_ref=prop_ref,
-            )
-=======
             prop_line = fuzzy_and_ignorecase_match.safe_substitute(node_var=node_var, key=key, prop_ref=prop_ref)
         elif prop_ref.one_to_many:
             # Allow a single node to be attached to multiple others at once using a list of IDs provided in kwargs
             prop_line = one_to_many_match.safe_substitute(node_var=node_var, key=key, prop_ref=prop_ref)
->>>>>>> b68938f7
         else:
             # Exact match (default; most efficient)
             prop_line = match.safe_substitute(
