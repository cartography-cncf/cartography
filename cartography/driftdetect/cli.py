import argparse
import getpass
import logging
import os
import sys
<<<<<<< HEAD
from marshmallow import ValidationError

from cartography.driftdetect.detect_drift import perform_drift_detection
from cartography.driftdetect.update_drift import run_update
=======

from cartography.driftdetect.detect_drift import run
>>>>>>> e117ce16
from cartography.driftdetect.reporter import report_drift


logger = logging.getLogger(__name__)


class CLI(object):
    def __init__(self, prog=None):
        self.prog = prog
        self.parser = self._build_parser()

    def _build_parser(self):
        """
        :rtype: argparse.ArgumentParser
        :return: A drift-detection argument parser. Calling parse_args on the argument parser will return an object
                 which implements the driftdetect.config.Config interface.
        """
        parser = argparse.ArgumentParser(
            prog=self.prog,
            description=(
                "drift-detection takes database queries along with their expected states in the cartography-generated "
                "graph database and reports the deviations."
            ),
            epilog='For more documentation please visit: https://github.com/lyft/cartography',
        )
        parser.add_argument(
            '-v',
            '--verbose',
            action='store_true',
            help='Enable verbose logging for drift-detection.',
        )
        parser.add_argument(
            '-q',
            '--quiet',
            action='store_true',
            help='Restrict drift-detection logging to warnings and errors only.',
        )
        subparsers = parser.add_subparsers(
            dest='command',
            help='To update current drift files, use the command `cartography-detectdrift update --neo4j_uri <your '
                 'neo4j_uri> --drift-detection-directory <your drift detection directory>` \n'
                 'To get drift between two drift files, use the command `cartography-detectdrift get-drift'
                 '--start-state <path to beginning drift state> --end-state <path to final drift state>'
        )
        parser_update = subparsers.add_parser(
            name='update',
            help='updates each drift detector with the current status of the neo4j database'
        )
        parser_update.add_argument(
            '--neo4j-uri',
            type=str,
            default='bolt://localhost:7687',
            help=(
                'A valid Neo4j URI to sync against. See '
                'https://neo4j.com/docs/api/python-driver/current/driver.html#uri for complete documentation on the '
                'structure of a Neo4j URI.'
            ),
        )
        parser_update.add_argument(
            '--neo4j-user',
            type=str,
            default=None,
            help='A username with which to authenticate to Neo4j.'
        )
        parser_update.add_argument(
            '--neo4j-password-env-var',
            type=str,
            default=None,
            help='The name of an environment variable containing a password with which to authenticate to Neo4j.',
        )
        parser_update.add_argument(
            '--neo4j-password-prompt',
            action='store_true',
            help=(
                'Present an interactive prompt for a password with which to authenticate to Neo4j. This parameter '
                'supersedes other methods of supplying a Neo4j password.'
            ),
        )
<<<<<<< HEAD
        parser_update.add_argument(
            '--drift-detection-directory',
            type=str,
            default=None,
            help=(
                'A path to a directory containing drift-states to build. Drift-detection will discover all JSON'
                'files in the given directory (and its subdirectories) and construct detectors from'
                'them. Drift-detection does not guarantee the order in which the detector jobs are executed.'
            ),
=======
        parser.add_argument(
            '--update',
            action='store_true',
            help='Save and updates the results of running the detector query.',
>>>>>>> e117ce16
        )
        parser_get_drift = subparsers.add_parser(
            name='get-drift',
            help=(
                'gets drift between two drift states. Must be between the same detection directory'
            )
        )
        parser_get_drift.add_argument(
            '--start-state',
            type=str,
            default=None,
            help=(
                'A path to a directory containing drift-detectors to build. Drift-detection will discover all JSON'
                'files in the given directory (and its subdirectories) and construct detectors from'
                'them. Drift-detection does not guarantee the order in which the detector jobs are executed.'
            ),
        )
        parser_get_drift.add_argument(
            '--end-state',
            type=str,
            default=None,
            help=(
                'A path to a directory containing drift-detectors to build. Drift-detection will discover all JSON'
                'files in the given directory (and its subdirectories) and construct detectors from'
                'them. Drift-detection does not guarantee the order in which the detector jobs are executed.'
            ),
        )
        return parser

    def configure(self, argv):
        """
        Entrypoint for the command line interface.

        :type argv: string
        :param argv: The parameters supplied to the command line program.
        """
        # TODO support parameter lookup in environment variables if not present on command line
        config = self.parser.parse_args(argv)
        if config.verbose:
            logging.getLogger('driftdetect').setLevel(logging.DEBUG)
        elif config.quiet:
            logging.getLogger('driftdetect').setLevel(logging.WARNING)
        else:
            logging.getLogger('driftdetect').setLevel(logging.INFO)
        logger.debug("Launching driftdetect with CLI configuration: %r", vars(config))
        if config.command == 'update':
            return configure_update(config)
        else:
            return config

    def main(self, argv):
        config = self.configure(argv)
<<<<<<< HEAD
        if config.command == 'update':
            try:
                run_update(config)
            except KeyboardInterrupt:
                return 130
        elif config.command == 'get-drift':
            try:
                new_results, missing_results = perform_drift_detection(config.start_state, config.end_state)
                report_drift(new_results)
                report_drift(missing_results)
            except ValidationError as err:
                msg = "Unable to create DriftDetector from files {0},{1} for \n{2}".format(
                    config.start_state,
                    config.end_state,
                    err.messages)
                logger.exception(msg)
            except AssertionError:
                msg = "Drift States do not belong to the same Query Directory"
                logger.exception(msg)
            except KeyboardInterrupt:
                return 130
        else:
            msg = "No command detected"
            logger.exception(msg)


def configure_update(config):
    if config.neo4j_user:
        config.neo4j_password = None
        if config.neo4j_password_prompt:
            logger.info("Reading password for Neo4j user '%s' interactively.", config.neo4j_user)
            config.neo4j_password = getpass.getpass()
        elif config.neo4j_password_env_var:
            logger.debug(
                "Reading password for Neo4j user '%s' from environment variable '%s'.",
                config.neo4j_user,
                config.neo4j_password_env_var
            )
            config.neo4j_password = os.environ.get(config.neo4j_password_env_var)
        if not config.neo4j_password:
            logger.warning("Neo4j username was provided but a password could not be found.")
    else:
        config.neo4j_password = None
    return config
=======
        try:
            drift_info_detector_pairs = run(config)
            if drift_info_detector_pairs:
                report_drift(drift_info_detector_pairs)
        except KeyboardInterrupt:
            return 130
>>>>>>> e117ce16


def main(argv=None):
    logging.basicConfig(level=logging.INFO)
    logging.getLogger('neo4j.bolt').setLevel(logging.WARNING)
    argv = argv if argv is not None else sys.argv[1:]
    return CLI(prog="cartography-detectdrift").main(argv)<|MERGE_RESOLUTION|>--- conflicted
+++ resolved
@@ -3,15 +3,10 @@
 import logging
 import os
 import sys
-<<<<<<< HEAD
 from marshmallow import ValidationError
 
 from cartography.driftdetect.detect_drift import perform_drift_detection
 from cartography.driftdetect.update_drift import run_update
-=======
-
-from cartography.driftdetect.detect_drift import run
->>>>>>> e117ce16
 from cartography.driftdetect.reporter import report_drift
 
 
@@ -90,7 +85,6 @@
                 'supersedes other methods of supplying a Neo4j password.'
             ),
         )
-<<<<<<< HEAD
         parser_update.add_argument(
             '--drift-detection-directory',
             type=str,
@@ -100,12 +94,6 @@
                 'files in the given directory (and its subdirectories) and construct detectors from'
                 'them. Drift-detection does not guarantee the order in which the detector jobs are executed.'
             ),
-=======
-        parser.add_argument(
-            '--update',
-            action='store_true',
-            help='Save and updates the results of running the detector query.',
->>>>>>> e117ce16
         )
         parser_get_drift = subparsers.add_parser(
             name='get-drift',
@@ -158,7 +146,6 @@
 
     def main(self, argv):
         config = self.configure(argv)
-<<<<<<< HEAD
         if config.command == 'update':
             try:
                 run_update(config)
@@ -203,18 +190,10 @@
     else:
         config.neo4j_password = None
     return config
-=======
-        try:
-            drift_info_detector_pairs = run(config)
-            if drift_info_detector_pairs:
-                report_drift(drift_info_detector_pairs)
-        except KeyboardInterrupt:
-            return 130
->>>>>>> e117ce16
 
 
 def main(argv=None):
     logging.basicConfig(level=logging.INFO)
     logging.getLogger('neo4j.bolt').setLevel(logging.WARNING)
     argv = argv if argv is not None else sys.argv[1:]
-    return CLI(prog="cartography-detectdrift").main(argv)+    return CLI(prog="cartography-detectdrift").main(argv)
