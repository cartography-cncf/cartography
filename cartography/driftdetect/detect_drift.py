--- conflicted
+++ resolved
@@ -1,13 +1,4 @@
 import logging
-<<<<<<< HEAD
-=======
-import pathlib
-from neo4j.v1 import GraphDatabase
-import neobolt.exceptions
-
-from cartography.driftdetect.model import load_detector_from_json_file, write_detector_to_json_file
-from marshmallow import ValidationError
->>>>>>> e117ce16
 
 from cartography.driftdetect.model import load_state_from_json_file
 
@@ -37,7 +28,6 @@
 
 def state_differences(start_state, end_state):
     """
-<<<<<<< HEAD
     Compares drift between two detectors
     :param start_state: DriftDetector
     :param end_state: DriftDetector
@@ -55,116 +45,3 @@
                     drift_info[end_state.properties[i]] = result[i]
             new_results.append((drift_info, end_state))
     return new_results
-=======
-    Perform Drift Detection
-    :type session: neo4j_session
-    :param session: session with infrastructure information
-    :type expect_folder: string
-    :param expect_folder: detector directory
-    :type update: Decides whether or not to update the graph
-    :param update: boolean
-    :return: list of tuples of drift dictionaries and detectors
-    """
-    drift_info_detector_pairs = []
-    for root, _, filenames in os.walk(expect_folder):
-        for filename in filenames:
-            file_path = os.path.join(root, filename)
-            try:
-                detector = load_detector_from_json_file(file_path)
-                for drift_info in detector.run(session, update):
-                    drift_info_detector_pairs.append((drift_info, detector))
-                if update:
-                    try:
-                        write_detector_to_json_file(detector, file_path)
-                    except ValidationError as err:
-                        msg = "Unable to save DriftDetector from file {0}.\n{1}".format(file_path, err.messages)
-                        logger.exception(msg)
-            except ValidationError as err:
-                msg = "Unable to create DriftDetector from file {0}.\n{1}".format(file_path, err.messages)
-                logger.exception(msg)
-    return drift_info_detector_pairs
-
-
-def run(config):
-    """
-    :type config: config object passed from argparse
-    :param config: refer to config.py
-    :return: list of tuples of drift dictionaries and detectors
-    """
-    if not valid_directory(config):
-        return
-    neo4j_auth = None
-    if config.neo4j_user or config.neo4j_password:
-        neo4j_auth = (config.neo4j_user, config.neo4j_password)
-    try:
-        neo4j_driver = GraphDatabase.driver(
-            config.neo4j_uri,
-            auth=neo4j_auth,
-        )
-    except neobolt.exceptions.ServiceUnavailable as e:
-        logger.debug("Error occurred during Neo4j connect.", exc_info=True)
-        logger.error(
-            (
-                "Unable to connect to Neo4j using the provided URI '%s', an error occurred: '%s'. Make sure the "
-                "Neo4j server is running and accessible from your network."
-            ),
-            config.neo4j_uri,
-            e
-        )
-        return
-    except neobolt.exceptions.AuthError as e:
-        logger.debug("Error occurred during Neo4j auth.", exc_info=True)
-        if not neo4j_auth:
-            logger.error(
-                (
-                    "Unable to auth to Neo4j, an error occurred: '%s'. driftdetect attempted to connect to Neo4j "
-                    "without any auth. Check your Neo4j server settings to see if auth is required and, if it is, "
-                    "provide driftdetect with a valid username and password."
-                ),
-                e
-            )
-        else:
-            logger.error(
-                (
-                    "Unable to auth to Neo4j, an error occurred: '%s'. driftdetect attempted to connect to Neo4j "
-                    "with a username and password. Check your Neo4j server settings to see if the username and "
-                    "password provided to driftdetect are valid credentials."
-                ),
-                e
-            )
-        return
-
-    with neo4j_driver.session() as session:
-        drift_info_detector_pairs = perform_drift_detection(
-            session,
-            config.drift_detector_directory,
-            config.update
-        )
-        return drift_info_detector_pairs
-
-
-def valid_directory(config):
-    """
-    :type config: config object returned by argparse
-    :param config: refer to config.py
-    :return: boolean
-    """
-    drift_detector_directory_path = config.drift_detector_directory
-    if not drift_detector_directory_path:
-        logger.info("Cannot perform drift-detection because no job path was provided.")
-        return False
-    drift_detector_directory = pathlib.Path(drift_detector_directory_path)
-    if not drift_detector_directory.exists():
-        logger.warning(
-            "Cannot perform drift-detection because the provided job path '%s' does not exist.",
-            drift_detector_directory
-        )
-        return False
-    if not drift_detector_directory.is_dir():
-        logger.warning(
-            "Cannot perform drift-detection because the provided job path '%s' is not a directory.",
-            drift_detector_directory
-        )
-        return False
-    return True
->>>>>>> e117ce16
