--- conflicted
+++ resolved
@@ -12,19 +12,12 @@
     :param neo4j_user: User name for a Neo4j graph database service. Optional.
     :type neo4j_password: string
     :param neo4j_password: Password for a Neo4j graph database service. Optional.
-<<<<<<< HEAD
     :type drift_detection_directory:
     :param drift_detection_directory:
     :type start_state:
     :param start_state:
     :type end_state:
     :param end_state:
-=======
-    :type drift_detector_directory: string
-    :param drift_detector_directory: Path to a directory tree containing drift-detection detectors to run.
-    :type update: bool
-    :param update: If True, Drift-Detection will update each . Optional.
->>>>>>> e117ce16
     """
     def __init__(self,
                  drift_detection_directory=None,
