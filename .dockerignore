build/
*.egg-info/
venv/
<<<<<<< HEAD
.git/
=======
.compose
.cache
.local
>>>>>>> bf8d6670
<|MERGE_RESOLUTION|>--- conflicted
+++ resolved
@@ -1,10 +1,7 @@
 build/
 *.egg-info/
 venv/
-<<<<<<< HEAD
 .git/
-=======
 .compose
 .cache
-.local
->>>>>>> bf8d6670
+.local