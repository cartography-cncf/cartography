--- conflicted
+++ resolved
@@ -7,11 +7,8 @@
         "kind": "v12.0",
         "version": "12.0",
         "state": "Ready",
-<<<<<<< HEAD
         "tags": {"env": "prod", "service": "sql"},
-=======
         "resourceGroup": "TestRG",
->>>>>>> a2999b44
     },
     {
         "id": "/subscriptions/00-00-00-00/resourceGroups/TestRG/providers/Microsoft.Sql/servers/testSQL2",
@@ -21,11 +18,8 @@
         "kind": "v12.0",
         "version": "12.0",
         "state": "Ready",
-<<<<<<< HEAD
         "tags": {"env": "prod", "dept": "finance"},
-=======
         "resourceGroup": "TestRG",
->>>>>>> a2999b44
     },
 ]
 
