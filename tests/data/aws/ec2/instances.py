<<<<<<< HEAD
import datetime


DESCRIBE_INSTANCES = {
    "NextToken": "INSERT_TOKEN_HERE",
    "Reservations": [
        {
            "Groups": [],
            "Instances": [
                {
                    "AmiLaunchIndex": 0,
                    "Architecture": "x86_64",
                    "BlockDeviceMappings": [
                        {
                            "DeviceName": "/dev/sda1",
                            "Ebs": {
                                "AttachTime": datetime.datetime(
                                    2018,
                                    10,
                                    14,
                                    16,
                                    30,
                                    26,
                                ),
                                "DeleteOnTermination": True,
                                "Status": "attached",
                                "VolumeId": "vol-0df",
                            },
                        },
                    ],
                    "CapacityReservationSpecification": {
                        "CapacityReservationPreference": "open",
                    },
                    "ClientToken": "SOME_TOKEN",
                    "CpuOptions": {
                        "CoreCount": 1,
                        "ThreadsPerCore": 2,
                    },
                    "EbsOptimized": False,
                    "HibernationOptions": {
                        "Configured": False,
                    },
                    "Hypervisor": "xen",
                    "IamInstanceProfile": {
                        "Arn": "arn:aws:iam::000000000000:instance-profile/PROFILE_NAME",
                        "Id": "PROFILE_NAME",
                    },
                    "ImageId": "IMAGE_ID",
                    "InstanceId": "i-01",
                    "InstanceType": "c4.large",
                    "KeyName": "boot",
                    "LaunchTime": datetime.datetime(2018, 10, 14, 16, 30, 26),
                    "Monitoring": {
                        "State": "enabled",
                    },
                    "NetworkInterfaces": [
                        {
                            "Association": {
                                "IpOwnerId": "amazon",
                                "PublicDnsName": "ec2-123-123-123-123.compute-1.amazonaws.com",
                                "PublicIp": "123.123.123.123",
                            },
                            "Attachment": {
                                "AttachTime": datetime.datetime(
                                    2018,
                                    10,
                                    14,
                                    16,
                                    30,
                                    26,
                                ),
                                "AttachmentId": "ATTACHMENT_ID",
                                "DeleteOnTermination": True,
                                "DeviceIndex": 0,
                                "Status": "attached",
                            },
                            "Description": "",
                            "Groups": [
                                {
                                    "GroupId": "sg-GROUP-ID",
                                    "GroupName": "SOME_GROUP_ID",
                                },
                                {
                                    "GroupId": "SOME_GROUP_ID_2",
                                    "GroupName": "MY_GROUP_NAME_2",
                                },
                            ],
                            "Ipv6Addresses": [],
                            "MacAddress": "00:00:00:00:00:01",
                            "NetworkInterfaceId": "eni-de",
                            "OwnerId": "OWNER_ACCOUNT_ID",
                            "PrivateDnsName": "ip-345-345-345-345.ec2.internal",
                            "PrivateIpAddress": "345.345.345.345",
                            "PrivateIpAddresses": [
                                {
                                    "Association": {
                                        "IpOwnerId": "amazon",
                                        "PublicDnsName": "ec2-234-234-234-234.compute-1.amazonaws.com",
                                        "PublicIp": "234.234.234.234",
                                    },
                                    "Primary": True,
                                    "PrivateDnsName": "ip-345-345-345-345.ec2.internal",
                                    "PrivateIpAddress": "345.345.345.345",
                                },
                            ],
                            "SourceDestCheck": True,
                            "Status": "in-use",
                            # SubnetId is set to None intentionally on this NIC.
                            # The AWS APIs return None on subnetids intermittently.
                            "SubnetId": None,
                            "VpcId": "SOME_VPC_ID",
                        },
                    ],
                    "Placement": {
                        "AvailabilityZone": "us-east-1d",
                        "GroupName": "",
                        "Tenancy": "default",
                    },
                    "PrivateDnsName": "ip-345-345-345-345.ec2.internal",
                    "PrivateIpAddress": "345.345.345.345",
                    "ProductCodes": [],
                    "PublicDnsName": "ec2-234-234-234-234.compute-1.amazonaws.com",
                    "PublicIpAddress": "234.234.234.234",
                    "RootDeviceName": "/dev/sda1",
                    "RootDeviceType": "ebs",
                    "SecurityGroups": [
                        {
                            "GroupId": "sg-GROUP-ID",
                            "GroupName": "SOME_GROUP_ID",
                        },
                        {
                            "GroupId": "SOME_GROUP_ID_2",
                            "GroupName": "MY_GROUP_NAME_2",
                        },
                    ],
                    "SourceDestCheck": True,
                    "State": {
                        "Code": 16,
                        "Name": "running",
                    },
                    "StateTransitionReason": "",
                    # SubnetId is set to None intentionally on this instance.
                    "SubnetId": None,
                    "Tags": [
                        {
                            "Key": "aws:autoscaling:groupName",
                            "Value": "MY_SERVICE_NAME",
                        },
                        {
                            "Key": "Name",
                            "Value": "MY_SERVICE_NAME",
                        },
                    ],
                    "VirtualizationType": "hvm",
                    "VpcId": "SOME_VPC_ID",
                },
            ],
            "OwnerId": "OWNER_ACCOUNT_ID",
            "RequesterId": "REQUESTER_ID",
            "ReservationId": "r-01",
        },
        {
            "Groups": [],
            "Instances": [
                {
                    "AmiLaunchIndex": 0,
                    "Architecture": "x86_64",
                    "BlockDeviceMappings": [
                        {
                            "DeviceName": "/dev/sda1",
                            "Ebs": {
                                "AttachTime": datetime.datetime(
                                    2018,
                                    10,
                                    14,
                                    16,
                                    30,
                                    26,
                                ),
                                "DeleteOnTermination": True,
                                "Status": "attached",
                                "VolumeId": "vol-03",
                            },
                        },
                    ],
                    "CapacityReservationSpecification": {
                        "CapacityReservationPreference": "open",
                    },
                    "ClientToken": "SOME_GUID",
                    "CpuOptions": {
                        "CoreCount": 1,
                        "ThreadsPerCore": 2,
                    },
                    "EbsOptimized": False,
                    "HibernationOptions": {
                        "Configured": False,
                    },
                    "Hypervisor": "xen",
                    "IamInstanceProfile": {
                        "Arn": "arn:aws:iam::000000000000:instance-profile/SERVICE_NAME_2",
                        "Id": "SERVICE_NAME_2",
                    },
                    "ImageId": "ami-2c",
                    "InstanceId": "i-02",
                    "InstanceType": "c4.large",
                    "KeyName": "boot",
                    "LaunchTime": datetime.datetime(2018, 10, 14, 16, 30, 26),
                    "Monitoring": {
                        "State": "enabled",
                    },
                    "NetworkInterfaces": [
                        {
                            "Association": {
                                "IpOwnerId": "amazon",
                                "PublicDnsName": "ec2-456-456-456-456.compute-1.amazonaws.com",
                                "PublicIp": "456.456.456.456",
                            },
                            "Attachment": {
                                "AttachTime": datetime.datetime(
                                    2018,
                                    10,
                                    14,
                                    16,
                                    30,
                                    26,
                                ),
                                "AttachmentId": "eni-attach-b2",
                                "DeleteOnTermination": True,
                                "DeviceIndex": 0,
                                "Status": "attached",
                            },
                            "Description": "",
                            "Groups": [
                                {
                                    "GroupId": "SOME_GROUP_ID_2",
                                    "GroupName": "MY_GROUP_NAME_2",
                                },
                                {
                                    "GroupId": "SOME_GROUP_ID_3",
                                    "GroupName": "SERVICE_NAME_2",
                                },
                            ],
                            "Ipv6Addresses": [],
                            "MacAddress": "00:00:00:00:00:02",
                            "NetworkInterfaceId": "eni-87",
                            "OwnerId": "OWNER_ACCOUNT_ID",
                            "PrivateDnsName": "ip-567-567-567-567.ec2.internal",
                            "PrivateIpAddress": "567.567.567.567",
                            "PrivateIpAddresses": [
                                {
                                    "Association": {
                                        "IpOwnerId": "amazon",
                                        "PublicDnsName": "ec2-456-456-456-456.compute-1.amazonaws.com",
                                        "PublicIp": "456.456.456.456",
                                    },
                                    "Primary": True,
                                    "PrivateDnsName": "ip-567-567-567-567.ec2.internal",
                                    "PrivateIpAddress": "567.567.567.567",
                                },
                            ],
                            "SourceDestCheck": True,
                            "Status": "in-use",
                            "SubnetId": "SOME_SUBNET_1",
                            "VpcId": "SOME_VPC_ID",
                        },
                    ],
                    "Placement": {
                        "AvailabilityZone": "us-east-1d",
                        "GroupName": "",
                        "Tenancy": "default",
                    },
                    "PrivateDnsName": "ip-567-567-567-567.ec2.internal",
                    "PrivateIpAddress": "567.567.567.567",
                    "ProductCodes": [],
                    "PublicDnsName": "ec2-456-456-456-456.compute-1.amazonaws.com",
                    "PublicIpAddress": "456.456.456.456",
                    "RootDeviceName": "/dev/sda1",
                    "RootDeviceType": "ebs",
                    "SecurityGroups": [
                        {
                            "GroupId": "SOME_GROUP_ID_2",
                            "GroupName": "MY_GROUP_NAME_2",
                        },
                        {
                            "GroupId": "SOME_GROUP_ID_3",
                            "GroupName": "SERVICE_NAME_2",
                        },
                    ],
                    "SourceDestCheck": True,
                    "State": {
                        "Code": 16,
                        "Name": "running",
                    },
                    "StateTransitionReason": "",
                    "SubnetId": "SOME_SUBNET_1",
                    "Tags": [
                        {
                            "Key": "Name",
                            "Value": "MY_OTHER_SERVICE_NAME",
                        },
                        {
                            "Key": "aws:autoscaling:groupName",
                            "Value": "MY_OTHER_SERVICE_NAME",
                        },
                    ],
                    "VirtualizationType": "hvm",
                    "VpcId": "SOME_VPC_ID",
                },
            ],
            "OwnerId": "OWNER_ACCOUNT_ID",
            "RequesterId": "REQUESTER_ID",
            "ReservationId": "r-02",
        },
        {
            "Groups": [],
            "Instances": [
                {
                    "AmiLaunchIndex": 0,
                    "Architecture": "x86_64",
                    "BlockDeviceMappings": [
                        {
                            "DeviceName": "/dev/sda1",
                            "Ebs": {
                                "AttachTime": datetime.datetime(
                                    2018,
                                    10,
                                    14,
                                    16,
                                    30,
                                    26,
                                ),
                                "DeleteOnTermination": True,
                                "Status": "attached",
                                "VolumeId": "vol-09",
                            },
                        },
                    ],
                    "CapacityReservationSpecification": {
                        "CapacityReservationPreference": "open",
                    },
                    "ClientToken": "ANOTHER_GUID",
                    "CpuOptions": {
                        "CoreCount": 1,
                        "ThreadsPerCore": 2,
                    },
                    "EbsOptimized": False,
                    "HibernationOptions": {
                        "Configured": False,
                    },
                    "Hypervisor": "xen",
                    "IamInstanceProfile": {
                        "Arn": "arn:aws:iam::000000000000:instance-profile/ANOTHER_SERVICE_NAME",
                        "Id": "ANOTHER_SERVICE_NAME",
                    },
                    "ImageId": "THIS_IS_AN_IMAGE_ID",
                    "InstanceId": "i-03",
                    "InstanceType": "r4.large",
                    "KeyName": "boot",
                    "LaunchTime": datetime.datetime(2018, 10, 14, 16, 30, 26),
                    "Monitoring": {
                        "State": "enabled",
                    },
                    "NetworkInterfaces": [
                        {
                            "Association": {
                                "IpOwnerId": "amazon",
                                "PublicDnsName": "ec2-678-678-678-678.compute-1.amazonaws.com",
                                "PublicIp": "678.678.678.678",
                            },
                            "Attachment": {
                                "AttachTime": datetime.datetime(
                                    2018,
                                    10,
                                    14,
                                    16,
                                    30,
                                    26,
                                ),
                                "AttachmentId": "eni-attach-c4",
                                "DeleteOnTermination": True,
                                "DeviceIndex": 0,
                                "Status": "attached",
                            },
                            "Description": "",
                            "Groups": [
                                {
                                    "GroupId": "SOME_GROUP_ID_2",
                                    "GroupName": "MY_GROUP_NAME_2",
                                },
                                {
                                    "GroupId": "THIS_IS_A_SG_ID",
                                    "GroupName": "THIS_IS_A_SERVICE_NAME",
                                },
                            ],
                            "Ipv6Addresses": [],
                            "MacAddress": "00:00:00:00:00:03",
                            "NetworkInterfaceId": "eni-75",
                            "OwnerId": "OWNER_ACCOUNT_ID",
                            "PrivateDnsName": "ip-789-789-789-789.ec2.internal",
                            "PrivateIpAddress": "789.789.789.789",
                            "PrivateIpAddresses": [
                                {
                                    "Association": {
                                        "IpOwnerId": "amazon",
                                        "PublicDnsName": "ec2-678-678-678-678.compute-1.amazonaws.com",
                                        "PublicIp": "678.678.678.678",
                                    },
                                    "Primary": True,
                                    "PrivateDnsName": "ip-789-789-789-789.ec2.internal",
                                    "PrivateIpAddress": "789.789.789.789",
                                },
                            ],
                            "SourceDestCheck": True,
                            "Status": "in-use",
                            "SubnetId": "SOME_SUBNET_1",
                            "VpcId": "SOME_VPC_ID",
                        },
                    ],
                    "Placement": {
                        "AvailabilityZone": "us-east-1d",
                        "GroupName": "",
                        "Tenancy": "default",
                    },
                    "PrivateDnsName": "ip-789-789-789-789.ec2.internal",
                    "PrivateIpAddress": "789.789.789.789",
                    "ProductCodes": [],
                    "PublicDnsName": "ec2-678-678-678-678.compute-1.amazonaws.com",
                    "PublicIpAddress": "678.678.678.678",
                    "RootDeviceName": "/dev/sda1",
                    "RootDeviceType": "ebs",
                    "SecurityGroups": [
                        {
                            "GroupId": "SOME_GROUP_ID_2",
                            "GroupName": "MY_GROUP_NAME_2",
                        },
                        {
                            "GroupId": "THIS_IS_A_SG_ID",
                            "GroupName": "THIS_IS_A_SERVICE_NAME",
                        },
                    ],
                    "SourceDestCheck": True,
                    "State": {
                        "Code": 16,
                        "Name": "running",
                    },
                    "StateTransitionReason": "",
                    "SubnetId": "SOME_SUBNET_1",
                    "Tags": [
                        {
                            "Key": "Name",
                            "Value": "PREFIX__ANOTHER_SERVICE_NAME",
                        },
                        {
                            "Key": "aws:autoscaling:groupName",
                            "Value": "PREFIX__ANOTHER_SERVICE_NAME",
                        },
                    ],
                    "VirtualizationType": "hvm",
                    "VpcId": "SOME_VPC_ID",
                },
                {
                    "AmiLaunchIndex": 2,
                    "Architecture": "x86_64",
                    "BlockDeviceMappings": [
                        {
                            "DeviceName": "/dev/sda1",
                            "Ebs": {
                                "AttachTime": datetime.datetime(
                                    2018,
                                    10,
                                    14,
                                    16,
                                    30,
                                    26,
                                ),
                                "DeleteOnTermination": True,
                                "Status": "attached",
                                "VolumeId": "vol-04",
                            },
                        },
                    ],
                    "CapacityReservationSpecification": {
                        "CapacityReservationPreference": "open",
                    },
                    "ClientToken": "HI_THIS_IS_A_GUID",
                    "CpuOptions": {
                        "CoreCount": 1,
                        "ThreadsPerCore": 2,
                    },
                    "EbsOptimized": False,
                    "HibernationOptions": {
                        "Configured": False,
                    },
                    "Hypervisor": "xen",
                    "IamInstanceProfile": {
                        "Arn": "arn:aws:iam::000000000000:instance-profile/ANOTHER_SERVICE_NAME",
                        "Id": "ANOTHER_SERVICE_NAME",
                    },
                    "ImageId": "THIS_IS_AN_IMAGE_ID",
                    "InstanceId": "i-04",
                    "InstanceType": "r4.large",
                    "KeyName": "boot",
                    "LaunchTime": datetime.datetime(2018, 10, 14, 16, 30, 26),
                    "Monitoring": {
                        "State": "enabled",
                    },
                    "NetworkInterfaces": [
                        {
                            "Association": {
                                "IpOwnerId": "amazon",
                                "PublicDnsName": "ec2-12-12-12-12.compute-1.amazonaws.com",
                                "PublicIp": "12.12.12.12",
                            },
                            "Attachment": {
                                "AttachTime": datetime.datetime(
                                    2018,
                                    10,
                                    14,
                                    16,
                                    30,
                                    26,
                                ),
                                "AttachmentId": "eni-attach-ca",
                                "DeleteOnTermination": True,
                                "DeviceIndex": 0,
                                "Status": "attached",
                            },
                            "Description": "",
                            "Groups": [
                                {
                                    "GroupId": "SOME_GROUP_ID_2",
                                    "GroupName": "MY_GROUP_NAME_2",
                                },
                                {
                                    "GroupId": "THIS_IS_A_SG_ID",
                                    "GroupName": "THIS_IS_A_SERVICE_NAME",
                                },
                            ],
                            "Ipv6Addresses": [],
                            "MacAddress": "00:00:00:00:00:05",
                            "NetworkInterfaceId": "eni-76",
                            "OwnerId": "OWNER_ACCOUNT_ID",
                            "PrivateDnsName": "ip-23-23-23-23.ec2.internal",
                            "PrivateIpAddress": "23.23.23.23",
                            "PrivateIpAddresses": [
                                {
                                    "Association": {
                                        "IpOwnerId": "amazon",
                                        "PublicDnsName": "ec2-12-12-12-12.compute-1.amazonaws.com",
                                        "PublicIp": "12.12.12.12",
                                    },
                                    "Primary": True,
                                    "PrivateDnsName": "ip-23-23-23-23.ec2.internal",
                                    "PrivateIpAddress": "23.23.23.23",
                                },
                            ],
                            "SourceDestCheck": True,
                            "Status": "in-use",
                            "SubnetId": "SOME_SUBNET_1",
                            "VpcId": "SOME_VPC_ID",
                        },
                    ],
                    "Placement": {
                        "AvailabilityZone": "us-east-1d",
                        "GroupName": "",
                        "Tenancy": "default",
                    },
                    "PrivateDnsName": "ip-23-23-23-23.ec2.internal",
                    "PrivateIpAddress": "23.23.23.23",
                    "ProductCodes": [],
                    "PublicDnsName": "ec2-12-12-12-12.compute-1.amazonaws.com",
                    "PublicIpAddress": "12.12.12.12",
                    "RootDeviceName": "/dev/sda1",
                    "RootDeviceType": "ebs",
                    "SecurityGroups": [
                        {
                            "GroupId": "SOME_GROUP_ID_2",
                            "GroupName": "MY_GROUP_NAME_2",
                        },
                        {
                            "GroupId": "THIS_IS_A_SG_ID",
                            "GroupName": "THIS_IS_A_SERVICE_NAME",
                        },
                    ],
                    "SourceDestCheck": True,
                    "State": {
                        "Code": 16,
                        "Name": "running",
                    },
                    "StateTransitionReason": "",
                    "SubnetId": "SOME_SUBNET_1",
                    "Tags": [
                        {
                            "Key": "aws:autoscaling:groupName",
                            "Value": "PREFIX__ANOTHER_SERVICE_NAME",
                        },
                        {
                            "Key": "Name",
                            "Value": "PREFIX__ANOTHER_SERVICE_NAME",
                        },
                    ],
                    "VirtualizationType": "hvm",
                    "VpcId": "SOME_VPC_ID",
                },
            ],
            "OwnerId": "OWNER_ACCOUNT_ID",
            "RequesterId": "REQUESTER_ID",
            "ReservationId": "r-03",
        },
    ],
    "ResponseMetadata": {
        "HTTPHeaders": {
            "content-type": "text/xml;charset=UTF-8",
            "date": "Wed, 15 Jan 2020 18:51:47 GMT",
            "server": "AmazonEC2",
            "transfer-encoding": "chunked",
            "vary": "accept-encoding",
        },
        "HTTPStatusCode": 200,
        "RequestId": "REQUEST_ID",
        "RetryAttempts": 0,
    },
}
=======
import datetime


DESCRIBE_INSTANCES = {
    'NextToken': 'INSERT_TOKEN_HERE',
    'Reservations': [
        {
            'Groups': [],
            'Instances': [{
                'AmiLaunchIndex': 0,
                'Architecture': 'x86_64',
                'BlockDeviceMappings': [{
                    'DeviceName': '/dev/sda1',
                    'Ebs': {
                        'AttachTime': datetime.datetime(2018, 10, 14, 16, 30, 26),
                        'DeleteOnTermination': True,
                        'Status': 'attached',
                        'VolumeId': 'vol-0df',
                    },
                }],
                'CapacityReservationSpecification': {
                    'CapacityReservationPreference': 'open',
                },
                'ClientToken': 'SOME_TOKEN',
                'CpuOptions': {
                    'CoreCount': 1,
                    'ThreadsPerCore': 2,
                },
                'EbsOptimized': False,
                'HibernationOptions': {
                    'Configured': False,
                },
                'Hypervisor': 'xen',
                'IamInstanceProfile': {
                    'Arn': 'arn:aws:iam::000000000000:instance-profile/PROFILE_NAME',
                    'Id': 'PROFILE_NAME',
                },
                'ImageId': 'IMAGE_ID',
                'InstanceId': 'i-01',
                'InstanceType': 'c4.large',
                'KeyName': 'boot',
                'LaunchTime': datetime.datetime(2018, 10, 14, 16, 30, 26),
                'Monitoring': {
                    'State': 'enabled',
                },
                'NetworkInterfaces': [{
                    'Association': {
                        'IpOwnerId': 'amazon',
                        'PublicDnsName': 'ec2-123-123-123-123.compute-1.amazonaws.com',
                        'PublicIp': '123.123.123.123',
                    },
                    'Attachment': {
                        'AttachTime': datetime.datetime(2018, 10, 14, 16, 30, 26),
                        'AttachmentId': 'ATTACHMENT_ID',
                        'DeleteOnTermination': True,
                        'DeviceIndex': 0,
                        'Status': 'attached',
                    },
                    'Description': '',
                    'Groups': [
                        {
                            'GroupId': 'sg-GROUP-ID',
                            'GroupName': 'SOME_GROUP_ID',
                        }, {
                            'GroupId': 'SOME_GROUP_ID_2',
                            'GroupName': 'MY_GROUP_NAME_2',
                        },
                    ],
                    'Ipv6Addresses': [],
                    'MacAddress': '00:00:00:00:00:01',
                    'NetworkInterfaceId': 'eni-de',
                    'OwnerId': 'OWNER_ACCOUNT_ID',
                    'PrivateDnsName': 'ip-345-345-345-345.ec2.internal',
                    'PrivateIpAddress': '345.345.345.345',
                    'PrivateIpAddresses': [{
                        'Association': {
                            'IpOwnerId': 'amazon',
                            'PublicDnsName': 'ec2-234-234-234-234.compute-1.amazonaws.com',
                            'PublicIp': '234.234.234.234',
                        },
                        'Primary': True,
                        'PrivateDnsName': 'ip-345-345-345-345.ec2.internal',
                        'PrivateIpAddress': '345.345.345.345',
                    }],
                    'SourceDestCheck': True,
                    'Status': 'in-use',
                    # SubnetId is set to None intentionally on this NIC.
                    # The AWS APIs return None on subnetids intermittently.
                    'SubnetId': None,
                    'VpcId': 'SOME_VPC_ID',
                }],
                'Placement': {
                    'AvailabilityZone': 'us-east-1d',
                    'GroupName': '',
                    'Tenancy': 'default',
                },
                'PrivateDnsName': 'ip-345-345-345-345.ec2.internal',
                'PrivateIpAddress': '345.345.345.345',
                'ProductCodes': [],
                'PublicDnsName': 'ec2-234-234-234-234.compute-1.amazonaws.com',
                'PublicIpAddress': '234.234.234.234',
                'RootDeviceName': '/dev/sda1',
                'RootDeviceType': 'ebs',
                'SecurityGroups': [
                    {
                        'GroupId': 'sg-GROUP-ID',
                        'GroupName': 'SOME_GROUP_ID',
                    }, {
                        'GroupId': 'SOME_GROUP_ID_2',
                        'GroupName': 'MY_GROUP_NAME_2',
                    },
                ],
                'SourceDestCheck': True,
                'State': {
                    'Code': 16,
                    'Name': 'running',
                },
                'StateTransitionReason': '',
                # SubnetId is set to None intentionally on this instance.
                'SubnetId': None,
                'Tags': [
                    {
                        'Key': 'aws:autoscaling:groupName',
                        'Value': 'MY_SERVICE_NAME',
                    }, {
                        'Key': 'Name',
                        'Value': 'MY_SERVICE_NAME',
                    },
                ],
                'VirtualizationType': 'hvm',
                'VpcId': 'SOME_VPC_ID',
            }],
            'OwnerId': 'OWNER_ACCOUNT_ID',
            'RequesterId': 'REQUESTER_ID',
            'ReservationId': 'r-01',
        }, {
            'Groups': [],
            'Instances': [{
                'AmiLaunchIndex': 0,
                'Architecture': 'x86_64',
                'BlockDeviceMappings': [{
                    'DeviceName': '/dev/sda1',
                    'Ebs': {
                        'AttachTime': datetime.datetime(2018, 10, 14, 16, 30, 26),
                        'DeleteOnTermination': True,
                        'Status': 'attached',
                        'VolumeId': 'vol-03',
                    },
                }],
                'CapacityReservationSpecification': {
                    'CapacityReservationPreference': 'open',
                },
                'ClientToken': 'SOME_GUID',
                'CpuOptions': {
                    'CoreCount': 1,
                    'ThreadsPerCore': 2,
                },
                'EbsOptimized': False,
                'HibernationOptions': {
                    'Configured': False,
                },
                'Hypervisor': 'xen',
                'IamInstanceProfile': {
                    'Arn': 'arn:aws:iam::000000000000:instance-profile/SERVICE_NAME_2',
                    'Id': 'SERVICE_NAME_2',
                },
                'ImageId': 'ami-2c',
                'InstanceId': 'i-02',
                'InstanceType': 'c4.large',
                'KeyName': 'boot',
                'LaunchTime': datetime.datetime(2018, 10, 14, 16, 30, 26),
                'Monitoring': {
                    'State': 'enabled',
                },
                'NetworkInterfaces': [{
                    'Association': {
                        'IpOwnerId': 'amazon',
                        'PublicDnsName': 'ec2-456-456-456-456.compute-1.amazonaws.com',
                        'PublicIp': '456.456.456.456',
                    },
                    'Attachment': {
                        'AttachTime': datetime.datetime(2018, 10, 14, 16, 30, 26),
                        'AttachmentId': 'eni-attach-b2',
                        'DeleteOnTermination': True,
                        'DeviceIndex': 0,
                        'Status': 'attached',
                    },
                    'Description': '',
                    'Groups': [
                        {
                            'GroupId': 'SOME_GROUP_ID_2',
                            'GroupName': 'MY_GROUP_NAME_2',
                        }, {
                            'GroupId': 'SOME_GROUP_ID_3',
                            'GroupName': 'SERVICE_NAME_2',
                        },
                    ],
                    'Ipv6Addresses': [],
                    'MacAddress': '00:00:00:00:00:02',
                    'NetworkInterfaceId': 'eni-87',
                    'OwnerId': 'OWNER_ACCOUNT_ID',
                    'PrivateDnsName': 'ip-567-567-567-567.ec2.internal',
                    'PrivateIpAddress': '567.567.567.567',
                    'PrivateIpAddresses': [{
                        'Association': {
                            'IpOwnerId': 'amazon',
                            'PublicDnsName': 'ec2-456-456-456-456.compute-1.amazonaws.com',
                            'PublicIp': '456.456.456.456',
                        },
                        'Primary': True,
                        'PrivateDnsName': 'ip-567-567-567-567.ec2.internal',
                        'PrivateIpAddress': '567.567.567.567',
                    }],
                    'SourceDestCheck': True,
                    'Status': 'in-use',
                    'SubnetId': 'SOME_SUBNET_1',
                    'VpcId': 'SOME_VPC_ID',
                }],
                'Placement': {
                    'AvailabilityZone': 'us-east-1d',
                    'GroupName': '',
                    'Tenancy': 'default',
                },
                'PrivateDnsName': 'ip-567-567-567-567.ec2.internal',
                'PrivateIpAddress': '567.567.567.567',
                'ProductCodes': [],
                'PublicDnsName': 'ec2-456-456-456-456.compute-1.amazonaws.com',
                'PublicIpAddress': '456.456.456.456',
                'RootDeviceName': '/dev/sda1',
                'RootDeviceType': 'ebs',
                'SecurityGroups': [
                    {
                        'GroupId': 'SOME_GROUP_ID_2',
                        'GroupName': 'MY_GROUP_NAME_2',
                    }, {
                        'GroupId': 'SOME_GROUP_ID_3',
                        'GroupName': 'SERVICE_NAME_2',
                    },
                ],
                'SourceDestCheck': True,
                'State': {
                    'Code': 16,
                    'Name': 'running',
                },
                'StateTransitionReason': '',
                'SubnetId': 'SOME_SUBNET_1',
                'Tags': [
                    {
                        'Key': 'Name',
                        'Value': 'MY_OTHER_SERVICE_NAME',
                    }, {
                        'Key': 'aws:autoscaling:groupName',
                        'Value': 'MY_OTHER_SERVICE_NAME',
                    },
                ],
                'VirtualizationType': 'hvm',
                'VpcId': 'SOME_VPC_ID',
            }],
            'OwnerId': 'OWNER_ACCOUNT_ID',
            'RequesterId': 'REQUESTER_ID',
            'ReservationId': 'r-02',
        }, {
            'Groups': [],
            'Instances': [
                {
                    'AmiLaunchIndex': 0,
                    'Architecture': 'x86_64',
                    'BlockDeviceMappings': [{
                        'DeviceName': '/dev/sda1',
                        'Ebs': {
                            'AttachTime': datetime.datetime(
                                2018, 10, 14, 16, 30, 26,
                            ),
                            'DeleteOnTermination': True,
                            'Status': 'attached',
                            'VolumeId': 'vol-09',
                        },
                    }],
                    'CapacityReservationSpecification': {
                        'CapacityReservationPreference': 'open',
                    },
                    'ClientToken': 'ANOTHER_GUID',
                    'CpuOptions': {
                        'CoreCount': 1,
                        'ThreadsPerCore': 2,
                    },
                    'EbsOptimized': False,
                    'HibernationOptions': {
                        'Configured': False,
                    },
                    'Hypervisor': 'xen',
                    'IamInstanceProfile': {
                        'Arn': 'arn:aws:iam::000000000000:instance-profile/ANOTHER_SERVICE_NAME',
                        'Id': 'ANOTHER_SERVICE_NAME',
                    },
                    'ImageId': 'THIS_IS_AN_IMAGE_ID',
                    'InstanceId': 'i-03',
                    'InstanceType': 'r4.large',
                    'KeyName': 'boot',
                    'LaunchTime': datetime.datetime(2018, 10, 14, 16, 30, 26),
                    'Monitoring': {
                        'State': 'enabled',
                    },
                    'NetworkInterfaces': [{
                        'Association': {
                            'IpOwnerId': 'amazon',
                            'PublicDnsName': 'ec2-678-678-678-678.compute-1.amazonaws.com',
                            'PublicIp': '678.678.678.678',
                        },
                        'Attachment': {
                            'AttachTime': datetime.datetime(
                                2018, 10, 14, 16, 30, 26,
                            ),
                            'AttachmentId': 'eni-attach-c4',
                            'DeleteOnTermination': True,
                            'DeviceIndex': 0,
                            'Status': 'attached',
                        },
                        'Description': '',
                        'Groups': [
                            {
                                'GroupId': 'SOME_GROUP_ID_2',
                                'GroupName': 'MY_GROUP_NAME_2',
                            }, {
                                'GroupId': 'THIS_IS_A_SG_ID',
                                'GroupName': 'THIS_IS_A_SERVICE_NAME',
                            },
                        ],
                        'Ipv6Addresses': [],
                        'MacAddress': '00:00:00:00:00:03',
                        'NetworkInterfaceId': 'eni-75',
                        'OwnerId': 'OWNER_ACCOUNT_ID',
                        'PrivateDnsName': 'ip-789-789-789-789.ec2.internal',
                        'PrivateIpAddress': '789.789.789.789',
                        'PrivateIpAddresses': [{
                            'Association': {
                                'IpOwnerId': 'amazon',
                                'PublicDnsName': 'ec2-678-678-678-678.compute-1.amazonaws.com',
                                'PublicIp': '678.678.678.678',
                            },
                            'Primary': True,
                            'PrivateDnsName': 'ip-789-789-789-789.ec2.internal',
                            'PrivateIpAddress': '789.789.789.789',
                        }],
                        'SourceDestCheck': True,
                        'Status': 'in-use',
                        'SubnetId': 'SOME_SUBNET_1',
                        'VpcId': 'SOME_VPC_ID',
                    }],
                    'Placement': {
                        'AvailabilityZone': 'us-east-1d',
                        'GroupName': '',
                        'Tenancy': 'default',
                    },
                    'PrivateDnsName': 'ip-789-789-789-789.ec2.internal',
                    'PrivateIpAddress': '789.789.789.789',
                    'ProductCodes': [],
                    'PublicDnsName': 'ec2-678-678-678-678.compute-1.amazonaws.com',
                    'PublicIpAddress': '678.678.678.678',
                    'RootDeviceName': '/dev/sda1',
                    'RootDeviceType': 'ebs',
                    'SecurityGroups': [
                        {
                            'GroupId': 'SOME_GROUP_ID_2',
                            'GroupName': 'MY_GROUP_NAME_2',
                        }, {
                            'GroupId': 'THIS_IS_A_SG_ID',
                            'GroupName': 'THIS_IS_A_SERVICE_NAME',
                        },
                    ],
                    'SourceDestCheck': True,
                    'State': {
                        'Code': 16,
                        'Name': 'running',
                    },
                    'StateTransitionReason': '',
                    'SubnetId': 'SOME_SUBNET_1',
                    'Tags': [
                        {
                            'Key': 'Name',
                            'Value': 'PREFIX__ANOTHER_SERVICE_NAME',
                        }, {
                            'Key': 'aws:autoscaling:groupName',
                            'Value': 'PREFIX__ANOTHER_SERVICE_NAME',
                        },
                    ],
                    'VirtualizationType': 'hvm',
                    'VpcId': 'SOME_VPC_ID',
                }, {
                    'AmiLaunchIndex': 2,
                    'Architecture': 'x86_64',
                    'BlockDeviceMappings': [{
                        'DeviceName': '/dev/sda1',
                        'Ebs': {
                            'AttachTime': datetime.datetime(
                                2018, 10, 14, 16, 30, 26,
                            ),
                            'DeleteOnTermination': True,
                            'Status': 'attached',
                            'VolumeId': 'vol-04',
                        },
                    }],
                    'CapacityReservationSpecification': {
                        'CapacityReservationPreference': 'open',
                    },
                    'ClientToken': 'HI_THIS_IS_A_GUID',
                    'CpuOptions': {
                        'CoreCount': 1,
                        'ThreadsPerCore': 2,
                    },
                    'EbsOptimized': False,
                    'HibernationOptions': {
                        'Configured': False,
                    },
                    'Hypervisor': 'xen',
                    'IamInstanceProfile': {
                        'Arn': 'arn:aws:iam::000000000000:instance-profile/ANOTHER_SERVICE_NAME',
                        'Id': 'ANOTHER_SERVICE_NAME',
                    },
                    'ImageId': 'THIS_IS_AN_IMAGE_ID',
                    'InstanceId': 'i-04',
                    'InstanceType': 'r4.large',
                    'KeyName': 'boot',
                    'LaunchTime': datetime.datetime(2018, 10, 14, 16, 30, 26),
                    'Monitoring': {
                        'State': 'enabled',
                    },
                    'NetworkInterfaces': [{
                        'Association': {
                            'IpOwnerId': 'amazon',
                            'PublicDnsName': 'ec2-12-12-12-12.compute-1.amazonaws.com',
                            'PublicIp': '12.12.12.12',
                        },
                        'Attachment': {
                            'AttachTime': datetime.datetime(
                                2018, 10, 14, 16, 30, 26,
                            ),
                            'AttachmentId': 'eni-attach-ca',
                            'DeleteOnTermination': True,
                            'DeviceIndex': 0,
                            'Status': 'attached',
                        },
                        'Description': '',
                        'Groups': [
                            {
                                'GroupId': 'SOME_GROUP_ID_2',
                                'GroupName': 'MY_GROUP_NAME_2',
                            }, {
                                'GroupId': 'THIS_IS_A_SG_ID',
                                'GroupName': 'THIS_IS_A_SERVICE_NAME',
                            },
                        ],
                        'Ipv6Addresses': [],
                        'MacAddress': '00:00:00:00:00:05',
                        'NetworkInterfaceId': 'eni-76',
                        'OwnerId': 'OWNER_ACCOUNT_ID',
                        'PrivateDnsName': 'ip-23-23-23-23.ec2.internal',
                        'PrivateIpAddress': '23.23.23.23',
                        'PrivateIpAddresses': [{
                            'Association': {
                                'IpOwnerId': 'amazon',
                                'PublicDnsName': 'ec2-12-12-12-12.compute-1.amazonaws.com',
                                'PublicIp': '12.12.12.12',
                            },
                            'Primary': True,
                            'PrivateDnsName': 'ip-23-23-23-23.ec2.internal',
                            'PrivateIpAddress': '23.23.23.23',
                        }],
                        'SourceDestCheck': True,
                        'Status': 'in-use',
                        'SubnetId': 'SOME_SUBNET_1',
                        'VpcId': 'SOME_VPC_ID',
                    }],
                    'Placement': {
                        'AvailabilityZone': 'us-east-1d',
                        'GroupName': '',
                        'Tenancy': 'default',
                    },
                    'PrivateDnsName': 'ip-23-23-23-23.ec2.internal',
                    'PrivateIpAddress': '23.23.23.23',
                    'ProductCodes': [],
                    'PublicDnsName': 'ec2-12-12-12-12.compute-1.amazonaws.com',
                    'PublicIpAddress': '12.12.12.12',
                    'RootDeviceName': '/dev/sda1',
                    'RootDeviceType': 'ebs',
                    'SecurityGroups': [
                        {
                            'GroupId': 'SOME_GROUP_ID_2',
                            'GroupName': 'MY_GROUP_NAME_2',
                        }, {
                            'GroupId': 'THIS_IS_A_SG_ID',
                            'GroupName': 'THIS_IS_A_SERVICE_NAME',
                        },
                    ],
                    'SourceDestCheck': True,
                    'State': {
                        'Code': 16,
                        'Name': 'running',
                    },
                    'StateTransitionReason': '',
                    'SubnetId': 'SOME_SUBNET_1',
                    'Tags': [
                        {
                            'Key': 'aws:autoscaling:groupName',
                            'Value': 'PREFIX__ANOTHER_SERVICE_NAME',
                        }, {
                            'Key': 'Name',
                            'Value': 'PREFIX__ANOTHER_SERVICE_NAME',
                        },
                    ],
                    'VirtualizationType': 'hvm',
                    'VpcId': 'SOME_VPC_ID',
                },
            ],
            'OwnerId': 'OWNER_ACCOUNT_ID',
            'RequesterId': 'REQUESTER_ID',
            'ReservationId': 'r-03',
        },
    ],
    'ResponseMetadata': {
        'HTTPHeaders': {
            'content-type': 'text/xml;charset=UTF-8',
            'date': 'Wed, 15 Jan 2020 18:51:47 GMT',
            'server': 'AmazonEC2',
            'transfer-encoding': 'chunked',
            'vary': 'accept-encoding',
        },
        'HTTPStatusCode': 200,
        'RequestId': 'REQUEST_ID',
        'RetryAttempts': 0,
    },
}


INSTANCE_WITH_IAM_PROFILE = [{
    "ReservationId": "r-04e",
    "OwnerId": "1234",
    "Groups": [],
    "Instances": [
        {
            "Architecture": "x86_64",
            "BlockDeviceMappings": [
                {
                    "DeviceName": "/dev/xvda",
                    "Ebs": {
                        "AttachTime": datetime.datetime(2024, 12, 21, 7, 28, 25),
                        "DeleteOnTermination": True,
                        "Status": "attached",
                        "VolumeId": "vol-086",
                    },
                },
            ],
            "ClientToken": "5669c797",
            "EbsOptimized": False,
            "EnaSupport": True,
            "Hypervisor": "xen",
            "IamInstanceProfile": {
                "Arn": "arn:aws:iam::1234:instance-profile/cartography-service",
                "Id": "AIPA",
            },
            "NetworkInterfaces": [
                {
                    "Association": {
                        "IpOwnerId": "amazon",
                        "PublicDnsName": "ec2-1-2-3-4.compute-1.amazonaws.com",
                        "PublicIp": "1.2.3.4",
                    },
                    "Attachment": {
                        "AttachTime": datetime.datetime(2024, 12, 21, 7, 28, 24),
                        "AttachmentId": "eni-attach-00e3",
                        "DeleteOnTermination": True,
                        "DeviceIndex": 0,
                        "Status": "attached",
                        "NetworkCardIndex": 0,
                    },
                    "Description": "",
                    "Groups": [
                        {
                            "GroupId": "sg-050",
                            "GroupName": "launch-wizard-1",
                        },
                    ],
                    "Ipv6Addresses": [],
                    "MacAddress": "12:33:9f:44:88:d3",
                    "NetworkInterfaceId": "eni-0ba",
                    "OwnerId": "1234",
                    "PrivateDnsName": "ip-172-31-81-190.ec2.internal",
                    "PrivateIpAddress": "172.31.81.190",
                    "PrivateIpAddresses": [
                        {
                            "Association": {
                                "IpOwnerId": "amazon",
                                "PublicDnsName": "ec2-1-2-3-4.compute-1.amazonaws.com",
                                "PublicIp": "1.2.3.4",
                            },
                            "Primary": True,
                            "PrivateDnsName": "ip-172-31-81-190.ec2.internal",
                            "PrivateIpAddress": "172.31.81.190",
                        },
                    ],
                    "SourceDestCheck": True,
                    "Status": "in-use",
                    "SubnetId": "subnet-0c9",
                    "VpcId": "vpc-05b",
                    "InterfaceType": "interface",
                    "Operator": {
                        "Managed": False,
                    },
                },
            ],
            "RootDeviceName": "/dev/xvda",
            "RootDeviceType": "ebs",
            "SecurityGroups": [
                {
                    "GroupId": "sg-050",
                    "GroupName": "launch-wizard-1",
                },
            ],
            "SourceDestCheck": True,
            "Tags": [
                {
                    "Key": "Name",
                    "Value": "micro-wizard",
                },
            ],
            "VirtualizationType": "hvm",
            "CpuOptions": {
                "CoreCount": 1,
                "ThreadsPerCore": 1,
            },
            "CapacityReservationSpecification": {
                "CapacityReservationPreference": "open",
            },
            "HibernationOptions": {
                "Configured": False,
            },
            "MetadataOptions": {
                "State": "applied",
                "HttpTokens": "required",
                "HttpPutResponseHopLimit": 2,
                "HttpEndpoint": "enabled",
                "HttpProtocolIpv6": "disabled",
                "InstanceMetadataTags": "disabled",
            },
            "EnclaveOptions": {
                "Enabled": False,
            },
            "BootMode": "uefi-preferred",
            "PlatformDetails": "Linux/UNIX",
            "UsageOperation": "RunInstances",
            "UsageOperationUpdateTime": datetime.datetime(2024, 12, 21, 7, 28, 24),
            "PrivateDnsNameOptions": {
                "HostnameType": "ip-name",
                "EnableResourceNameDnsARecord": True,
                "EnableResourceNameDnsAAAARecord": False,
            },
            "MaintenanceOptions": {
                "AutoRecovery": "default",
            },
            "CurrentInstanceBootMode": "legacy-bios",
            "NetworkPerformanceOptions": {
                "BandwidthWeighting": "default",
            },
            "Operator": {
                "Managed": False,
            },
            "InstanceId": "i-00bd",
            "ImageId": "ami-0181",
            "State": {
                "Code": 16,
                "Name": "running",
            },
            "PrivateDnsName": "ip-172-31-81-190.ec2.internal",
            "PublicDnsName": "ec2-1-2-3-4.compute-1.amazonaws.com",
            "StateTransitionReason": "",
            "KeyName": "micro-wizard",
            "AmiLaunchIndex": 0,
            "ProductCodes": [],
            "InstanceType": "t2.micro",
            "LaunchTime": datetime.datetime(2024, 12, 21, 7, 28, 24),
            "Placement": {
                "GroupName": "",
                "Tenancy": "default",
                "AvailabilityZone": "us-east-1c",
            },
            "Monitoring": {
                "State": "disabled",
            },
            "SubnetId": "subnet-0c9",
            "VpcId": "vpc-05b",
            "PrivateIpAddress": "172.31.81.190",
            "PublicIpAddress": "1.2.3.4",
        },
    ],
}]
>>>>>>> b68938f7
<|MERGE_RESOLUTION|>--- conflicted
+++ resolved
@@ -1,628 +1,3 @@
-<<<<<<< HEAD
-import datetime
-
-
-DESCRIBE_INSTANCES = {
-    "NextToken": "INSERT_TOKEN_HERE",
-    "Reservations": [
-        {
-            "Groups": [],
-            "Instances": [
-                {
-                    "AmiLaunchIndex": 0,
-                    "Architecture": "x86_64",
-                    "BlockDeviceMappings": [
-                        {
-                            "DeviceName": "/dev/sda1",
-                            "Ebs": {
-                                "AttachTime": datetime.datetime(
-                                    2018,
-                                    10,
-                                    14,
-                                    16,
-                                    30,
-                                    26,
-                                ),
-                                "DeleteOnTermination": True,
-                                "Status": "attached",
-                                "VolumeId": "vol-0df",
-                            },
-                        },
-                    ],
-                    "CapacityReservationSpecification": {
-                        "CapacityReservationPreference": "open",
-                    },
-                    "ClientToken": "SOME_TOKEN",
-                    "CpuOptions": {
-                        "CoreCount": 1,
-                        "ThreadsPerCore": 2,
-                    },
-                    "EbsOptimized": False,
-                    "HibernationOptions": {
-                        "Configured": False,
-                    },
-                    "Hypervisor": "xen",
-                    "IamInstanceProfile": {
-                        "Arn": "arn:aws:iam::000000000000:instance-profile/PROFILE_NAME",
-                        "Id": "PROFILE_NAME",
-                    },
-                    "ImageId": "IMAGE_ID",
-                    "InstanceId": "i-01",
-                    "InstanceType": "c4.large",
-                    "KeyName": "boot",
-                    "LaunchTime": datetime.datetime(2018, 10, 14, 16, 30, 26),
-                    "Monitoring": {
-                        "State": "enabled",
-                    },
-                    "NetworkInterfaces": [
-                        {
-                            "Association": {
-                                "IpOwnerId": "amazon",
-                                "PublicDnsName": "ec2-123-123-123-123.compute-1.amazonaws.com",
-                                "PublicIp": "123.123.123.123",
-                            },
-                            "Attachment": {
-                                "AttachTime": datetime.datetime(
-                                    2018,
-                                    10,
-                                    14,
-                                    16,
-                                    30,
-                                    26,
-                                ),
-                                "AttachmentId": "ATTACHMENT_ID",
-                                "DeleteOnTermination": True,
-                                "DeviceIndex": 0,
-                                "Status": "attached",
-                            },
-                            "Description": "",
-                            "Groups": [
-                                {
-                                    "GroupId": "sg-GROUP-ID",
-                                    "GroupName": "SOME_GROUP_ID",
-                                },
-                                {
-                                    "GroupId": "SOME_GROUP_ID_2",
-                                    "GroupName": "MY_GROUP_NAME_2",
-                                },
-                            ],
-                            "Ipv6Addresses": [],
-                            "MacAddress": "00:00:00:00:00:01",
-                            "NetworkInterfaceId": "eni-de",
-                            "OwnerId": "OWNER_ACCOUNT_ID",
-                            "PrivateDnsName": "ip-345-345-345-345.ec2.internal",
-                            "PrivateIpAddress": "345.345.345.345",
-                            "PrivateIpAddresses": [
-                                {
-                                    "Association": {
-                                        "IpOwnerId": "amazon",
-                                        "PublicDnsName": "ec2-234-234-234-234.compute-1.amazonaws.com",
-                                        "PublicIp": "234.234.234.234",
-                                    },
-                                    "Primary": True,
-                                    "PrivateDnsName": "ip-345-345-345-345.ec2.internal",
-                                    "PrivateIpAddress": "345.345.345.345",
-                                },
-                            ],
-                            "SourceDestCheck": True,
-                            "Status": "in-use",
-                            # SubnetId is set to None intentionally on this NIC.
-                            # The AWS APIs return None on subnetids intermittently.
-                            "SubnetId": None,
-                            "VpcId": "SOME_VPC_ID",
-                        },
-                    ],
-                    "Placement": {
-                        "AvailabilityZone": "us-east-1d",
-                        "GroupName": "",
-                        "Tenancy": "default",
-                    },
-                    "PrivateDnsName": "ip-345-345-345-345.ec2.internal",
-                    "PrivateIpAddress": "345.345.345.345",
-                    "ProductCodes": [],
-                    "PublicDnsName": "ec2-234-234-234-234.compute-1.amazonaws.com",
-                    "PublicIpAddress": "234.234.234.234",
-                    "RootDeviceName": "/dev/sda1",
-                    "RootDeviceType": "ebs",
-                    "SecurityGroups": [
-                        {
-                            "GroupId": "sg-GROUP-ID",
-                            "GroupName": "SOME_GROUP_ID",
-                        },
-                        {
-                            "GroupId": "SOME_GROUP_ID_2",
-                            "GroupName": "MY_GROUP_NAME_2",
-                        },
-                    ],
-                    "SourceDestCheck": True,
-                    "State": {
-                        "Code": 16,
-                        "Name": "running",
-                    },
-                    "StateTransitionReason": "",
-                    # SubnetId is set to None intentionally on this instance.
-                    "SubnetId": None,
-                    "Tags": [
-                        {
-                            "Key": "aws:autoscaling:groupName",
-                            "Value": "MY_SERVICE_NAME",
-                        },
-                        {
-                            "Key": "Name",
-                            "Value": "MY_SERVICE_NAME",
-                        },
-                    ],
-                    "VirtualizationType": "hvm",
-                    "VpcId": "SOME_VPC_ID",
-                },
-            ],
-            "OwnerId": "OWNER_ACCOUNT_ID",
-            "RequesterId": "REQUESTER_ID",
-            "ReservationId": "r-01",
-        },
-        {
-            "Groups": [],
-            "Instances": [
-                {
-                    "AmiLaunchIndex": 0,
-                    "Architecture": "x86_64",
-                    "BlockDeviceMappings": [
-                        {
-                            "DeviceName": "/dev/sda1",
-                            "Ebs": {
-                                "AttachTime": datetime.datetime(
-                                    2018,
-                                    10,
-                                    14,
-                                    16,
-                                    30,
-                                    26,
-                                ),
-                                "DeleteOnTermination": True,
-                                "Status": "attached",
-                                "VolumeId": "vol-03",
-                            },
-                        },
-                    ],
-                    "CapacityReservationSpecification": {
-                        "CapacityReservationPreference": "open",
-                    },
-                    "ClientToken": "SOME_GUID",
-                    "CpuOptions": {
-                        "CoreCount": 1,
-                        "ThreadsPerCore": 2,
-                    },
-                    "EbsOptimized": False,
-                    "HibernationOptions": {
-                        "Configured": False,
-                    },
-                    "Hypervisor": "xen",
-                    "IamInstanceProfile": {
-                        "Arn": "arn:aws:iam::000000000000:instance-profile/SERVICE_NAME_2",
-                        "Id": "SERVICE_NAME_2",
-                    },
-                    "ImageId": "ami-2c",
-                    "InstanceId": "i-02",
-                    "InstanceType": "c4.large",
-                    "KeyName": "boot",
-                    "LaunchTime": datetime.datetime(2018, 10, 14, 16, 30, 26),
-                    "Monitoring": {
-                        "State": "enabled",
-                    },
-                    "NetworkInterfaces": [
-                        {
-                            "Association": {
-                                "IpOwnerId": "amazon",
-                                "PublicDnsName": "ec2-456-456-456-456.compute-1.amazonaws.com",
-                                "PublicIp": "456.456.456.456",
-                            },
-                            "Attachment": {
-                                "AttachTime": datetime.datetime(
-                                    2018,
-                                    10,
-                                    14,
-                                    16,
-                                    30,
-                                    26,
-                                ),
-                                "AttachmentId": "eni-attach-b2",
-                                "DeleteOnTermination": True,
-                                "DeviceIndex": 0,
-                                "Status": "attached",
-                            },
-                            "Description": "",
-                            "Groups": [
-                                {
-                                    "GroupId": "SOME_GROUP_ID_2",
-                                    "GroupName": "MY_GROUP_NAME_2",
-                                },
-                                {
-                                    "GroupId": "SOME_GROUP_ID_3",
-                                    "GroupName": "SERVICE_NAME_2",
-                                },
-                            ],
-                            "Ipv6Addresses": [],
-                            "MacAddress": "00:00:00:00:00:02",
-                            "NetworkInterfaceId": "eni-87",
-                            "OwnerId": "OWNER_ACCOUNT_ID",
-                            "PrivateDnsName": "ip-567-567-567-567.ec2.internal",
-                            "PrivateIpAddress": "567.567.567.567",
-                            "PrivateIpAddresses": [
-                                {
-                                    "Association": {
-                                        "IpOwnerId": "amazon",
-                                        "PublicDnsName": "ec2-456-456-456-456.compute-1.amazonaws.com",
-                                        "PublicIp": "456.456.456.456",
-                                    },
-                                    "Primary": True,
-                                    "PrivateDnsName": "ip-567-567-567-567.ec2.internal",
-                                    "PrivateIpAddress": "567.567.567.567",
-                                },
-                            ],
-                            "SourceDestCheck": True,
-                            "Status": "in-use",
-                            "SubnetId": "SOME_SUBNET_1",
-                            "VpcId": "SOME_VPC_ID",
-                        },
-                    ],
-                    "Placement": {
-                        "AvailabilityZone": "us-east-1d",
-                        "GroupName": "",
-                        "Tenancy": "default",
-                    },
-                    "PrivateDnsName": "ip-567-567-567-567.ec2.internal",
-                    "PrivateIpAddress": "567.567.567.567",
-                    "ProductCodes": [],
-                    "PublicDnsName": "ec2-456-456-456-456.compute-1.amazonaws.com",
-                    "PublicIpAddress": "456.456.456.456",
-                    "RootDeviceName": "/dev/sda1",
-                    "RootDeviceType": "ebs",
-                    "SecurityGroups": [
-                        {
-                            "GroupId": "SOME_GROUP_ID_2",
-                            "GroupName": "MY_GROUP_NAME_2",
-                        },
-                        {
-                            "GroupId": "SOME_GROUP_ID_3",
-                            "GroupName": "SERVICE_NAME_2",
-                        },
-                    ],
-                    "SourceDestCheck": True,
-                    "State": {
-                        "Code": 16,
-                        "Name": "running",
-                    },
-                    "StateTransitionReason": "",
-                    "SubnetId": "SOME_SUBNET_1",
-                    "Tags": [
-                        {
-                            "Key": "Name",
-                            "Value": "MY_OTHER_SERVICE_NAME",
-                        },
-                        {
-                            "Key": "aws:autoscaling:groupName",
-                            "Value": "MY_OTHER_SERVICE_NAME",
-                        },
-                    ],
-                    "VirtualizationType": "hvm",
-                    "VpcId": "SOME_VPC_ID",
-                },
-            ],
-            "OwnerId": "OWNER_ACCOUNT_ID",
-            "RequesterId": "REQUESTER_ID",
-            "ReservationId": "r-02",
-        },
-        {
-            "Groups": [],
-            "Instances": [
-                {
-                    "AmiLaunchIndex": 0,
-                    "Architecture": "x86_64",
-                    "BlockDeviceMappings": [
-                        {
-                            "DeviceName": "/dev/sda1",
-                            "Ebs": {
-                                "AttachTime": datetime.datetime(
-                                    2018,
-                                    10,
-                                    14,
-                                    16,
-                                    30,
-                                    26,
-                                ),
-                                "DeleteOnTermination": True,
-                                "Status": "attached",
-                                "VolumeId": "vol-09",
-                            },
-                        },
-                    ],
-                    "CapacityReservationSpecification": {
-                        "CapacityReservationPreference": "open",
-                    },
-                    "ClientToken": "ANOTHER_GUID",
-                    "CpuOptions": {
-                        "CoreCount": 1,
-                        "ThreadsPerCore": 2,
-                    },
-                    "EbsOptimized": False,
-                    "HibernationOptions": {
-                        "Configured": False,
-                    },
-                    "Hypervisor": "xen",
-                    "IamInstanceProfile": {
-                        "Arn": "arn:aws:iam::000000000000:instance-profile/ANOTHER_SERVICE_NAME",
-                        "Id": "ANOTHER_SERVICE_NAME",
-                    },
-                    "ImageId": "THIS_IS_AN_IMAGE_ID",
-                    "InstanceId": "i-03",
-                    "InstanceType": "r4.large",
-                    "KeyName": "boot",
-                    "LaunchTime": datetime.datetime(2018, 10, 14, 16, 30, 26),
-                    "Monitoring": {
-                        "State": "enabled",
-                    },
-                    "NetworkInterfaces": [
-                        {
-                            "Association": {
-                                "IpOwnerId": "amazon",
-                                "PublicDnsName": "ec2-678-678-678-678.compute-1.amazonaws.com",
-                                "PublicIp": "678.678.678.678",
-                            },
-                            "Attachment": {
-                                "AttachTime": datetime.datetime(
-                                    2018,
-                                    10,
-                                    14,
-                                    16,
-                                    30,
-                                    26,
-                                ),
-                                "AttachmentId": "eni-attach-c4",
-                                "DeleteOnTermination": True,
-                                "DeviceIndex": 0,
-                                "Status": "attached",
-                            },
-                            "Description": "",
-                            "Groups": [
-                                {
-                                    "GroupId": "SOME_GROUP_ID_2",
-                                    "GroupName": "MY_GROUP_NAME_2",
-                                },
-                                {
-                                    "GroupId": "THIS_IS_A_SG_ID",
-                                    "GroupName": "THIS_IS_A_SERVICE_NAME",
-                                },
-                            ],
-                            "Ipv6Addresses": [],
-                            "MacAddress": "00:00:00:00:00:03",
-                            "NetworkInterfaceId": "eni-75",
-                            "OwnerId": "OWNER_ACCOUNT_ID",
-                            "PrivateDnsName": "ip-789-789-789-789.ec2.internal",
-                            "PrivateIpAddress": "789.789.789.789",
-                            "PrivateIpAddresses": [
-                                {
-                                    "Association": {
-                                        "IpOwnerId": "amazon",
-                                        "PublicDnsName": "ec2-678-678-678-678.compute-1.amazonaws.com",
-                                        "PublicIp": "678.678.678.678",
-                                    },
-                                    "Primary": True,
-                                    "PrivateDnsName": "ip-789-789-789-789.ec2.internal",
-                                    "PrivateIpAddress": "789.789.789.789",
-                                },
-                            ],
-                            "SourceDestCheck": True,
-                            "Status": "in-use",
-                            "SubnetId": "SOME_SUBNET_1",
-                            "VpcId": "SOME_VPC_ID",
-                        },
-                    ],
-                    "Placement": {
-                        "AvailabilityZone": "us-east-1d",
-                        "GroupName": "",
-                        "Tenancy": "default",
-                    },
-                    "PrivateDnsName": "ip-789-789-789-789.ec2.internal",
-                    "PrivateIpAddress": "789.789.789.789",
-                    "ProductCodes": [],
-                    "PublicDnsName": "ec2-678-678-678-678.compute-1.amazonaws.com",
-                    "PublicIpAddress": "678.678.678.678",
-                    "RootDeviceName": "/dev/sda1",
-                    "RootDeviceType": "ebs",
-                    "SecurityGroups": [
-                        {
-                            "GroupId": "SOME_GROUP_ID_2",
-                            "GroupName": "MY_GROUP_NAME_2",
-                        },
-                        {
-                            "GroupId": "THIS_IS_A_SG_ID",
-                            "GroupName": "THIS_IS_A_SERVICE_NAME",
-                        },
-                    ],
-                    "SourceDestCheck": True,
-                    "State": {
-                        "Code": 16,
-                        "Name": "running",
-                    },
-                    "StateTransitionReason": "",
-                    "SubnetId": "SOME_SUBNET_1",
-                    "Tags": [
-                        {
-                            "Key": "Name",
-                            "Value": "PREFIX__ANOTHER_SERVICE_NAME",
-                        },
-                        {
-                            "Key": "aws:autoscaling:groupName",
-                            "Value": "PREFIX__ANOTHER_SERVICE_NAME",
-                        },
-                    ],
-                    "VirtualizationType": "hvm",
-                    "VpcId": "SOME_VPC_ID",
-                },
-                {
-                    "AmiLaunchIndex": 2,
-                    "Architecture": "x86_64",
-                    "BlockDeviceMappings": [
-                        {
-                            "DeviceName": "/dev/sda1",
-                            "Ebs": {
-                                "AttachTime": datetime.datetime(
-                                    2018,
-                                    10,
-                                    14,
-                                    16,
-                                    30,
-                                    26,
-                                ),
-                                "DeleteOnTermination": True,
-                                "Status": "attached",
-                                "VolumeId": "vol-04",
-                            },
-                        },
-                    ],
-                    "CapacityReservationSpecification": {
-                        "CapacityReservationPreference": "open",
-                    },
-                    "ClientToken": "HI_THIS_IS_A_GUID",
-                    "CpuOptions": {
-                        "CoreCount": 1,
-                        "ThreadsPerCore": 2,
-                    },
-                    "EbsOptimized": False,
-                    "HibernationOptions": {
-                        "Configured": False,
-                    },
-                    "Hypervisor": "xen",
-                    "IamInstanceProfile": {
-                        "Arn": "arn:aws:iam::000000000000:instance-profile/ANOTHER_SERVICE_NAME",
-                        "Id": "ANOTHER_SERVICE_NAME",
-                    },
-                    "ImageId": "THIS_IS_AN_IMAGE_ID",
-                    "InstanceId": "i-04",
-                    "InstanceType": "r4.large",
-                    "KeyName": "boot",
-                    "LaunchTime": datetime.datetime(2018, 10, 14, 16, 30, 26),
-                    "Monitoring": {
-                        "State": "enabled",
-                    },
-                    "NetworkInterfaces": [
-                        {
-                            "Association": {
-                                "IpOwnerId": "amazon",
-                                "PublicDnsName": "ec2-12-12-12-12.compute-1.amazonaws.com",
-                                "PublicIp": "12.12.12.12",
-                            },
-                            "Attachment": {
-                                "AttachTime": datetime.datetime(
-                                    2018,
-                                    10,
-                                    14,
-                                    16,
-                                    30,
-                                    26,
-                                ),
-                                "AttachmentId": "eni-attach-ca",
-                                "DeleteOnTermination": True,
-                                "DeviceIndex": 0,
-                                "Status": "attached",
-                            },
-                            "Description": "",
-                            "Groups": [
-                                {
-                                    "GroupId": "SOME_GROUP_ID_2",
-                                    "GroupName": "MY_GROUP_NAME_2",
-                                },
-                                {
-                                    "GroupId": "THIS_IS_A_SG_ID",
-                                    "GroupName": "THIS_IS_A_SERVICE_NAME",
-                                },
-                            ],
-                            "Ipv6Addresses": [],
-                            "MacAddress": "00:00:00:00:00:05",
-                            "NetworkInterfaceId": "eni-76",
-                            "OwnerId": "OWNER_ACCOUNT_ID",
-                            "PrivateDnsName": "ip-23-23-23-23.ec2.internal",
-                            "PrivateIpAddress": "23.23.23.23",
-                            "PrivateIpAddresses": [
-                                {
-                                    "Association": {
-                                        "IpOwnerId": "amazon",
-                                        "PublicDnsName": "ec2-12-12-12-12.compute-1.amazonaws.com",
-                                        "PublicIp": "12.12.12.12",
-                                    },
-                                    "Primary": True,
-                                    "PrivateDnsName": "ip-23-23-23-23.ec2.internal",
-                                    "PrivateIpAddress": "23.23.23.23",
-                                },
-                            ],
-                            "SourceDestCheck": True,
-                            "Status": "in-use",
-                            "SubnetId": "SOME_SUBNET_1",
-                            "VpcId": "SOME_VPC_ID",
-                        },
-                    ],
-                    "Placement": {
-                        "AvailabilityZone": "us-east-1d",
-                        "GroupName": "",
-                        "Tenancy": "default",
-                    },
-                    "PrivateDnsName": "ip-23-23-23-23.ec2.internal",
-                    "PrivateIpAddress": "23.23.23.23",
-                    "ProductCodes": [],
-                    "PublicDnsName": "ec2-12-12-12-12.compute-1.amazonaws.com",
-                    "PublicIpAddress": "12.12.12.12",
-                    "RootDeviceName": "/dev/sda1",
-                    "RootDeviceType": "ebs",
-                    "SecurityGroups": [
-                        {
-                            "GroupId": "SOME_GROUP_ID_2",
-                            "GroupName": "MY_GROUP_NAME_2",
-                        },
-                        {
-                            "GroupId": "THIS_IS_A_SG_ID",
-                            "GroupName": "THIS_IS_A_SERVICE_NAME",
-                        },
-                    ],
-                    "SourceDestCheck": True,
-                    "State": {
-                        "Code": 16,
-                        "Name": "running",
-                    },
-                    "StateTransitionReason": "",
-                    "SubnetId": "SOME_SUBNET_1",
-                    "Tags": [
-                        {
-                            "Key": "aws:autoscaling:groupName",
-                            "Value": "PREFIX__ANOTHER_SERVICE_NAME",
-                        },
-                        {
-                            "Key": "Name",
-                            "Value": "PREFIX__ANOTHER_SERVICE_NAME",
-                        },
-                    ],
-                    "VirtualizationType": "hvm",
-                    "VpcId": "SOME_VPC_ID",
-                },
-            ],
-            "OwnerId": "OWNER_ACCOUNT_ID",
-            "RequesterId": "REQUESTER_ID",
-            "ReservationId": "r-03",
-        },
-    ],
-    "ResponseMetadata": {
-        "HTTPHeaders": {
-            "content-type": "text/xml;charset=UTF-8",
-            "date": "Wed, 15 Jan 2020 18:51:47 GMT",
-            "server": "AmazonEC2",
-            "transfer-encoding": "chunked",
-            "vary": "accept-encoding",
-        },
-        "HTTPStatusCode": 200,
-        "RequestId": "REQUEST_ID",
-        "RetryAttempts": 0,
-    },
-}
-=======
 import datetime
 
 
@@ -1317,5 +692,4 @@
             "PublicIpAddress": "1.2.3.4",
         },
     ],
-}]
->>>>>>> b68938f7
+}]