--- conflicted
+++ resolved
@@ -203,7 +203,6 @@
     assert rule["repo_url"] == repo_with_branch_protection_rules["url"]
 
 
-<<<<<<< HEAD
 def test_transform_includes_rulesets():
     """
     Test that the transform function includes rulesets in the output.
@@ -230,7 +229,8 @@
     assert ruleset["target"] == "BRANCH"
     assert ruleset["enforcement"] == "ACTIVE"
     assert ruleset["repo_url"] == repo_with_rulesets["url"]
-=======
+
+
 def test_transform_prefers_dependency_graph_over_requirements_txt():
     repo = GET_REPOS[2]
     repo_url = repo["url"]
@@ -265,5 +265,4 @@
 
     # No dependency graph data, so requirements parsing should run
     requirement_names = {req["name"] for req in result["python_requirements"]}
-    assert {"cartography", "httplib2", "jinja2", "lxml"}.issubset(requirement_names)
->>>>>>> c4b84113
+    assert {"cartography", "httplib2", "jinja2", "lxml"}.issubset(requirement_names)