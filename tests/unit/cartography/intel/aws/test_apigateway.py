from unittest.mock import MagicMock
from unittest.mock import patch

from botocore.exceptions import ClientError

import tests.data.aws.apigateway as test_data
<<<<<<< HEAD
from cartography.intel.aws.apigateway import get_rest_api_resources_methods_integrations
=======
from cartography.intel.aws.apigateway import get_rest_api_resources
>>>>>>> ea37ebdb
from cartography.intel.aws.apigateway import parse_policy


def test_parse_policy():
    res = parse_policy("1", test_data.DOUBLY_ESCAPED_POLICY)

    assert (res) is not None
    assert (res["api_id"]) is not None
    assert (res["internet_accessible"]) is not None
    assert (res["accessible_actions"]) is not None


def test_none_policy():
    res = parse_policy(None, None)

    assert (res) is None


@patch("time.sleep")
@patch("cartography.intel.aws.apigateway.logger")
@patch("botocore.client.BaseClient.get_paginator")
def test_get_rest_api_resources_retries_on_too_many_requests(
    mock_get_paginator,
    mock_logger,
    mock_sleep,
):
    """
    Test that get_rest_api_resources retries on TooManyRequestsException
    and succeeds on the third attempt.
    """
    # Arrange
    api = {"id": "test-api"}
    client = MagicMock()
    expected_resources = [
        {"id": "resource1", "pathPart": "users"},
        {"id": "resource2", "pathPart": "orders"},
    ]
    too_many_requests_error = ClientError(
        error_response={
            "Error": {"Code": "TooManyRequestsException", "Message": "Rate exceeded"}
        },
        operation_name="GetResources",
    )
    mock_paginator = MagicMock()
    mock_paginator.paginate.side_effect = [
        too_many_requests_error,  # First attempt fails
        too_many_requests_error,  # Second attempt fails
        [{"items": expected_resources}],  # Third attempt succeeds
    ]
    client.get_paginator.return_value = mock_paginator

    # Act
<<<<<<< HEAD
    result = get_rest_api_resources_methods_integrations(api, client)

    # Assert
    assert result[0] == expected_resources
=======
    result = get_rest_api_resources(api, client)

    # Assert
    assert result == expected_resources
>>>>>>> ea37ebdb
    assert mock_paginator.paginate.call_count == 3
    mock_paginator.paginate.assert_called_with(restApiId="test-api")
    client.get_paginator.assert_called_with("get_resources")<|MERGE_RESOLUTION|>--- conflicted
+++ resolved
@@ -4,11 +4,7 @@
 from botocore.exceptions import ClientError
 
 import tests.data.aws.apigateway as test_data
-<<<<<<< HEAD
 from cartography.intel.aws.apigateway import get_rest_api_resources_methods_integrations
-=======
-from cartography.intel.aws.apigateway import get_rest_api_resources
->>>>>>> ea37ebdb
 from cartography.intel.aws.apigateway import parse_policy
 
 
@@ -61,17 +57,11 @@
     client.get_paginator.return_value = mock_paginator
 
     # Act
-<<<<<<< HEAD
     result = get_rest_api_resources_methods_integrations(api, client)
 
     # Assert
     assert result[0] == expected_resources
-=======
-    result = get_rest_api_resources(api, client)
 
-    # Assert
-    assert result == expected_resources
->>>>>>> ea37ebdb
     assert mock_paginator.paginate.call_count == 3
     mock_paginator.paginate.assert_called_with(restApiId="test-api")
     client.get_paginator.assert_called_with("get_resources")