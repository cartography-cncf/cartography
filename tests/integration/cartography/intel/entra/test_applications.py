from unittest.mock import patch

import pytest

import cartography.intel.entra.applications
import tests.data.aws.identitycenter
from cartography.intel.entra.applications import sync_entra_applications
from cartography.intel.entra.users import load_tenant
from tests.data.entra.applications import MOCK_APP_ROLE_ASSIGNMENTS
from tests.data.entra.applications import MOCK_ENTRA_APPLICATIONS
from tests.data.entra.applications import MOCK_SERVICE_PRINCIPALS
from tests.data.entra.applications import TEST_CLIENT_ID
from tests.data.entra.applications import TEST_CLIENT_SECRET
from tests.data.entra.applications import TEST_TENANT_ID
from tests.integration.util import check_nodes
from tests.integration.util import check_rels

TEST_UPDATE_TAG = 1234567890


def _ensure_local_neo4j_has_test_users(neo4j_session):
    """
    Create test users and groups for integration tests that need them.
    """
    neo4j_session.run(
        """
        CREATE (t:EntraTenant {id: '02b2b7cc-fb03-4324-bf6b-eb207b39c479'})
        CREATE (u1:EntraUser {id: 'ae4ac864-4433-4ba6-96a6-20f8cffdadcb', display_name: 'Test User 1', user_principal_name: 'test.user1@example.com'})
        CREATE (u2:EntraUser {id: '11dca63b-cb03-4e53-bb75-fa8060285550', display_name: 'Test User 2'})
        CREATE (g1:EntraGroup {id: '11111111-2222-3333-4444-555555555555', display_name: 'Finance Team'})
        CREATE (g2:EntraGroup {id: '22222222-3333-4444-5555-666666666666', display_name: 'HR Team'})
        CREATE (t)-[:RESOURCE]->(u1)
        CREATE (t)-[:RESOURCE]->(u2)
        CREATE (t)-[:RESOURCE]->(g1)
        CREATE (t)-[:RESOURCE]->(g2)
        """
    )


def _ensure_local_neo4j_has_aws_identity_center(neo4j_session):
    """
    Create AWS Identity Center instance for federation testing.
    """
    # Load AWS Identity Center instance using the existing loader
    import cartography.intel.aws.identitycenter

    cartography.intel.aws.identitycenter.load_identity_center_instances(
        neo4j_session,
        tests.data.aws.identitycenter.LIST_INSTANCES,
        "us-west-2",
        "123456789012",
        "123456789012",
    )


def _ensure_local_neo4j_has_aws_sso_users(neo4j_session):
    """
    Create AWS SSO users for identity federation testing.
    """
    # Load AWS SSO users using the existing loader
    import cartography.intel.aws.identitycenter

    cartography.intel.aws.identitycenter.load_sso_users(
        neo4j_session,
        cartography.intel.aws.identitycenter.transform_sso_users(
            tests.data.aws.identitycenter.LIST_USERS
        ),
        "d-1234567890",  # identity_store_id
        "us-west-2",
        "123456789012",
        TEST_UPDATE_TAG,
    )


def _prepare_mock_assignments():
    """
    Prepare mock app role assignments with the application_app_id attribute.
    This simulates what our get_app_role_assignments function does.
    """
    assignments = []
    app_id_mapping = {
        "Finance Tracker": "aaaaaaaa-bbbb-cccc-dddd-eeeeeeeeeeee",
        "HR Portal": "ffffffff-eeee-dddd-cccc-bbbbbbbbbbbb",
    }

    for assignment in MOCK_APP_ROLE_ASSIGNMENTS:
        # Add the application_app_id attribute that our code expects
        assignment.application_app_id = app_id_mapping.get(
            assignment.resource_display_name
        )
        assignments.append(assignment)

    return assignments, MOCK_SERVICE_PRINCIPALS


async def _mock_get_entra_applications(client):
    """Mock async generator for get_entra_applications"""
    for app in MOCK_ENTRA_APPLICATIONS:
        yield app


async def _mock_get_app_role_assignments_for_app(client, app):
    """Mock async generator for get_app_role_assignments_for_app"""
    # Return assignments that match this app
    assignments = _prepare_mock_assignments()

    for assignment in assignments:
        if assignment.resource_display_name == app.display_name:
            # Convert AppRoleAssignment object to dict to match refactored function
            yield {
                "id": assignment.id,
                "app_role_id": assignment.app_role_id,
                "created_date_time": assignment.created_date_time,
                "principal_id": assignment.principal_id,
                "principal_display_name": assignment.principal_display_name,
                "principal_type": assignment.principal_type,
                "resource_display_name": assignment.resource_display_name,
                "resource_id": assignment.resource_id,
                "application_app_id": assignment.application_app_id,
            }


@patch.object(
    cartography.intel.entra.applications,
    "get_app_role_assignments_for_app",
    side_effect=_mock_get_app_role_assignments_for_app,
)
@patch.object(
    cartography.intel.entra.applications,
    "get_entra_applications",
    side_effect=_mock_get_entra_applications,
)
@pytest.mark.asyncio
async def test_sync_entra_applications(mock_get, mock_get_assignments, neo4j_session):
    """
    Ensure that applications actually get loaded and connected to tenant,
    and both user-app and group-app relationships exist
    """
<<<<<<< HEAD
    # Setup mock data with application_app_id and service principals
    mock_get_assignments.return_value = _prepare_mock_assignments()
=======
    # Arrange: Load tenant as prerequisite
    load_tenant(neo4j_session, {"id": TEST_TENANT_ID}, TEST_UPDATE_TAG)
>>>>>>> 9be3204c

    # Setup test data - create users, groups, AWS Identity Center, and AWS SSO users for relationship testing
    _ensure_local_neo4j_has_test_users(neo4j_session)
    _ensure_local_neo4j_has_aws_identity_center(neo4j_session)
    _ensure_local_neo4j_has_aws_sso_users(neo4j_session)

    # Act
    await sync_entra_applications(
        neo4j_session,
        TEST_TENANT_ID,
        TEST_CLIENT_ID,
        TEST_CLIENT_SECRET,
        TEST_UPDATE_TAG,
        {"UPDATE_TAG": TEST_UPDATE_TAG, "TENANT_ID": TEST_TENANT_ID},
    )

    # Assert Applications exist
    expected_nodes = {
        ("11111111-1111-1111-1111-111111111111", "Finance Tracker"),
        ("22222222-2222-2222-2222-222222222222", "HR Portal"),
    }
    assert (
        check_nodes(neo4j_session, "EntraApplication", ["id", "display_name"])
        == expected_nodes
    )

    # Assert Applications are connected with Tenant
    expected_rels = {
        ("11111111-1111-1111-1111-111111111111", TEST_TENANT_ID),
        ("22222222-2222-2222-2222-222222222222", TEST_TENANT_ID),
    }
    assert (
        check_rels(
            neo4j_session,
            "EntraApplication",
            "id",
            "EntraTenant",
            "id",
            "RESOURCE",
            rel_direction_right=False,
        )
        == expected_rels
    )

    # Assert App Role Assignment nodes exist
    expected_assignment_nodes = {
        ("assignment-1", "User", "Test User 1", "Finance Tracker"),
        ("assignment-2", "User", "Test User 2", "HR Portal"),
        ("assignment-3", "Group", "Finance Team", "Finance Tracker"),
        ("assignment-4", "Group", "HR Team", "HR Portal"),
    }
    assert (
        check_nodes(
            neo4j_session,
            "EntraAppRoleAssignment",
            ["id", "principal_type", "principal_display_name", "resource_display_name"],
        )
        == expected_assignment_nodes
    )

    # Assert User-Assignment relationships exist
    expected_user_assignment_rels = {
        ("Test User 1", "assignment-1"),
        ("Test User 2", "assignment-2"),
    }
    assert (
        check_rels(
            neo4j_session,
            "EntraUser",
            "display_name",
            "EntraAppRoleAssignment",
            "id",
            "HAS_APP_ROLE",
        )
        == expected_user_assignment_rels
    )

    # Assert Group-Assignment relationships exist
    expected_group_assignment_rels = {
        ("Finance Team", "assignment-3"),
        ("HR Team", "assignment-4"),
    }
    assert (
        check_rels(
            neo4j_session,
            "EntraGroup",
            "display_name",
            "EntraAppRoleAssignment",
            "id",
            "HAS_APP_ROLE",
        )
        == expected_group_assignment_rels
    )

    # Assert Assignment-Application relationships exist
    expected_assignment_app_rels = {
        ("assignment-1", "Finance Tracker"),
        ("assignment-2", "HR Portal"),
        ("assignment-3", "Finance Tracker"),
        ("assignment-4", "HR Portal"),
    }
    assert (
        check_rels(
            neo4j_session,
            "EntraAppRoleAssignment",
            "id",
            "EntraApplication",
            "display_name",
            "ASSIGNED_TO",
        )
        == expected_assignment_app_rels
    )

    # Assert Service Principal nodes exist
    expected_service_principal_nodes = {
        (
            "sp-11111111-1111-1111-1111-111111111111",
            "Finance Tracker Service Principal",
        ),
        ("sp-22222222-2222-2222-2222-222222222222", "HR Portal Service Principal"),
    }
    assert (
        check_nodes(
            neo4j_session,
            "EntraServicePrincipal",
            ["id", "display_name"],
        )
        == expected_service_principal_nodes
    )

    # Assert Application-Service Principal relationships exist
    expected_app_sp_rels = {
        ("Finance Tracker", "Finance Tracker Service Principal"),
        ("HR Portal", "HR Portal Service Principal"),
    }
    assert (
        check_rels(
            neo4j_session,
            "EntraApplication",
            "display_name",
            "EntraServicePrincipal",
            "display_name",
            "SERVICE_PRINCIPAL",
        )
        == expected_app_sp_rels
    )

    # Assert Service Principal-AWS Identity Center federation relationships exist
    expected_sp_aws_rels = {
        (
            "Finance Tracker Service Principal",
            "arn:aws:sso:::instance/ssoins-12345678901234567",
        ),
    }
    assert (
        check_rels(
            neo4j_session,
            "EntraServicePrincipal",
            "display_name",
            "AWSIdentityCenter",
            "id",
            "FEDERATES_TO",
        )
        == expected_sp_aws_rels
    )

    # Assert AWS SSO User nodes exist
    expected_aws_sso_nodes = {
        ("aaaaaaaa-a0d1-aaac-5af0-59c813ec7671", "test.user1@example.com"),
    }
    assert (
        check_nodes(
            neo4j_session,
            "AWSSSOUser",
            ["id", "user_name"],
        )
        == expected_aws_sso_nodes
    )

    # Assert Entra User-AWS SSO User MatchLink relationships exist
    expected_entra_aws_sso_rels = {
        ("test.user1@example.com", "test.user1@example.com"),
    }
    assert (
        check_rels(
            neo4j_session,
            "EntraUser",
            "user_principal_name",
            "AWSSSOUser",
            "user_name",
            "CAN_SIGN_ON_TO",
        )
        == expected_entra_aws_sso_rels
    )<|MERGE_RESOLUTION|>--- conflicted
+++ resolved
@@ -136,13 +136,10 @@
     Ensure that applications actually get loaded and connected to tenant,
     and both user-app and group-app relationships exist
     """
-<<<<<<< HEAD
     # Setup mock data with application_app_id and service principals
     mock_get_assignments.return_value = _prepare_mock_assignments()
-=======
     # Arrange: Load tenant as prerequisite
     load_tenant(neo4j_session, {"id": TEST_TENANT_ID}, TEST_UPDATE_TAG)
->>>>>>> 9be3204c
 
     # Setup test data - create users, groups, AWS Identity Center, and AWS SSO users for relationship testing
     _ensure_local_neo4j_has_test_users(neo4j_session)
