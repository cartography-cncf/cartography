--- conflicted
+++ resolved
@@ -505,18 +505,18 @@
             server2 + "/databases/testdb2/transparentDataEncryption/TAE2",
         ),
     }
-<<<<<<< HEAD
-
-    # Fetch relationships
-    result = neo4j_session.run(
-        """
-        MATCH (n1:AzureSQLDatabase)-[:CONTAINS]->(n2:AzureTransparentDataEncryption) RETURN n1.id, n2.id;
-        """,
-    )
-
-    actual = {(r["n1.id"], r["n2.id"]) for r in result}
-
-    assert actual == expected
+    assert (
+        check_rels(
+            neo4j_session,
+            "AzureSQLDatabase",
+            "id",
+            "AzureTransparentDataEncryption",
+            "id",
+            "CONTAINS",
+            rel_direction_right=True,
+        )
+        == expected_tde_rels
+    )
 
 
 def test_load_sql_server_tags(neo4j_session):
@@ -533,12 +533,12 @@
         update_tag=TEST_UPDATE_TAG,
     )
 
-    sql.load_server_data(
+    cartography.intel.azure.sql.load_server_data(
         neo4j_session, TEST_SUBSCRIPTION_ID, DESCRIBE_SERVERS, TEST_UPDATE_TAG
     )
 
     # 2. Act
-    sql.load_sql_server_tags(
+    cartography.intel.azure.sql.load_sql_server_tags(
         neo4j_session, TEST_SUBSCRIPTION_ID, DESCRIBE_SERVERS, TEST_UPDATE_TAG
     )
 
@@ -567,18 +567,4 @@
         """
     )
     actual_rels = {(r["s.id"], r["t.id"]) for r in result}
-    assert actual_rels == expected_rels
-=======
-    assert (
-        check_rels(
-            neo4j_session,
-            "AzureSQLDatabase",
-            "id",
-            "AzureTransparentDataEncryption",
-            "id",
-            "CONTAINS",
-            rel_direction_right=True,
-        )
-        == expected_tde_rels
-    )
->>>>>>> a2999b44
+    assert actual_rels == expected_rels