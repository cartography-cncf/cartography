from unittest.mock import patch

import cartography.intel.azure.cosmosdb
from tests.data.azure.cosmosdb import DESCRIBE_CASSANDRA_KEYSPACES
from tests.data.azure.cosmosdb import DESCRIBE_CASSANDRA_TABLES
from tests.data.azure.cosmosdb import DESCRIBE_DATABASE_ACCOUNTS
from tests.data.azure.cosmosdb import DESCRIBE_MONGODB_COLLECTIONS
from tests.data.azure.cosmosdb import DESCRIBE_MONGODB_DATABASES
from tests.data.azure.cosmosdb import DESCRIBE_SQL_CONTAINERS
from tests.data.azure.cosmosdb import DESCRIBE_SQL_DATABASES
from tests.data.azure.cosmosdb import DESCRIBE_TABLE_RESOURCES
from tests.integration.util import check_nodes
from tests.integration.util import check_rels

TEST_SUBSCRIPTION_ID = "00-00-00-00"
TEST_RESOURCE_GROUP = "RG"
TEST_UPDATE_TAG = 123456789
da1 = "/subscriptions/00-00-00-00/resourceGroups/RG/providers/Microsoft.DocumentDB/databaseAccounts/DA1"
da2 = "/subscriptions/00-00-00-00/resourceGroups/RG/providers/Microsoft.DocumentDB/databaseAccounts/DA2"


@patch.object(
    cartography.intel.azure.cosmosdb,
    "get_mongodb_collections",
    side_effect=lambda creds, sub_id, db: [
        c for c in DESCRIBE_MONGODB_COLLECTIONS if c["database_id"] == db["id"]
    ],
)
@patch.object(
    cartography.intel.azure.cosmosdb,
    "get_cassandra_tables",
    side_effect=lambda creds, sub_id, ks: [
        t for t in DESCRIBE_CASSANDRA_TABLES if t["keyspace_id"] == ks["id"]
    ],
)
@patch.object(
    cartography.intel.azure.cosmosdb,
    "get_sql_containers",
    side_effect=lambda creds, sub_id, db: [
        c for c in DESCRIBE_SQL_CONTAINERS if c["database_id"] == db["id"]
    ],
)
@patch.object(
    cartography.intel.azure.cosmosdb,
    "get_table_resources",
    side_effect=lambda creds, sub_id, account: [
        t for t in DESCRIBE_TABLE_RESOURCES if t["database_account_id"] == account["id"]
    ],
)
@patch.object(
    cartography.intel.azure.cosmosdb,
    "get_mongodb_databases",
    side_effect=lambda creds, sub_id, account: [
        db
        for db in DESCRIBE_MONGODB_DATABASES
        if db["database_account_id"] == account["id"]
    ],
)
@patch.object(
    cartography.intel.azure.cosmosdb,
    "get_cassandra_keyspaces",
    side_effect=lambda creds, sub_id, account: [
        ks
        for ks in DESCRIBE_CASSANDRA_KEYSPACES
        if ks["database_account_id"] == account["id"]
    ],
)
@patch.object(
    cartography.intel.azure.cosmosdb,
    "get_sql_databases",
    side_effect=lambda creds, sub_id, account: [
        db
        for db in DESCRIBE_SQL_DATABASES
        if db["database_account_id"] == account["id"]
    ],
)
@patch.object(
    cartography.intel.azure.cosmosdb,
    "get_database_account_list",
    return_value=DESCRIBE_DATABASE_ACCOUNTS,
)
def test_sync_cosmosdb_accounts(
    mock_get_accounts,
    mock_get_sql_dbs,
    mock_get_cassandra_ks,
    mock_get_mongo_dbs,
    mock_get_tables,
    mock_get_sql_containers,
    mock_get_cassandra_tables,
    mock_get_mongo_collections,
    neo4j_session,
):
    """
    Test that CosmosDB database accounts and all nested resources sync correctly via the main sync() function.
    Tests database accounts, SQL databases, SQL containers, Cassandra keyspaces, Cassandra tables,
    MongoDB databases, MongoDB collections, and Table resources.
    """
    # Arrange - Create subscription
    neo4j_session.run(
        """
        MERGE (as:AzureSubscription{id: $subscription_id})
        ON CREATE SET as.firstseen = timestamp()
        SET as.lastupdated = $update_tag
        """,
        subscription_id=TEST_SUBSCRIPTION_ID,
        update_tag=TEST_UPDATE_TAG,
    )

    # Act - Call main sync function
    cartography.intel.azure.cosmosdb.sync(
        neo4j_session,
        credentials=None,  # Mocked
        subscription_id=TEST_SUBSCRIPTION_ID,
        sync_tag=TEST_UPDATE_TAG,
        common_job_parameters={
            "UPDATE_TAG": TEST_UPDATE_TAG,
            "AZURE_SUBSCRIPTION_ID": TEST_SUBSCRIPTION_ID,
        },
    )

    # Assert - Check database accounts exist
    expected_account_nodes = {
        (da1,),
        (da2,),
    }
    assert (
        check_nodes(neo4j_session, "AzureCosmosDBAccount", ["id"])
        == expected_account_nodes
    )

<<<<<<< HEAD
    actual = {(r["n1.id"], r["n2.id"]) for r in result}

    assert actual == expected


def test_load_database_account_write_locations(neo4j_session):
    for database_account in DESCRIBE_DATABASE_ACCOUNTS:
        cosmosdb._load_database_account_write_locations(
            neo4j_session,
            database_account,
            TEST_SUBSCRIPTION_ID,
            TEST_UPDATE_TAG,
        )

    expected_nodes = {
        "DA1-eastus",
        "DA1-centralindia",
=======
    # Assert - Check account-to-subscription relationships
    expected_account_rels = {
        (TEST_SUBSCRIPTION_ID, da1),
        (TEST_SUBSCRIPTION_ID, da2),
>>>>>>> 1e190ca4
    }
    assert (
        check_rels(
            neo4j_session,
<<<<<<< HEAD
            database_account,
            TEST_SUBSCRIPTION_ID,
            TEST_UPDATE_TAG,
=======
            "AzureSubscription",
            "id",
            "AzureCosmosDBAccount",
            "id",
            "RESOURCE",
            rel_direction_right=True,
>>>>>>> 1e190ca4
        )
        == expected_account_rels
    )

<<<<<<< HEAD
    actual = {(r["n1.id"], r["n2.id"]) for r in result}

    assert actual == expected


def test_load_database_account_read_locations(neo4j_session):
    for database_account in DESCRIBE_DATABASE_ACCOUNTS:
        cosmosdb._load_database_account_read_locations(
            neo4j_session,
            database_account,
            TEST_SUBSCRIPTION_ID,
            TEST_UPDATE_TAG,
        )

    expected_nodes = {
        "DA1-eastus",
        "DA1-centralindia",
    }

    nodes = neo4j_session.run(
        """
        MATCH (r:AzureCosmosDBLocation) RETURN r.id;
        """,
    )

    actual_nodes = {n["r.id"] for n in nodes}

    assert actual_nodes == expected_nodes


def test_load_database_account_read_locations_relationships(neo4j_session):
    # Create Test Azure Database Account
    cosmosdb.load_database_account_data(
        neo4j_session,
        TEST_SUBSCRIPTION_ID,
        DESCRIBE_DATABASE_ACCOUNTS,
        TEST_UPDATE_TAG,
    )

    for database_account in DESCRIBE_DATABASE_ACCOUNTS:
        cosmosdb._load_database_account_read_locations(
            neo4j_session,
            database_account,
            TEST_SUBSCRIPTION_ID,
            TEST_UPDATE_TAG,
        )

    expected = {
        (
            da1,
            "DA1-eastus",
        ),
        (
            da1,
            "DA1-centralindia",
        ),
    }

    # Fetch relationships
    result = neo4j_session.run(
        """
        MATCH (n1:AzureCosmosDBAccount)-[:CAN_READ_FROM]->(n2:AzureCosmosDBLocation) RETURN n1.id, n2.id;
        """,
    )

    actual = {(r["n1.id"], r["n2.id"]) for r in result}

    assert actual == expected


def test_load_database_account_associated_locations(neo4j_session):
    for database_account in DESCRIBE_DATABASE_ACCOUNTS:
        cosmosdb._load_database_account_associated_locations(
            neo4j_session,
            database_account,
            TEST_SUBSCRIPTION_ID,
            TEST_UPDATE_TAG,
        )

    expected_nodes = {
        "DA1-eastus",
        "DA1-centralindia",
        "DA1-japaneast",
=======
    # Assert - Check SQL databases exist
    expected_sql_db_nodes = {
        (da1 + "/sqlDatabases/sql_db1",),
        (da2 + "/sqlDatabases/sql_db2",),
    }
    assert (
        check_nodes(neo4j_session, "AzureCosmosDBSqlDatabase", ["id"])
        == expected_sql_db_nodes
    )

    # Assert - Check account-to-SQL database relationships
    expected_sql_db_rels = {
        (da1, da1 + "/sqlDatabases/sql_db1"),
        (da2, da2 + "/sqlDatabases/sql_db2"),
>>>>>>> 1e190ca4
    }
    assert (
        check_rels(
            neo4j_session,
<<<<<<< HEAD
            database_account,
            TEST_SUBSCRIPTION_ID,
            TEST_UPDATE_TAG,
=======
            "AzureCosmosDBAccount",
            "id",
            "AzureCosmosDBSqlDatabase",
            "id",
            "CONTAINS",
            rel_direction_right=True,
>>>>>>> 1e190ca4
        )
        == expected_sql_db_rels
    )

    # Assert - Check SQL containers exist
    expected_sql_container_nodes = {
        (da1 + "/sqlDatabases/sql_db1/sqlContainers/con1",),
        (da2 + "/sqlDatabases/sql_db2/sqlContainers/con2",),
    }
    assert (
        check_nodes(neo4j_session, "AzureCosmosDBSqlContainer", ["id"])
        == expected_sql_container_nodes
    )

    # Assert - Check SQL database-to-container relationships
    expected_sql_container_rels = {
        (
            da1 + "/sqlDatabases/sql_db1",
            da1 + "/sqlDatabases/sql_db1/sqlContainers/con1",
        ),
        (
            da2 + "/sqlDatabases/sql_db2",
            da2 + "/sqlDatabases/sql_db2/sqlContainers/con2",
        ),
    }
    assert (
        check_rels(
            neo4j_session,
            "AzureCosmosDBSqlDatabase",
            "id",
            "AzureCosmosDBSqlContainer",
            "id",
            "CONTAINS",
            rel_direction_right=True,
        )
        == expected_sql_container_rels
    )

    # Assert - Check Cassandra keyspaces exist
    expected_cassandra_ks_nodes = {
        (da1 + "/cassandraKeyspaces/cass_ks1",),
        (da2 + "/cassandraKeyspaces/cass_ks2",),
    }
    assert (
        check_nodes(neo4j_session, "AzureCosmosDBCassandraKeyspace", ["id"])
        == expected_cassandra_ks_nodes
    )

    # Assert - Check account-to-Cassandra keyspace relationships
    expected_cassandra_ks_rels = {
        (da1, da1 + "/cassandraKeyspaces/cass_ks1"),
        (da2, da2 + "/cassandraKeyspaces/cass_ks2"),
    }
    assert (
        check_rels(
            neo4j_session,
            "AzureCosmosDBAccount",
            "id",
            "AzureCosmosDBCassandraKeyspace",
            "id",
            "CONTAINS",
            rel_direction_right=True,
        )
        == expected_cassandra_ks_rels
    )

    # Assert - Check Cassandra tables exist
    expected_cassandra_table_nodes = {
        (da1 + "/cassandraKeyspaces/cass_ks1/cassandraTables/table1",),
        (da2 + "/cassandraKeyspaces/cass_ks2/cassandraTables/table2",),
    }
    assert (
        check_nodes(neo4j_session, "AzureCosmosDBCassandraTable", ["id"])
        == expected_cassandra_table_nodes
    )

<<<<<<< HEAD
    actual_nodes = {n["r.id"] for n in nodes}

    assert actual_nodes == expected_nodes


def test_load_cosmosdb_virtual_network_rules_relationships(neo4j_session):
    # Create Test Azure Database Account
    cosmosdb.load_database_account_data(
        neo4j_session,
        TEST_SUBSCRIPTION_ID,
        DESCRIBE_DATABASE_ACCOUNTS,
        TEST_UPDATE_TAG,
    )

    for database_account in DESCRIBE_DATABASE_ACCOUNTS:
        cosmosdb._load_cosmosdb_virtual_network_rules(
            neo4j_session,
            database_account,
            TEST_UPDATE_TAG,
        )

    expected = {
        (
            da1,
            rg + "/providers/Microsoft.Network/virtualNetworks/vn1",
        ),
        (
            da2,
            rg + "/providers/Microsoft.Network/virtualNetworks/vn2",
        ),
    }

    # Fetch relationships
    result = neo4j_session.run(
        """
        MATCH (n1:AzureCosmosDBAccount)-[:CONFIGURED_WITH]->(n2:AzureCosmosDBVirtualNetworkRule) RETURN n1.id, n2.id;
        """,
    )

    actual = {(r["n1.id"], r["n2.id"]) for r in result}

    assert actual == expected


def test_load_sql_databases(neo4j_session):
    cosmosdb._load_sql_databases(
        neo4j_session,
        DESCRIBE_SQL_DATABASES,
        TEST_SUBSCRIPTION_ID,
        TEST_UPDATE_TAG,
    )

    expected_nodes = {
        da1 + "/sqlDatabases/sql_db1",
        da2 + "/sqlDatabases/sql_db2",
    }

    nodes = neo4j_session.run(
        """
        MATCH (r:AzureCosmosDBSqlDatabase) RETURN r.id;
        """,
    )
    actual_nodes = {n["r.id"] for n in nodes}

    assert actual_nodes == expected_nodes


def test_load_sql_databases_relationships(neo4j_session):
    # Create Test Azure Database Account
    cosmosdb.load_database_account_data(
        neo4j_session,
        TEST_SUBSCRIPTION_ID,
        DESCRIBE_DATABASE_ACCOUNTS,
        TEST_UPDATE_TAG,
    )

    cosmosdb._load_sql_databases(
        neo4j_session,
        DESCRIBE_SQL_DATABASES,
        TEST_SUBSCRIPTION_ID,
        TEST_UPDATE_TAG,
    )

    expected = {
        (
            da1,
            da1 + "/sqlDatabases/sql_db1",
        ),
        (
            da2,
            da2 + "/sqlDatabases/sql_db2",
        ),
    }

    # Fetch relationships
    result = neo4j_session.run(
        """
        MATCH (n1:AzureCosmosDBAccount)-[:CONTAINS]->(n2:AzureCosmosDBSqlDatabase) RETURN n1.id, n2.id;
        """,
    )

    actual = {(r["n1.id"], r["n2.id"]) for r in result}

    assert actual == expected


def test_load_cassandra_keyspaces(neo4j_session):
    cosmosdb._load_cassandra_keyspaces(
        neo4j_session,
        DESCRIBE_CASSANDRA_KEYSPACES,
        TEST_SUBSCRIPTION_ID,
        TEST_UPDATE_TAG,
    )

    expected_nodes = {
        da1 + "/cassandraKeyspaces/cass_ks1",
        da2 + "/cassandraKeyspaces/cass_ks2",
    }

    nodes = neo4j_session.run(
        """
        MATCH (r:AzureCosmosDBCassandraKeyspace) RETURN r.id;
        """,
    )
    actual_nodes = {n["r.id"] for n in nodes}

    assert actual_nodes == expected_nodes


def test_load_cassandra_keyspaces_relationships(neo4j_session):
    # Create Test Azure Database Account
    cosmosdb.load_database_account_data(
        neo4j_session,
        TEST_SUBSCRIPTION_ID,
        DESCRIBE_DATABASE_ACCOUNTS,
        TEST_UPDATE_TAG,
    )

    cosmosdb._load_cassandra_keyspaces(
        neo4j_session,
        DESCRIBE_CASSANDRA_KEYSPACES,
        TEST_SUBSCRIPTION_ID,
        TEST_UPDATE_TAG,
    )

    expected = {
        (
            da1,
            da1 + "/cassandraKeyspaces/cass_ks1",
        ),
        (
            da2,
            da2 + "/cassandraKeyspaces/cass_ks2",
        ),
    }

    # Fetch relationships
    result = neo4j_session.run(
        """
        MATCH (n1:AzureCosmosDBAccount)-[:CONTAINS]->(n2:AzureCosmosDBCassandraKeyspace) RETURN n1.id, n2.id;
        """,
    )

    actual = {(r["n1.id"], r["n2.id"]) for r in result}

    assert actual == expected


def test_load_mongodb_databases(neo4j_session):
    cosmosdb._load_mongodb_databases(
        neo4j_session,
        DESCRIBE_MONGODB_DATABASES,
        TEST_SUBSCRIPTION_ID,
        TEST_UPDATE_TAG,
    )

    expected_nodes = {
        da1 + "/mongodbDatabases/mongo_db1",
        da2 + "/mongodbDatabases/mongo_db2",
    }

    nodes = neo4j_session.run(
        """
        MATCH (r:AzureCosmosDBMongoDBDatabase) RETURN r.id;
        """,
    )
    actual_nodes = {n["r.id"] for n in nodes}

    assert actual_nodes == expected_nodes


def test_load_mongodb_databases_relationships(neo4j_session):
    # Create Test Azure Database Account
    cosmosdb.load_database_account_data(
        neo4j_session,
        TEST_SUBSCRIPTION_ID,
        DESCRIBE_DATABASE_ACCOUNTS,
        TEST_UPDATE_TAG,
    )

    cosmosdb._load_mongodb_databases(
        neo4j_session,
        DESCRIBE_MONGODB_DATABASES,
        TEST_SUBSCRIPTION_ID,
        TEST_UPDATE_TAG,
    )

    expected = {
        (
            da1,
            da1 + "/mongodbDatabases/mongo_db1",
        ),
        (
            da2,
            da2 + "/mongodbDatabases/mongo_db2",
        ),
    }

    # Fetch relationships
    result = neo4j_session.run(
        """
        MATCH (n1:AzureCosmosDBAccount)-[:CONTAINS]->(n2:AzureCosmosDBMongoDBDatabase) RETURN n1.id, n2.id;
        """,
    )

    actual = {(r["n1.id"], r["n2.id"]) for r in result}

    assert actual == expected


def test_load_table_resources(neo4j_session):
    cosmosdb._load_table_resources(
        neo4j_session,
        DESCRIBE_TABLE_RESOURCES,
        TEST_SUBSCRIPTION_ID,
        TEST_UPDATE_TAG,
    )

    expected_nodes = {
        da1 + "/tables/table1",
        da2 + "/tables/table2",
    }

    nodes = neo4j_session.run(
        """
        MATCH (r:AzureCosmosDBTableResource) RETURN r.id;
        """,
    )
    actual_nodes = {n["r.id"] for n in nodes}

    assert actual_nodes == expected_nodes


def test_load_table_resources_relationships(neo4j_session):
    # Create Test Azure Database Account
    cosmosdb.load_database_account_data(
        neo4j_session,
        TEST_SUBSCRIPTION_ID,
        DESCRIBE_DATABASE_ACCOUNTS,
        TEST_UPDATE_TAG,
    )

    cosmosdb._load_table_resources(
        neo4j_session,
        DESCRIBE_TABLE_RESOURCES,
        TEST_SUBSCRIPTION_ID,
        TEST_UPDATE_TAG,
    )

    expected = {
        (
            da1,
            da1 + "/tables/table1",
        ),
        (
            da2,
            da2 + "/tables/table2",
        ),
    }

    # Fetch relationships
    result = neo4j_session.run(
        """
        MATCH (n1:AzureCosmosDBAccount)-[:CONTAINS]->(n2:AzureCosmosDBTableResource) RETURN n1.id, n2.id;
        """,
    )

    actual = {(r["n1.id"], r["n2.id"]) for r in result}

    assert actual == expected


def test_load_sql_containers(neo4j_session):
    cosmosdb._load_sql_containers(
        neo4j_session,
        DESCRIBE_SQL_CONTAINERS,
        TEST_SUBSCRIPTION_ID,
        TEST_UPDATE_TAG,
    )

    expected_nodes = {
        da1 + "/sqlDatabases/sql_db1/sqlContainers/con1",
        da2 + "/sqlDatabases/sql_db2/sqlContainers/con2",
    }

    nodes = neo4j_session.run(
        """
        MATCH (r:AzureCosmosDBSqlContainer) RETURN r.id;
        """,
    )
    actual_nodes = {n["r.id"] for n in nodes}

    assert actual_nodes == expected_nodes


def test_load_sql_containers_relationships(neo4j_session):
    # Create Test SQL Database
    cosmosdb._load_sql_databases(
        neo4j_session,
        DESCRIBE_SQL_DATABASES,
        TEST_SUBSCRIPTION_ID,
        TEST_UPDATE_TAG,
    )

    cosmosdb._load_sql_containers(
        neo4j_session,
        DESCRIBE_SQL_DATABASES,
        TEST_SUBSCRIPTION_ID,
        TEST_UPDATE_TAG,
    )

    expected = {
        (
            da1 + "/sqlDatabases/sql_db1",
            da1 + "/sqlDatabases/sql_db1/sqlContainers/con1",
        ),
        (
            da2 + "/sqlDatabases/sql_db2",
            da2 + "/sqlDatabases/sql_db2/sqlContainers/con2",
        ),
    }

    # Fetch relationships
    result = neo4j_session.run(
        """
        MATCH (n1:AzureCosmosDBSqlDatabase)-[:CONTAINS]->(n2:AzureCosmosDBSqlContainer) RETURN n1.id, n2.id;
        """,
    )

    actual = {(r["n1.id"], r["n2.id"]) for r in result}

    assert actual == expected


def test_load_cassandra_tables(neo4j_session):
    cosmosdb._load_cassandra_tables(
        neo4j_session,
        DESCRIBE_CASSANDRA_TABLES,
        TEST_SUBSCRIPTION_ID,
        TEST_UPDATE_TAG,
    )

    expected_nodes = {
        da1 + "/cassandraKeyspaces/cass_ks1/cassandraTables/table1",
        da2 + "/cassandraKeyspaces/cass_ks2/cassandraTables/table2",
    }

    nodes = neo4j_session.run(
        """
        MATCH (r:AzureCosmosDBCassandraTable) RETURN r.id;
        """,
    )
    actual_nodes = {n["r.id"] for n in nodes}

    assert actual_nodes == expected_nodes


def test_load_cassandra_tables_relationships(neo4j_session):
    # Create Test Cassandra Keyspace
    cosmosdb._load_cassandra_keyspaces(
        neo4j_session,
        DESCRIBE_CASSANDRA_KEYSPACES,
        TEST_SUBSCRIPTION_ID,
        TEST_UPDATE_TAG,
    )

    cosmosdb._load_cassandra_tables(
        neo4j_session,
        DESCRIBE_CASSANDRA_TABLES,
        TEST_SUBSCRIPTION_ID,
        TEST_UPDATE_TAG,
    )

    expected = {
=======
    # Assert - Check Cassandra keyspace-to-table relationships
    expected_cassandra_table_rels = {
>>>>>>> 1e190ca4
        (
            da1 + "/cassandraKeyspaces/cass_ks1",
            da1 + "/cassandraKeyspaces/cass_ks1/cassandraTables/table1",
        ),
        (
            da2 + "/cassandraKeyspaces/cass_ks2",
            da2 + "/cassandraKeyspaces/cass_ks2/cassandraTables/table2",
        ),
    }
<<<<<<< HEAD

    # Fetch relationships
    result = neo4j_session.run(
        """
        MATCH (n1:AzureCosmosDBCassandraKeyspace)-[:CONTAINS]->(n2:AzureCosmosDBCassandraTable) RETURN n1.id, n2.id;
        """,
    )

    actual = {(r["n1.id"], r["n2.id"]) for r in result}

    assert actual == expected


def test_load_collections(neo4j_session):
    cosmosdb._load_collections(
        neo4j_session,
        DESCRIBE_MONGODB_COLLECTIONS,
        TEST_SUBSCRIPTION_ID,
        TEST_UPDATE_TAG,
=======
    assert (
        check_rels(
            neo4j_session,
            "AzureCosmosDBCassandraKeyspace",
            "id",
            "AzureCosmosDBCassandraTable",
            "id",
            "CONTAINS",
            rel_direction_right=True,
        )
        == expected_cassandra_table_rels
>>>>>>> 1e190ca4
    )

    # Assert - Check MongoDB databases exist
    expected_mongo_db_nodes = {
        (da1 + "/mongodbDatabases/mongo_db1",),
        (da2 + "/mongodbDatabases/mongo_db2",),
    }
    assert (
        check_nodes(neo4j_session, "AzureCosmosDBMongoDBDatabase", ["id"])
        == expected_mongo_db_nodes
    )

<<<<<<< HEAD
def test_load_collections_relationships(neo4j_session):
    # Create Test MongoDB Databases
    cosmosdb._load_mongodb_databases(
        neo4j_session,
        DESCRIBE_MONGODB_DATABASES,
        TEST_SUBSCRIPTION_ID,
        TEST_UPDATE_TAG,
    )

    cosmosdb._load_collections(
        neo4j_session,
        DESCRIBE_MONGODB_COLLECTIONS,
        TEST_SUBSCRIPTION_ID,
        TEST_UPDATE_TAG,
=======
    # Assert - Check account-to-MongoDB database relationships
    expected_mongo_db_rels = {
        (da1, da1 + "/mongodbDatabases/mongo_db1"),
        (da2, da2 + "/mongodbDatabases/mongo_db2"),
    }
    assert (
        check_rels(
            neo4j_session,
            "AzureCosmosDBAccount",
            "id",
            "AzureCosmosDBMongoDBDatabase",
            "id",
            "CONTAINS",
            rel_direction_right=True,
        )
        == expected_mongo_db_rels
    )

    # Assert - Check MongoDB collections exist
    expected_mongo_collection_nodes = {
        (da1 + "/mongodbDatabases/mongo_db1/mongodbCollections/col1",),
        (da2 + "/mongodbDatabases/mongo_db2/mongodbCollections/col2",),
    }
    assert (
        check_nodes(neo4j_session, "AzureCosmosDBMongoDBCollection", ["id"])
        == expected_mongo_collection_nodes
>>>>>>> 1e190ca4
    )

    # Assert - Check MongoDB database-to-collection relationships
    expected_mongo_collection_rels = {
        (
            da1 + "/mongodbDatabases/mongo_db1",
            da1 + "/mongodbDatabases/mongo_db1/mongodbCollections/col1",
        ),
        (
            da2 + "/mongodbDatabases/mongo_db2",
            da2 + "/mongodbDatabases/mongo_db2/mongodbCollections/col2",
        ),
    }
    assert (
        check_rels(
            neo4j_session,
            "AzureCosmosDBMongoDBDatabase",
            "id",
            "AzureCosmosDBMongoDBCollection",
            "id",
            "CONTAINS",
            rel_direction_right=True,
        )
        == expected_mongo_collection_rels
    )

    # Assert - Check Table resources exist
    expected_table_nodes = {
        (da1 + "/tables/table1",),
        (da2 + "/tables/table2",),
    }
    assert (
        check_nodes(neo4j_session, "AzureCosmosDBTableResource", ["id"])
        == expected_table_nodes
    )

    # Assert - Check account-to-Table resource relationships
    expected_table_rels = {
        (da1, da1 + "/tables/table1"),
        (da2, da2 + "/tables/table2"),
    }
    assert (
        check_rels(
            neo4j_session,
            "AzureCosmosDBAccount",
            "id",
            "AzureCosmosDBTableResource",
            "id",
            "CONTAINS",
            rel_direction_right=True,
        )
        == expected_table_rels
    )<|MERGE_RESOLUTION|>--- conflicted
+++ resolved
@@ -128,135 +128,24 @@
         == expected_account_nodes
     )
 
-<<<<<<< HEAD
-    actual = {(r["n1.id"], r["n2.id"]) for r in result}
-
-    assert actual == expected
-
-
-def test_load_database_account_write_locations(neo4j_session):
-    for database_account in DESCRIBE_DATABASE_ACCOUNTS:
-        cosmosdb._load_database_account_write_locations(
-            neo4j_session,
-            database_account,
-            TEST_SUBSCRIPTION_ID,
-            TEST_UPDATE_TAG,
-        )
-
-    expected_nodes = {
-        "DA1-eastus",
-        "DA1-centralindia",
-=======
     # Assert - Check account-to-subscription relationships
     expected_account_rels = {
         (TEST_SUBSCRIPTION_ID, da1),
         (TEST_SUBSCRIPTION_ID, da2),
->>>>>>> 1e190ca4
-    }
-    assert (
-        check_rels(
-            neo4j_session,
-<<<<<<< HEAD
-            database_account,
-            TEST_SUBSCRIPTION_ID,
-            TEST_UPDATE_TAG,
-=======
+    }
+    assert (
+        check_rels(
+            neo4j_session,
             "AzureSubscription",
             "id",
             "AzureCosmosDBAccount",
             "id",
             "RESOURCE",
             rel_direction_right=True,
->>>>>>> 1e190ca4
         )
         == expected_account_rels
     )
 
-<<<<<<< HEAD
-    actual = {(r["n1.id"], r["n2.id"]) for r in result}
-
-    assert actual == expected
-
-
-def test_load_database_account_read_locations(neo4j_session):
-    for database_account in DESCRIBE_DATABASE_ACCOUNTS:
-        cosmosdb._load_database_account_read_locations(
-            neo4j_session,
-            database_account,
-            TEST_SUBSCRIPTION_ID,
-            TEST_UPDATE_TAG,
-        )
-
-    expected_nodes = {
-        "DA1-eastus",
-        "DA1-centralindia",
-    }
-
-    nodes = neo4j_session.run(
-        """
-        MATCH (r:AzureCosmosDBLocation) RETURN r.id;
-        """,
-    )
-
-    actual_nodes = {n["r.id"] for n in nodes}
-
-    assert actual_nodes == expected_nodes
-
-
-def test_load_database_account_read_locations_relationships(neo4j_session):
-    # Create Test Azure Database Account
-    cosmosdb.load_database_account_data(
-        neo4j_session,
-        TEST_SUBSCRIPTION_ID,
-        DESCRIBE_DATABASE_ACCOUNTS,
-        TEST_UPDATE_TAG,
-    )
-
-    for database_account in DESCRIBE_DATABASE_ACCOUNTS:
-        cosmosdb._load_database_account_read_locations(
-            neo4j_session,
-            database_account,
-            TEST_SUBSCRIPTION_ID,
-            TEST_UPDATE_TAG,
-        )
-
-    expected = {
-        (
-            da1,
-            "DA1-eastus",
-        ),
-        (
-            da1,
-            "DA1-centralindia",
-        ),
-    }
-
-    # Fetch relationships
-    result = neo4j_session.run(
-        """
-        MATCH (n1:AzureCosmosDBAccount)-[:CAN_READ_FROM]->(n2:AzureCosmosDBLocation) RETURN n1.id, n2.id;
-        """,
-    )
-
-    actual = {(r["n1.id"], r["n2.id"]) for r in result}
-
-    assert actual == expected
-
-
-def test_load_database_account_associated_locations(neo4j_session):
-    for database_account in DESCRIBE_DATABASE_ACCOUNTS:
-        cosmosdb._load_database_account_associated_locations(
-            neo4j_session,
-            database_account,
-            TEST_SUBSCRIPTION_ID,
-            TEST_UPDATE_TAG,
-        )
-
-    expected_nodes = {
-        "DA1-eastus",
-        "DA1-centralindia",
-        "DA1-japaneast",
-=======
     # Assert - Check SQL databases exist
     expected_sql_db_nodes = {
         (da1 + "/sqlDatabases/sql_db1",),
@@ -271,23 +160,16 @@
     expected_sql_db_rels = {
         (da1, da1 + "/sqlDatabases/sql_db1"),
         (da2, da2 + "/sqlDatabases/sql_db2"),
->>>>>>> 1e190ca4
-    }
-    assert (
-        check_rels(
-            neo4j_session,
-<<<<<<< HEAD
-            database_account,
-            TEST_SUBSCRIPTION_ID,
-            TEST_UPDATE_TAG,
-=======
+    }
+    assert (
+        check_rels(
+            neo4j_session,
             "AzureCosmosDBAccount",
             "id",
             "AzureCosmosDBSqlDatabase",
             "id",
             "CONTAINS",
             rel_direction_right=True,
->>>>>>> 1e190ca4
         )
         == expected_sql_db_rels
     )
@@ -364,405 +246,8 @@
         == expected_cassandra_table_nodes
     )
 
-<<<<<<< HEAD
-    actual_nodes = {n["r.id"] for n in nodes}
-
-    assert actual_nodes == expected_nodes
-
-
-def test_load_cosmosdb_virtual_network_rules_relationships(neo4j_session):
-    # Create Test Azure Database Account
-    cosmosdb.load_database_account_data(
-        neo4j_session,
-        TEST_SUBSCRIPTION_ID,
-        DESCRIBE_DATABASE_ACCOUNTS,
-        TEST_UPDATE_TAG,
-    )
-
-    for database_account in DESCRIBE_DATABASE_ACCOUNTS:
-        cosmosdb._load_cosmosdb_virtual_network_rules(
-            neo4j_session,
-            database_account,
-            TEST_UPDATE_TAG,
-        )
-
-    expected = {
-        (
-            da1,
-            rg + "/providers/Microsoft.Network/virtualNetworks/vn1",
-        ),
-        (
-            da2,
-            rg + "/providers/Microsoft.Network/virtualNetworks/vn2",
-        ),
-    }
-
-    # Fetch relationships
-    result = neo4j_session.run(
-        """
-        MATCH (n1:AzureCosmosDBAccount)-[:CONFIGURED_WITH]->(n2:AzureCosmosDBVirtualNetworkRule) RETURN n1.id, n2.id;
-        """,
-    )
-
-    actual = {(r["n1.id"], r["n2.id"]) for r in result}
-
-    assert actual == expected
-
-
-def test_load_sql_databases(neo4j_session):
-    cosmosdb._load_sql_databases(
-        neo4j_session,
-        DESCRIBE_SQL_DATABASES,
-        TEST_SUBSCRIPTION_ID,
-        TEST_UPDATE_TAG,
-    )
-
-    expected_nodes = {
-        da1 + "/sqlDatabases/sql_db1",
-        da2 + "/sqlDatabases/sql_db2",
-    }
-
-    nodes = neo4j_session.run(
-        """
-        MATCH (r:AzureCosmosDBSqlDatabase) RETURN r.id;
-        """,
-    )
-    actual_nodes = {n["r.id"] for n in nodes}
-
-    assert actual_nodes == expected_nodes
-
-
-def test_load_sql_databases_relationships(neo4j_session):
-    # Create Test Azure Database Account
-    cosmosdb.load_database_account_data(
-        neo4j_session,
-        TEST_SUBSCRIPTION_ID,
-        DESCRIBE_DATABASE_ACCOUNTS,
-        TEST_UPDATE_TAG,
-    )
-
-    cosmosdb._load_sql_databases(
-        neo4j_session,
-        DESCRIBE_SQL_DATABASES,
-        TEST_SUBSCRIPTION_ID,
-        TEST_UPDATE_TAG,
-    )
-
-    expected = {
-        (
-            da1,
-            da1 + "/sqlDatabases/sql_db1",
-        ),
-        (
-            da2,
-            da2 + "/sqlDatabases/sql_db2",
-        ),
-    }
-
-    # Fetch relationships
-    result = neo4j_session.run(
-        """
-        MATCH (n1:AzureCosmosDBAccount)-[:CONTAINS]->(n2:AzureCosmosDBSqlDatabase) RETURN n1.id, n2.id;
-        """,
-    )
-
-    actual = {(r["n1.id"], r["n2.id"]) for r in result}
-
-    assert actual == expected
-
-
-def test_load_cassandra_keyspaces(neo4j_session):
-    cosmosdb._load_cassandra_keyspaces(
-        neo4j_session,
-        DESCRIBE_CASSANDRA_KEYSPACES,
-        TEST_SUBSCRIPTION_ID,
-        TEST_UPDATE_TAG,
-    )
-
-    expected_nodes = {
-        da1 + "/cassandraKeyspaces/cass_ks1",
-        da2 + "/cassandraKeyspaces/cass_ks2",
-    }
-
-    nodes = neo4j_session.run(
-        """
-        MATCH (r:AzureCosmosDBCassandraKeyspace) RETURN r.id;
-        """,
-    )
-    actual_nodes = {n["r.id"] for n in nodes}
-
-    assert actual_nodes == expected_nodes
-
-
-def test_load_cassandra_keyspaces_relationships(neo4j_session):
-    # Create Test Azure Database Account
-    cosmosdb.load_database_account_data(
-        neo4j_session,
-        TEST_SUBSCRIPTION_ID,
-        DESCRIBE_DATABASE_ACCOUNTS,
-        TEST_UPDATE_TAG,
-    )
-
-    cosmosdb._load_cassandra_keyspaces(
-        neo4j_session,
-        DESCRIBE_CASSANDRA_KEYSPACES,
-        TEST_SUBSCRIPTION_ID,
-        TEST_UPDATE_TAG,
-    )
-
-    expected = {
-        (
-            da1,
-            da1 + "/cassandraKeyspaces/cass_ks1",
-        ),
-        (
-            da2,
-            da2 + "/cassandraKeyspaces/cass_ks2",
-        ),
-    }
-
-    # Fetch relationships
-    result = neo4j_session.run(
-        """
-        MATCH (n1:AzureCosmosDBAccount)-[:CONTAINS]->(n2:AzureCosmosDBCassandraKeyspace) RETURN n1.id, n2.id;
-        """,
-    )
-
-    actual = {(r["n1.id"], r["n2.id"]) for r in result}
-
-    assert actual == expected
-
-
-def test_load_mongodb_databases(neo4j_session):
-    cosmosdb._load_mongodb_databases(
-        neo4j_session,
-        DESCRIBE_MONGODB_DATABASES,
-        TEST_SUBSCRIPTION_ID,
-        TEST_UPDATE_TAG,
-    )
-
-    expected_nodes = {
-        da1 + "/mongodbDatabases/mongo_db1",
-        da2 + "/mongodbDatabases/mongo_db2",
-    }
-
-    nodes = neo4j_session.run(
-        """
-        MATCH (r:AzureCosmosDBMongoDBDatabase) RETURN r.id;
-        """,
-    )
-    actual_nodes = {n["r.id"] for n in nodes}
-
-    assert actual_nodes == expected_nodes
-
-
-def test_load_mongodb_databases_relationships(neo4j_session):
-    # Create Test Azure Database Account
-    cosmosdb.load_database_account_data(
-        neo4j_session,
-        TEST_SUBSCRIPTION_ID,
-        DESCRIBE_DATABASE_ACCOUNTS,
-        TEST_UPDATE_TAG,
-    )
-
-    cosmosdb._load_mongodb_databases(
-        neo4j_session,
-        DESCRIBE_MONGODB_DATABASES,
-        TEST_SUBSCRIPTION_ID,
-        TEST_UPDATE_TAG,
-    )
-
-    expected = {
-        (
-            da1,
-            da1 + "/mongodbDatabases/mongo_db1",
-        ),
-        (
-            da2,
-            da2 + "/mongodbDatabases/mongo_db2",
-        ),
-    }
-
-    # Fetch relationships
-    result = neo4j_session.run(
-        """
-        MATCH (n1:AzureCosmosDBAccount)-[:CONTAINS]->(n2:AzureCosmosDBMongoDBDatabase) RETURN n1.id, n2.id;
-        """,
-    )
-
-    actual = {(r["n1.id"], r["n2.id"]) for r in result}
-
-    assert actual == expected
-
-
-def test_load_table_resources(neo4j_session):
-    cosmosdb._load_table_resources(
-        neo4j_session,
-        DESCRIBE_TABLE_RESOURCES,
-        TEST_SUBSCRIPTION_ID,
-        TEST_UPDATE_TAG,
-    )
-
-    expected_nodes = {
-        da1 + "/tables/table1",
-        da2 + "/tables/table2",
-    }
-
-    nodes = neo4j_session.run(
-        """
-        MATCH (r:AzureCosmosDBTableResource) RETURN r.id;
-        """,
-    )
-    actual_nodes = {n["r.id"] for n in nodes}
-
-    assert actual_nodes == expected_nodes
-
-
-def test_load_table_resources_relationships(neo4j_session):
-    # Create Test Azure Database Account
-    cosmosdb.load_database_account_data(
-        neo4j_session,
-        TEST_SUBSCRIPTION_ID,
-        DESCRIBE_DATABASE_ACCOUNTS,
-        TEST_UPDATE_TAG,
-    )
-
-    cosmosdb._load_table_resources(
-        neo4j_session,
-        DESCRIBE_TABLE_RESOURCES,
-        TEST_SUBSCRIPTION_ID,
-        TEST_UPDATE_TAG,
-    )
-
-    expected = {
-        (
-            da1,
-            da1 + "/tables/table1",
-        ),
-        (
-            da2,
-            da2 + "/tables/table2",
-        ),
-    }
-
-    # Fetch relationships
-    result = neo4j_session.run(
-        """
-        MATCH (n1:AzureCosmosDBAccount)-[:CONTAINS]->(n2:AzureCosmosDBTableResource) RETURN n1.id, n2.id;
-        """,
-    )
-
-    actual = {(r["n1.id"], r["n2.id"]) for r in result}
-
-    assert actual == expected
-
-
-def test_load_sql_containers(neo4j_session):
-    cosmosdb._load_sql_containers(
-        neo4j_session,
-        DESCRIBE_SQL_CONTAINERS,
-        TEST_SUBSCRIPTION_ID,
-        TEST_UPDATE_TAG,
-    )
-
-    expected_nodes = {
-        da1 + "/sqlDatabases/sql_db1/sqlContainers/con1",
-        da2 + "/sqlDatabases/sql_db2/sqlContainers/con2",
-    }
-
-    nodes = neo4j_session.run(
-        """
-        MATCH (r:AzureCosmosDBSqlContainer) RETURN r.id;
-        """,
-    )
-    actual_nodes = {n["r.id"] for n in nodes}
-
-    assert actual_nodes == expected_nodes
-
-
-def test_load_sql_containers_relationships(neo4j_session):
-    # Create Test SQL Database
-    cosmosdb._load_sql_databases(
-        neo4j_session,
-        DESCRIBE_SQL_DATABASES,
-        TEST_SUBSCRIPTION_ID,
-        TEST_UPDATE_TAG,
-    )
-
-    cosmosdb._load_sql_containers(
-        neo4j_session,
-        DESCRIBE_SQL_DATABASES,
-        TEST_SUBSCRIPTION_ID,
-        TEST_UPDATE_TAG,
-    )
-
-    expected = {
-        (
-            da1 + "/sqlDatabases/sql_db1",
-            da1 + "/sqlDatabases/sql_db1/sqlContainers/con1",
-        ),
-        (
-            da2 + "/sqlDatabases/sql_db2",
-            da2 + "/sqlDatabases/sql_db2/sqlContainers/con2",
-        ),
-    }
-
-    # Fetch relationships
-    result = neo4j_session.run(
-        """
-        MATCH (n1:AzureCosmosDBSqlDatabase)-[:CONTAINS]->(n2:AzureCosmosDBSqlContainer) RETURN n1.id, n2.id;
-        """,
-    )
-
-    actual = {(r["n1.id"], r["n2.id"]) for r in result}
-
-    assert actual == expected
-
-
-def test_load_cassandra_tables(neo4j_session):
-    cosmosdb._load_cassandra_tables(
-        neo4j_session,
-        DESCRIBE_CASSANDRA_TABLES,
-        TEST_SUBSCRIPTION_ID,
-        TEST_UPDATE_TAG,
-    )
-
-    expected_nodes = {
-        da1 + "/cassandraKeyspaces/cass_ks1/cassandraTables/table1",
-        da2 + "/cassandraKeyspaces/cass_ks2/cassandraTables/table2",
-    }
-
-    nodes = neo4j_session.run(
-        """
-        MATCH (r:AzureCosmosDBCassandraTable) RETURN r.id;
-        """,
-    )
-    actual_nodes = {n["r.id"] for n in nodes}
-
-    assert actual_nodes == expected_nodes
-
-
-def test_load_cassandra_tables_relationships(neo4j_session):
-    # Create Test Cassandra Keyspace
-    cosmosdb._load_cassandra_keyspaces(
-        neo4j_session,
-        DESCRIBE_CASSANDRA_KEYSPACES,
-        TEST_SUBSCRIPTION_ID,
-        TEST_UPDATE_TAG,
-    )
-
-    cosmosdb._load_cassandra_tables(
-        neo4j_session,
-        DESCRIBE_CASSANDRA_TABLES,
-        TEST_SUBSCRIPTION_ID,
-        TEST_UPDATE_TAG,
-    )
-
-    expected = {
-=======
     # Assert - Check Cassandra keyspace-to-table relationships
     expected_cassandra_table_rels = {
->>>>>>> 1e190ca4
         (
             da1 + "/cassandraKeyspaces/cass_ks1",
             da1 + "/cassandraKeyspaces/cass_ks1/cassandraTables/table1",
@@ -772,27 +257,6 @@
             da2 + "/cassandraKeyspaces/cass_ks2/cassandraTables/table2",
         ),
     }
-<<<<<<< HEAD
-
-    # Fetch relationships
-    result = neo4j_session.run(
-        """
-        MATCH (n1:AzureCosmosDBCassandraKeyspace)-[:CONTAINS]->(n2:AzureCosmosDBCassandraTable) RETURN n1.id, n2.id;
-        """,
-    )
-
-    actual = {(r["n1.id"], r["n2.id"]) for r in result}
-
-    assert actual == expected
-
-
-def test_load_collections(neo4j_session):
-    cosmosdb._load_collections(
-        neo4j_session,
-        DESCRIBE_MONGODB_COLLECTIONS,
-        TEST_SUBSCRIPTION_ID,
-        TEST_UPDATE_TAG,
-=======
     assert (
         check_rels(
             neo4j_session,
@@ -804,7 +268,6 @@
             rel_direction_right=True,
         )
         == expected_cassandra_table_rels
->>>>>>> 1e190ca4
     )
 
     # Assert - Check MongoDB databases exist
@@ -817,22 +280,6 @@
         == expected_mongo_db_nodes
     )
 
-<<<<<<< HEAD
-def test_load_collections_relationships(neo4j_session):
-    # Create Test MongoDB Databases
-    cosmosdb._load_mongodb_databases(
-        neo4j_session,
-        DESCRIBE_MONGODB_DATABASES,
-        TEST_SUBSCRIPTION_ID,
-        TEST_UPDATE_TAG,
-    )
-
-    cosmosdb._load_collections(
-        neo4j_session,
-        DESCRIBE_MONGODB_COLLECTIONS,
-        TEST_SUBSCRIPTION_ID,
-        TEST_UPDATE_TAG,
-=======
     # Assert - Check account-to-MongoDB database relationships
     expected_mongo_db_rels = {
         (da1, da1 + "/mongodbDatabases/mongo_db1"),
@@ -859,7 +306,6 @@
     assert (
         check_nodes(neo4j_session, "AzureCosmosDBMongoDBCollection", ["id"])
         == expected_mongo_collection_nodes
->>>>>>> 1e190ca4
     )
 
     # Assert - Check MongoDB database-to-collection relationships
