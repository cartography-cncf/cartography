--- conflicted
+++ resolved
@@ -13,58 +13,6 @@
 TEST_UPDATE_TAG = 123456789
 
 
-<<<<<<< HEAD
-@mock_aws(config={"core": {"reset_boto3_session": True, "mock_credentials": True}})
-@patch.object(
-    cartography.intel.aws.ec2.launch_templates,
-    "get_launch_template_versions_by_template",
-)
-def test_get_launch_template_throws_exception(mock_get_template_versions, *args):
-    # Arrange
-    template_data = {
-        "ImageId": "ami-abc123",
-        "TagSpecifications": [
-            {
-                "ResourceType": "instance",
-                "Tags": [
-                    {"Key": "eks:cluster-name", "Value": "eks-cluster-example"},
-                    {
-                        "Key": "eks:nodegroup-name",
-                        "Value": "private-node-group-example",
-                    },
-                ],
-            },
-        ],
-        "SecurityGroupIds": ["sg-1234"],
-    }
-    client = boto3.client("ec2", region_name=TEST_REGION)
-    mock_template = client.create_launch_template(
-        LaunchTemplateName="eks-00000000-0000-0000-0000-000000000000",
-        LaunchTemplateData=template_data,
-    )
-    template_id = mock_template["LaunchTemplate"]["LaunchTemplateId"]
-    error_response = {
-        "Error": {
-            "Code": "InvalidLaunchTemplateId.NotFound",
-            "Message": f"The specified launch template, with template ID {template_id}, does not exist.",
-        },
-    }
-    mock_get_template_versions.side_effect = ClientError(
-        error_response,
-        "DescribeLaunchTemplateVersions",
-    )
-    session = boto3.Session(region_name=TEST_REGION)
-    # Act: get the launch template versions
-
-    templates, versions = get_launch_templates(session, TEST_REGION)
-
-    # Assert: the launch template versions are as expected
-    assert len(templates) == 1
-    assert len(versions) == 0
-
-
-=======
->>>>>>> b68938f7
 def test_load_launch_templates(neo4j_session, *args):
     # Arrange: an AWSAccount must exist
     neo4j_session.run(
