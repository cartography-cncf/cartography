from unittest.mock import MagicMock
from unittest.mock import patch

import cartography.intel.aws.ec2.instances
import cartography.intel.aws.iam
from cartography.intel.aws.ec2.instances import sync_ec2_instances
from tests.data.aws.ec2.instances import DESCRIBE_INSTANCES
from tests.integration.cartography.intel.aws.common import create_test_account
from tests.integration.util import check_nodes
from tests.integration.util import check_rels

TEST_ACCOUNT_ID = "000000000000"
TEST_REGION = "us-east-1"
TEST_UPDATE_TAG = 123456789


@patch.object(
    cartography.intel.aws.ec2.instances,
<<<<<<< HEAD
    "get_ec2_instances",
    return_value=DESCRIBE_INSTANCES["Reservations"],
=======
    'get_ec2_instances',
    return_value=DESCRIBE_INSTANCES['Reservations'],
>>>>>>> b68938f7
)
def test_sync_ec2_instances(mock_get_instances, neo4j_session):
    """
    Ensure that instances actually get loaded and have their key fields
    """
    # Arrange
    boto3_session = MagicMock()
    create_test_account(neo4j_session, TEST_ACCOUNT_ID, TEST_UPDATE_TAG)

    # Act
    sync_ec2_instances(
        neo4j_session,
        boto3_session,
        [TEST_REGION],
        TEST_ACCOUNT_ID,
        TEST_UPDATE_TAG,
        {"UPDATE_TAG": TEST_UPDATE_TAG, "AWS_ID": TEST_ACCOUNT_ID},
    )

    # Assert EC2 instances exist
    assert check_nodes(neo4j_session, "EC2Instance", ["id", "instanceid"]) == {
        ("i-01", "i-01"),
        ("i-02", "i-02"),
        ("i-03", "i-03"),
        ("i-04", "i-04"),
    }

    # Assert that instances are connected to their expected reservations
    assert check_rels(
        neo4j_session,
        "EC2Reservation",
        "reservationid",
        "EC2Instance",
        "id",
        "MEMBER_OF_EC2_RESERVATION",
        rel_direction_right=False,
    ) == {
        ("r-01", "i-01"),
        ("r-02", "i-02"),
        ("r-03", "i-03"),
        ("r-03", "i-04"),
    }

    # Assert network interface to instances
    assert check_rels(
        neo4j_session,
        "NetworkInterface",
        "id",
        "EC2Instance",
        "id",
        "NETWORK_INTERFACE",
        rel_direction_right=False,
    ) == {
        ("eni-de", "i-01"),
        ("eni-87", "i-02"),
        ("eni-75", "i-03"),
        ("eni-76", "i-04"),
    }

    # Assert network interface to subnet
    assert check_rels(
        neo4j_session,
        "NetworkInterface",
        "id",
        "EC2Subnet",
        "id",
        "PART_OF_SUBNET",
        rel_direction_right=True,
    ) == {
        ("eni-75", "SOME_SUBNET_1"),
        ("eni-76", "SOME_SUBNET_1"),
        ("eni-87", "SOME_SUBNET_1"),
    }

    # #1316: Assert the fields of the subnet are as expected and that subnet_id does not exist
    assert check_nodes(neo4j_session, "EC2Subnet", ["id", "subnetid", "subnet_id"]) == {
        ("SOME_SUBNET_1", "SOME_SUBNET_1", None),
    }

    # Assert network interface to security group
    assert check_rels(
        neo4j_session,
        "NetworkInterface",
        "id",
        "EC2SecurityGroup",
        "id",
        "MEMBER_OF_EC2_SECURITY_GROUP",
        rel_direction_right=True,
    ) == {
        ("eni-75", "SOME_GROUP_ID_2"),
        ("eni-75", "THIS_IS_A_SG_ID"),
        ("eni-76", "SOME_GROUP_ID_2"),
        ("eni-76", "THIS_IS_A_SG_ID"),
        ("eni-87", "SOME_GROUP_ID_2"),
        ("eni-87", "SOME_GROUP_ID_3"),
        ("eni-de", "SOME_GROUP_ID_2"),
        ("eni-de", "sg-GROUP-ID"),
    }

    # Assert network interface to AWS account
    assert check_rels(
        neo4j_session,
        "NetworkInterface",
        "id",
        "AWSAccount",
        "id",
        "RESOURCE",
        rel_direction_right=False,
    ) == {
        ("eni-75", "000000000000"),
        ("eni-76", "000000000000"),
        ("eni-87", "000000000000"),
        ("eni-de", "000000000000"),
    }

    # Assert EC2 Key Pair to AWS account
    assert check_rels(
        neo4j_session,
        "EC2KeyPair",
        "id",
        "AWSAccount",
        "id",
        "RESOURCE",
        rel_direction_right=False,
    ) == {
        ("arn:aws:ec2:us-east-1:000000000000:key-pair/boot", "000000000000"),
    }

    # Assert EC2 Key Pair to EC2 instance
    assert check_rels(
        neo4j_session,
        "EC2KeyPair",
        "id",
        "EC2Instance",
        "id",
        "SSH_LOGIN_TO",
        rel_direction_right=True,
    ) == {
        ("arn:aws:ec2:us-east-1:000000000000:key-pair/boot", "i-01"),
        ("arn:aws:ec2:us-east-1:000000000000:key-pair/boot", "i-02"),
        ("arn:aws:ec2:us-east-1:000000000000:key-pair/boot", "i-03"),
        ("arn:aws:ec2:us-east-1:000000000000:key-pair/boot", "i-04"),
    }

    # Assert EC2 Security Group to EC2 Instance
    assert check_rels(
        neo4j_session,
        "EC2SecurityGroup",
        "id",
        "EC2Instance",
        "id",
        "MEMBER_OF_EC2_SECURITY_GROUP",
        rel_direction_right=False,
    ) == {
        ("sg-GROUP-ID", "i-01"),
        ("SOME_GROUP_ID_2", "i-01"),
        ("SOME_GROUP_ID_2", "i-02"),
        ("SOME_GROUP_ID_2", "i-03"),
        ("SOME_GROUP_ID_2", "i-04"),
        ("SOME_GROUP_ID_3", "i-02"),
        ("THIS_IS_A_SG_ID", "i-03"),
        ("THIS_IS_A_SG_ID", "i-04"),
    }

    # Assert EC2 Security Group to AWS account
    assert check_rels(
        neo4j_session,
        "EC2SecurityGroup",
        "id",
        "AWSAccount",
        "id",
        "RESOURCE",
        rel_direction_right=False,
    ) == {
        ("SOME_GROUP_ID_2", "000000000000"),
        ("SOME_GROUP_ID_3", "000000000000"),
        ("THIS_IS_A_SG_ID", "000000000000"),
        ("sg-GROUP-ID", "000000000000"),
    }

    # Assert EC2 Subnet to EC2 Instance
    assert check_rels(
        neo4j_session,
        "EC2Subnet",
        "id",
        "EC2Instance",
        "id",
        "PART_OF_SUBNET",
        rel_direction_right=False,
    ) == {
        ("SOME_SUBNET_1", "i-02"),
        ("SOME_SUBNET_1", "i-03"),
        ("SOME_SUBNET_1", "i-04"),
    }

    # Assert EC2 Subnet to AWS account
    assert check_rels(
        neo4j_session,
        "EC2Subnet",
        "id",
        "AWSAccount",
        "id",
        "RESOURCE",
        rel_direction_right=False,
    ) == {
        ("SOME_SUBNET_1", "000000000000"),
    }

    # Assert EBS Volume to EC2 Instance
    assert check_rels(
        neo4j_session,
        "EBSVolume",
        "id",
        "EC2Instance",
        "id",
        "ATTACHED_TO",
        rel_direction_right=True,
    ) == {
        ("vol-0df", "i-01"),
        ("vol-03", "i-02"),
        ("vol-09", "i-03"),
        ("vol-04", "i-04"),
    }

    # Assert EBS Volume to AWS account
    assert check_rels(
        neo4j_session,
        "EBSVolume",
        "id",
        "AWSAccount",
        "id",
        "RESOURCE",
        rel_direction_right=False,
    ) == {
<<<<<<< HEAD
        ("vol-03", "000000000000"),
        ("vol-04", "000000000000"),
        ("vol-09", "000000000000"),
        ("vol-0df", "000000000000"),
    }


@patch.object(
    cartography.intel.aws.ec2.instances,
    "get_ec2_instances",
    return_value=DESCRIBE_INSTANCES["Reservations"],
)
def test_ec2_iaminstanceprofiles(mock_get_instances, neo4j_session):
    """
    Ensure that EC2Instances are attached to the IAM Roles that they can assume due to their IAM instance profiles
    """
    # Arrange
    boto3_session = MagicMock()
    create_test_account(neo4j_session, TEST_ACCOUNT_ID, TEST_UPDATE_TAG)
    data_iam = tests.data.aws.iam.INSTACE["Roles"]
    sync_ec2_instances(
        neo4j_session,
        boto3_session,
        [TEST_REGION],
        TEST_ACCOUNT_ID,
        TEST_UPDATE_TAG,
        {"UPDATE_TAG": TEST_UPDATE_TAG, "AWS_ID": TEST_ACCOUNT_ID},
    )
    cartography.intel.aws.iam.load_roles(
        neo4j_session,
        data_iam,
        TEST_ACCOUNT_ID,
        TEST_UPDATE_TAG,
    )
    common_job_parameters = {
        "UPDATE_TAG": TEST_UPDATE_TAG,
    }

    # Act
    run_analysis_job(
        "aws_ec2_iaminstanceprofile.json",
        neo4j_session,
        common_job_parameters,
    )

    # Assert
    assert check_rels(
        neo4j_session,
        "EC2Instance",
        "id",
        "AWSRole",
        "arn",
        "STS_ASSUMEROLE_ALLOW",
        rel_direction_right=True,
    ) == {
        ("i-02", "arn:aws:iam::000000000000:role/SERVICE_NAME_2"),
        ("i-03", "arn:aws:iam::000000000000:role/ANOTHER_SERVICE_NAME"),
        ("i-04", "arn:aws:iam::000000000000:role/ANOTHER_SERVICE_NAME"),
=======
        ('vol-03', '000000000000'),
        ('vol-04', '000000000000'),
        ('vol-09', '000000000000'),
        ('vol-0df', '000000000000'),
>>>>>>> b68938f7
    }<|MERGE_RESOLUTION|>--- conflicted
+++ resolved
@@ -16,13 +16,8 @@
 
 @patch.object(
     cartography.intel.aws.ec2.instances,
-<<<<<<< HEAD
-    "get_ec2_instances",
-    return_value=DESCRIBE_INSTANCES["Reservations"],
-=======
     'get_ec2_instances',
     return_value=DESCRIBE_INSTANCES['Reservations'],
->>>>>>> b68938f7
 )
 def test_sync_ec2_instances(mock_get_instances, neo4j_session):
     """
@@ -257,69 +252,8 @@
         "RESOURCE",
         rel_direction_right=False,
     ) == {
-<<<<<<< HEAD
         ("vol-03", "000000000000"),
         ("vol-04", "000000000000"),
         ("vol-09", "000000000000"),
         ("vol-0df", "000000000000"),
-    }
-
-
-@patch.object(
-    cartography.intel.aws.ec2.instances,
-    "get_ec2_instances",
-    return_value=DESCRIBE_INSTANCES["Reservations"],
-)
-def test_ec2_iaminstanceprofiles(mock_get_instances, neo4j_session):
-    """
-    Ensure that EC2Instances are attached to the IAM Roles that they can assume due to their IAM instance profiles
-    """
-    # Arrange
-    boto3_session = MagicMock()
-    create_test_account(neo4j_session, TEST_ACCOUNT_ID, TEST_UPDATE_TAG)
-    data_iam = tests.data.aws.iam.INSTACE["Roles"]
-    sync_ec2_instances(
-        neo4j_session,
-        boto3_session,
-        [TEST_REGION],
-        TEST_ACCOUNT_ID,
-        TEST_UPDATE_TAG,
-        {"UPDATE_TAG": TEST_UPDATE_TAG, "AWS_ID": TEST_ACCOUNT_ID},
-    )
-    cartography.intel.aws.iam.load_roles(
-        neo4j_session,
-        data_iam,
-        TEST_ACCOUNT_ID,
-        TEST_UPDATE_TAG,
-    )
-    common_job_parameters = {
-        "UPDATE_TAG": TEST_UPDATE_TAG,
-    }
-
-    # Act
-    run_analysis_job(
-        "aws_ec2_iaminstanceprofile.json",
-        neo4j_session,
-        common_job_parameters,
-    )
-
-    # Assert
-    assert check_rels(
-        neo4j_session,
-        "EC2Instance",
-        "id",
-        "AWSRole",
-        "arn",
-        "STS_ASSUMEROLE_ALLOW",
-        rel_direction_right=True,
-    ) == {
-        ("i-02", "arn:aws:iam::000000000000:role/SERVICE_NAME_2"),
-        ("i-03", "arn:aws:iam::000000000000:role/ANOTHER_SERVICE_NAME"),
-        ("i-04", "arn:aws:iam::000000000000:role/ANOTHER_SERVICE_NAME"),
-=======
-        ('vol-03', '000000000000'),
-        ('vol-04', '000000000000'),
-        ('vol-09', '000000000000'),
-        ('vol-0df', '000000000000'),
->>>>>>> b68938f7
     }