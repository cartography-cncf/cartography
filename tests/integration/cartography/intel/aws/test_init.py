--- conflicted
+++ resolved
@@ -11,11 +11,7 @@
 import cartography.intel.aws
 import cartography.util
 from cartography.intel.aws.resources import RESOURCE_FUNCTIONS
-<<<<<<< HEAD
 from cartography.settings import settings
-=======
-
->>>>>>> e48dadcb
 # These unit tests are a sanity check for start*() and sync*() functions.
 
 TEST_ACCOUNTS = {
@@ -66,7 +62,6 @@
     mock_sync_orgs,
     neo4j_session,
 ):
-<<<<<<< HEAD
     settings.update({
         'neo4j': {
             'uri': 'bolt://localhost:7687',
@@ -75,17 +70,6 @@
 
     cartography.intel.aws._sync_multiple_accounts(
         neo4j_session, TEST_ACCOUNTS, TEST_UPDATE_TAG, GRAPH_JOB_PARAMETERS, False, [],
-=======
-    test_config = cartography.config.Config(
-        neo4j_uri="bolt://localhost:7687",
-    )
-    cartography.intel.aws._sync_multiple_accounts(
-        neo4j_session,
-        TEST_ACCOUNTS,
-        TEST_UPDATE_TAG,
-        GRAPH_JOB_PARAMETERS,
-        test_config,
->>>>>>> e48dadcb
     )
 
     # Ensure we call _sync_one_account on all accounts in our list.
@@ -137,7 +121,6 @@
     neo4j_session,
 ):
     # Arrange
-<<<<<<< HEAD
     settings.update({
         'neo4j': {
             'uri': 'bolt://localhost:7687',
@@ -150,13 +133,6 @@
             'permission_relationships_file': 'cartography/data/permission_relationships.yaml',
         },
     })
-=======
-    test_config = cartography.config.Config(
-        neo4j_uri="bolt://localhost:7687",
-        update_tag=TEST_UPDATE_TAG,
-        aws_sync_all_profiles=True,
-    )
->>>>>>> e48dadcb
 
     # Act
     cartography.intel.aws.start_aws_ingestion(neo4j_session)
@@ -187,7 +163,6 @@
     neo4j_session,
 ):
     # Arrange
-<<<<<<< HEAD
     settings.update({
         'neo4j': {
             'uri': 'bolt://localhost:7687',
@@ -203,19 +178,6 @@
     })
     mock_sync_one.side_effect = KeyError('foo')
     mock_get_aws_account.return_value = {'test_profile': 'test_account', 'test_profile2': 'test_account2'}
-=======
-    test_config = cartography.config.Config(
-        neo4j_uri="bolt://localhost:7687",
-        update_tag=TEST_UPDATE_TAG,
-        aws_sync_all_profiles=True,
-        aws_best_effort_mode=True,
-    )
-    mock_sync_one.side_effect = KeyError("foo")
-    mock_get_aws_account.return_value = {
-        "test_profile": "test_account",
-        "test_profile2": "test_account2",
-    }
->>>>>>> e48dadcb
 
     # Act
     with raises(Exception) as e:
@@ -245,7 +207,6 @@
     neo4j_session,
 ):
     # Arrange
-<<<<<<< HEAD
     settings.update({
         'neo4j': {
             'uri': 'bolt://localhost:7687',
@@ -262,18 +223,6 @@
 
     mock_sync_one.side_effect = KeyError('foo')
     mock_get_aws_account.return_value = {'test_profile': 'test_account', 'test_profile2': 'test_account2'}
-=======
-    test_config = cartography.config.Config(
-        neo4j_uri="bolt://localhost:7687",
-        update_tag=TEST_UPDATE_TAG,
-        aws_sync_all_profiles=True,
-    )
-    mock_sync_one.side_effect = KeyError("foo")
-    mock_get_aws_account.return_value = {
-        "test_profile": "test_account",
-        "test_profile2": "test_account2",
-    }
->>>>>>> e48dadcb
 
     # Act
     with raises(Exception) as e:
@@ -301,7 +250,6 @@
     neo4j_session,
 ):
     # Arrange
-<<<<<<< HEAD
     settings.update({
         'neo4j': {
             'uri': 'bolt://localhost:7687',
@@ -316,17 +264,6 @@
         },
     })
     mock_get_aws_account.return_value = {'test_profile': 'test_account', 'test_profile2': 'test_account2'}
-=======
-    test_config = cartography.config.Config(
-        neo4j_uri="bolt://localhost:7687",
-        update_tag=TEST_UPDATE_TAG,
-        aws_sync_all_profiles=True,
-    )
-    mock_get_aws_account.return_value = {
-        "test_profile": "test_account",
-        "test_profile2": "test_account2",
-    }
->>>>>>> e48dadcb
 
     # Act
     cartography.intel.aws.start_aws_ingestion(neo4j_session)
