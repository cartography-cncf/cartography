--- conflicted
+++ resolved
@@ -51,17 +51,11 @@
 ):
     test_config = cartography.config.Config(
         neo4j_uri='bolt://localhost:7687',
-<<<<<<< HEAD
         update_tag=TEST_UPDATE_TAG,
         aws_sync_all_profiles=True,
     )
     cartography.intel.aws._sync_multiple_accounts(
         neo4j_session, TEST_ACCOUNTS, test_config, GRAPH_JOB_PARAMETERS,
-=======
-    )
-    cartography.intel.aws._sync_multiple_accounts(
-        neo4j_session, TEST_ACCOUNTS, TEST_UPDATE_TAG, GRAPH_JOB_PARAMETERS, test_config,
->>>>>>> 7f3b7f7b
     )
 
     # Ensure we call _sync_one_account on all accounts in our list.
