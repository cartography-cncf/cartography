import cartography.intel.aws.apigateway
import tests.data.aws.apigateway
from cartography.util import run_analysis_job

TEST_ACCOUNT_ID = '000000000000'
TEST_REGION = 'eu-west-1'
TEST_UPDATE_TAG = 123456789
TEST_WORKSPACE_ID = '12345'


def test_load_apigateway_rest_apis(neo4j_session):
    data = tests.data.aws.apigateway.GET_REST_APIS
    cartography.intel.aws.apigateway.load_apigateway_rest_apis(
        neo4j_session,
        data,
        TEST_ACCOUNT_ID,
        TEST_UPDATE_TAG,
    )

    expected_nodes = {
        "test-001",
        "test-002",
    }

    nodes = neo4j_session.run(
        """
        MATCH (r:APIGatewayRestAPI) RETURN r.id;
        """,
    )
    actual_nodes = {n['r.id'] for n in nodes}

    assert actual_nodes == expected_nodes


def test_load_apigateway_rest_apis_relationships(neo4j_session):
    # Create Test AWSAccount
    neo4j_session.run(
        """
            MERGE (aws:AWSAccount{id: $aws_account_id})<-[:OWNER]-(:CloudanixWorkspace{id: $workspace_id})
            ON CREATE SET aws.firstseen = timestamp()
            SET aws.lastupdated = $aws_update_tag
            """,
        aws_account_id=TEST_ACCOUNT_ID,
        aws_update_tag=TEST_UPDATE_TAG,
        workspace_id=TEST_WORKSPACE_ID
    )

    # Load Test API Gateway REST APIs
    data = tests.data.aws.apigateway.GET_REST_APIS
    cartography.intel.aws.apigateway.load_apigateway_rest_apis(
        neo4j_session,
        data,
<<<<<<< HEAD
        
=======
>>>>>>> 87e735de
        TEST_ACCOUNT_ID,
        TEST_UPDATE_TAG,
    )
    expected = {
        (TEST_ACCOUNT_ID, 'test-001'),
        (TEST_ACCOUNT_ID, 'test-002'),
    }

    # Fetch relationships
    result = neo4j_session.run(
        """
        MATCH (n1:AWSAccount)-[:RESOURCE]->(n2:APIGatewayRestAPI) RETURN n1.id, n2.id;
        """,
    )
    actual = {
        (r['n1.id'], r['n2.id']) for r in result
    }

    assert actual == expected


def test_load_apigateway_stages(neo4j_session):
    data = tests.data.aws.apigateway.GET_STAGES
    cartography.intel.aws.apigateway._load_apigateway_stages(
        neo4j_session,
        data,
        TEST_UPDATE_TAG,
    )

    expected_nodes = {
<<<<<<< HEAD
         'arn:aws:apigateway:us-east-1::restapis/test-001/stages/Cartography-testing-infra',
        'arn:aws:apigateway:us-east-1::restapis/test-002/stages/Cartography-testing-unit'
=======
        'arn:aws:apigateway:us-east-1::restapis/test-001/stages/Cartography-testing-infra',
        "arn:aws:apigateway:us-east-1::restapis/test-002/stages/Cartography-testing-unit",

>>>>>>> 87e735de
    }

    nodes = neo4j_session.run(
        """
        MATCH (r:APIGatewayStage) RETURN r.id;
        """,
    )
    actual_nodes = {n['r.id'] for n in nodes}

    assert actual_nodes == expected_nodes


def test_load_apigateway_stages_relationships(neo4j_session):
    # Load Test REST API
    data_rest_api = tests.data.aws.apigateway.GET_REST_APIS
    cartography.intel.aws.apigateway.load_apigateway_rest_apis(
        neo4j_session,
        data_rest_api,
        TEST_ACCOUNT_ID,
        TEST_UPDATE_TAG,
    )

    # Load test API Gateway Stages
    data_stages = tests.data.aws.apigateway.GET_STAGES
    cartography.intel.aws.apigateway._load_apigateway_stages(
        neo4j_session,
        data_stages,
        TEST_UPDATE_TAG,
    )

    expected = {
        (
            'test-001',
            'arn:aws:apigateway:us-east-1::restapis/test-001/stages/Cartography-testing-infra',
        ),
        (
<<<<<<< HEAD
           'test-002',
=======
            'test-002',
>>>>>>> 87e735de
            'arn:aws:apigateway:us-east-1::restapis/test-002/stages/Cartography-testing-unit',
        ),
    }

    # Fetch relationships
    result = neo4j_session.run(
        """
        MATCH (n1:APIGatewayRestAPI)-[:ASSOCIATED_WITH]->(n2:APIGatewayStage) RETURN n1.id, n2.id;
        """,
    )
    actual = {
        (r['n1.id'], r['n2.id']) for r in result
    }
    
    assert actual == expected


def test_load_apigateway_certificates(neo4j_session):
    data = tests.data.aws.apigateway.GET_CERTIFICATES
    cartography.intel.aws.apigateway._load_apigateway_certificates(
        neo4j_session,
        data,
        TEST_UPDATE_TAG,
    )

    expected_nodes = {
        'arn:aws:apigateway:us-east-1:aws-001:clientcertificates/cert-002',
        'arn:aws:apigateway:us-east-1:aws-001:clientcertificates/cert-001'
    }

    nodes = neo4j_session.run(
        """
        MATCH (r:APIGatewayClientCertificate) RETURN r.id;
        """,
    )
    actual_nodes = {n['r.id'] for n in nodes}
    assert actual_nodes == expected_nodes


def test_load_apigateway_certificates_relationships(neo4j_session):
    # Load test API Gateway Stages
    data_stages = tests.data.aws.apigateway.GET_STAGES
    cartography.intel.aws.apigateway._load_apigateway_stages(
        neo4j_session,
        data_stages,
        TEST_UPDATE_TAG,
    )

    # Load test Client Certificates
    data_certificates = tests.data.aws.apigateway.GET_CERTIFICATES
    cartography.intel.aws.apigateway._load_apigateway_certificates(
        neo4j_session,
        data_certificates,
        TEST_UPDATE_TAG,
    )

    expected = {
<<<<<<< HEAD
        (
            'arn:aws:apigateway:us-east-1::restapis/test-001/stages/Cartography-testing-infra',
            'cert-001',
        ),
        (
            'arn:aws:apigateway:us-east-1::restapis/test-002/stages/Cartography-testing-unit',
            'cert-002',
        ),
=======
        ('arn:aws:apigateway:us-east-1::restapis/test-002/stages/Cartography-testing-unit',
         'arn:aws:apigateway:us-east-1:aws-001:clientcertificates/cert-002'),
        ('arn:aws:apigateway:us-east-1::restapis/test-001/stages/Cartography-testing-infra',
         'arn:aws:apigateway:us-east-1:aws-001:clientcertificates/cert-001')
>>>>>>> 87e735de
    }

    # Fetch relationships
    result = neo4j_session.run(
        """
        MATCH (n1:APIGatewayStage)-[:HAS_CERTIFICATE]->(n2:APIGatewayClientCertificate) RETURN n1.id, n2.id;
        """,
    )
    actual = {
        (r['n1.id'], r['n2.id']) for r in result
    }
    assert actual == expected


def test_load_apigateway_resources(neo4j_session):
    data = tests.data.aws.apigateway.GET_RESOURCES
    cartography.intel.aws.apigateway._load_apigateway_resources(
        neo4j_session,
        data,
        TEST_UPDATE_TAG,
    )

    expected_nodes = {
        "3kzxbg5sa2",
    }

    nodes = neo4j_session.run(
        """
        MATCH (r:APIGatewayResource) RETURN r.id;
        """,
    )
    actual_nodes = {n['r.id'] for n in nodes}

    assert actual_nodes == expected_nodes


def test_load_apigateway_resources_relationships(neo4j_session):
    # Load Test REST API
    data_rest_api = tests.data.aws.apigateway.GET_REST_APIS
    cartography.intel.aws.apigateway.load_apigateway_rest_apis(
        neo4j_session,
        data_rest_api,
        TEST_ACCOUNT_ID,
        TEST_UPDATE_TAG,
    )

    # Load test API Gateway Resource resources
    data_resources = tests.data.aws.apigateway.GET_RESOURCES
    cartography.intel.aws.apigateway._load_apigateway_resources(
        neo4j_session,
        data_resources,
        TEST_UPDATE_TAG,
    )

    expected = {
        (
            'test-001', '3kzxbg5sa2',
        ),
    }

    # Fetch relationships
    result = neo4j_session.run(
        """
        MATCH (n1:APIGatewayRestAPI)-[:RESOURCE]->(n2:APIGatewayResource) RETURN n1.id, n2.id;
        """,
    )
    actual = {
        (r['n1.id'], r['n2.id']) for r in result
    }
<<<<<<< HEAD
=======

    assert actual == expected


def test_load_apigateway_client_certificates_data(neo4j_session):
    _ensure_local_neo4j_has_test_apigateway_client_certificates_data(neo4j_session)
    expected_nodes = {
        "arn:aws:apigateway:us-east-1:aws-001:clientcertificates/cert-002",
        "arn:aws:apigateway:us-east-1:aws-001:clientcertificates/cert-001",
    }
    nodes = neo4j_session.run(
        """
        MATCH (n:APIGatewayClientCertificate) RETURN n.id;
        """,
    )
    actual_nodes = {n['n.id'] for n in nodes}
    assert actual_nodes == expected_nodes


def _ensure_local_neo4j_has_test_apigateway_client_certificates_data(neo4j_session):
    cartography.intel.aws.apigateway.load_client_certificates(
        neo4j_session,
        tests.data.aws.apigateway.GET_CERTIFICATES,
        '123456789012',
        TEST_UPDATE_TAG,
    )


def test_apigateway_analysis(neo4j_session):
    data = tests.data.aws.apigateway.GET_REST_APIS
    cartography.intel.aws.apigateway.load_apigateway_rest_apis(
        neo4j_session,
        data,
        TEST_ACCOUNT_ID,
        TEST_UPDATE_TAG,
    )

    common_job_parameters = {
        "UPDATE_TAG": TEST_UPDATE_TAG + 1,
        "WORKSPACE_ID": TEST_WORKSPACE_ID,
        "AWS_ID": TEST_ACCOUNT_ID,
    }

    run_analysis_job('aws_apigateway_asset_exposure.json', neo4j_session, common_job_parameters)

    expected = {
        ('test-001', 'endpoint_type')
    }

    # Fetch relationships
    result = neo4j_session.run(
        """
        MATCH (n:APIGatewayRestAPI{exposed_internet: true}) RETURN n.id, n.exposed_internet_type;
        """,
    )
    actual = {
        (r['n.id'], ",".join(r['n.exposed_internet_type'])) for r in result
    }

>>>>>>> 87e735de
    assert actual == expected<|MERGE_RESOLUTION|>--- conflicted
+++ resolved
@@ -50,10 +50,6 @@
     cartography.intel.aws.apigateway.load_apigateway_rest_apis(
         neo4j_session,
         data,
-<<<<<<< HEAD
-        
-=======
->>>>>>> 87e735de
         TEST_ACCOUNT_ID,
         TEST_UPDATE_TAG,
     )
@@ -84,14 +80,8 @@
     )
 
     expected_nodes = {
-<<<<<<< HEAD
          'arn:aws:apigateway:us-east-1::restapis/test-001/stages/Cartography-testing-infra',
         'arn:aws:apigateway:us-east-1::restapis/test-002/stages/Cartography-testing-unit'
-=======
-        'arn:aws:apigateway:us-east-1::restapis/test-001/stages/Cartography-testing-infra',
-        "arn:aws:apigateway:us-east-1::restapis/test-002/stages/Cartography-testing-unit",
-
->>>>>>> 87e735de
     }
 
     nodes = neo4j_session.run(
@@ -128,11 +118,7 @@
             'arn:aws:apigateway:us-east-1::restapis/test-001/stages/Cartography-testing-infra',
         ),
         (
-<<<<<<< HEAD
-           'test-002',
-=======
             'test-002',
->>>>>>> 87e735de
             'arn:aws:apigateway:us-east-1::restapis/test-002/stages/Cartography-testing-unit',
         ),
     }
@@ -190,7 +176,6 @@
     )
 
     expected = {
-<<<<<<< HEAD
         (
             'arn:aws:apigateway:us-east-1::restapis/test-001/stages/Cartography-testing-infra',
             'cert-001',
@@ -199,12 +184,6 @@
             'arn:aws:apigateway:us-east-1::restapis/test-002/stages/Cartography-testing-unit',
             'cert-002',
         ),
-=======
-        ('arn:aws:apigateway:us-east-1::restapis/test-002/stages/Cartography-testing-unit',
-         'arn:aws:apigateway:us-east-1:aws-001:clientcertificates/cert-002'),
-        ('arn:aws:apigateway:us-east-1::restapis/test-001/stages/Cartography-testing-infra',
-         'arn:aws:apigateway:us-east-1:aws-001:clientcertificates/cert-001')
->>>>>>> 87e735de
     }
 
     # Fetch relationships
@@ -274,9 +253,6 @@
     actual = {
         (r['n1.id'], r['n2.id']) for r in result
     }
-<<<<<<< HEAD
-=======
-
     assert actual == expected
 
 
@@ -335,5 +311,4 @@
         (r['n.id'], ",".join(r['n.exposed_internet_type'])) for r in result
     }
 
->>>>>>> 87e735de
     assert actual == expected