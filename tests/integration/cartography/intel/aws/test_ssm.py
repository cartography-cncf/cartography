from unittest.mock import MagicMock
from unittest.mock import patch

import cartography.intel.aws.ec2.instances
import cartography.intel.aws.ssm
import tests.data.aws.ec2.instances
import tests.data.aws.ssm
from cartography.intel.aws.ec2.instances import sync_ec2_instances
from tests.data.aws.ec2.instances import DESCRIBE_INSTANCES
from tests.integration.cartography.intel.aws.common import create_test_account

TEST_ACCOUNT_ID = '000000000000'
TEST_REGION = 'us-east-1'
TEST_UPDATE_TAG = 123456789


def _ensure_load_instances(neo4j_session):
<<<<<<< HEAD
    boto3_session = MagicMock()
    sync_ec2_instances(
        neo4j_session,
        boto3_session,
        [TEST_REGION],
        TEST_ACCOUNT_ID,
        TEST_UPDATE_TAG,
        {'UPDATE_TAG': TEST_UPDATE_TAG, 'AWS_ID': TEST_ACCOUNT_ID},
=======
    data = tests.data.aws.ec2.instances.DESCRIBE_INSTANCES['Reservations']
    cartography.intel.aws.ec2.instances.load_ec2_instances(
        neo4j_session, data, TEST_ACCOUNT_ID, TEST_UPDATE_TAG,
    )


def _ensure_load_account(neo4j_session):
    # Create Test AWSAccount
    neo4j_session.run(
        """
        MERGE (aws:AWSAccount{id: $aws_account_id})
        ON CREATE SET aws.firstseen = timestamp()
        SET aws.lastupdated = $aws_update_tag
        """,
        aws_account_id=TEST_ACCOUNT_ID,
        aws_update_tag=TEST_UPDATE_TAG,
>>>>>>> 87e735de
    )


@patch.object(cartography.intel.aws.ec2.instances, 'get_ec2_instances', return_value=DESCRIBE_INSTANCES['Reservations'])
def test_load_instance_information(mock_get_instances, neo4j_session):
    # Arrange
    # load account and instances, to be able to test relationships
    create_test_account(neo4j_session, TEST_ACCOUNT_ID, TEST_UPDATE_TAG)
    _ensure_load_instances(neo4j_session)

    # Act
    data_list = cartography.intel.aws.ssm.transform_instance_information(tests.data.aws.ssm.INSTANCE_INFORMATION)
    cartography.intel.aws.ssm.load_instance_information(
        neo4j_session,
        data_list,
        TEST_REGION,
        TEST_ACCOUNT_ID,
        TEST_UPDATE_TAG,
    )

    expected_nodes = {
        ("i-01", 1647233782, 1647233908, 1647232108),
        ("i-02", 1647233782, 1647233908, 1647232108),
    }

    nodes = neo4j_session.run(
        """
        MATCH (:AWSAccount{id: "000000000000"})-[:RESOURCE]->(n:SSMInstanceInformation)
        RETURN n.id,
               n.last_ping_date_time,
               n.last_association_execution_date,
               n.last_successful_association_execution_date
        """,
    )
    actual_nodes = {
        (
            n["n.id"],
            n["n.last_ping_date_time"],
            n["n.last_association_execution_date"],
            n["n.last_successful_association_execution_date"],
        )
        for n in nodes
    }
    assert actual_nodes == expected_nodes

    nodes = neo4j_session.run(
        """
        MATCH (:EC2Instance{id: "i-01"})-[:HAS_INFORMATION]->(n:SSMInstanceInformation)
        RETURN n.id
        """,
    )
    actual_nodes = {n["n.id"] for n in nodes}
    assert actual_nodes == {"i-01"}

    nodes = neo4j_session.run(
        """
        MATCH (:EC2Instance{id: "i-02"})-[:HAS_INFORMATION]->(n:SSMInstanceInformation)
        RETURN n.id
        """,
    )
    actual_nodes = {n["n.id"] for n in nodes}
    assert actual_nodes == {"i-02"}


@patch.object(cartography.intel.aws.ec2.instances, 'get_ec2_instances', return_value=DESCRIBE_INSTANCES['Reservations'])
def test_load_instance_patches(mock_get_instances, neo4j_session):
    # Arrange: load account and instances, to be able to test relationships
    create_test_account(neo4j_session, TEST_ACCOUNT_ID, TEST_UPDATE_TAG)
    _ensure_load_instances(neo4j_session)

    # Act
    data_list = cartography.intel.aws.ssm.transform_instance_patches(tests.data.aws.ssm.INSTANCE_PATCHES)
    cartography.intel.aws.ssm.load_instance_patches(
        neo4j_session,
        data_list,
        TEST_REGION,
        TEST_ACCOUNT_ID,
        TEST_UPDATE_TAG,
    )

    # Assert
    expected_nodes = {
        ("i-01-test.x86_64:0:4.2.46-34.amzn2", 1636404678, ("CVE-2022-0000", "CVE-2022-0001")),
        ("i-02-test.x86_64:0:4.2.46-34.amzn2", 1636404678, ("CVE-2022-0000", "CVE-2022-0001")),
    }
    nodes = neo4j_session.run(
        """
        MATCH (:AWSAccount{id: "000000000000"})-[:RESOURCE]->(n:SSMInstancePatch)
        RETURN n.id,
               n.installed_time,
               n.cve_ids
        """,
    )
    actual_nodes = {
        (
            n["n.id"],
            n["n.installed_time"],
            tuple(n["n.cve_ids"]),
        )
        for n in nodes
    }
    assert actual_nodes == expected_nodes

    # Assert
    nodes = neo4j_session.run(
        """
        MATCH (:EC2Instance{id: "i-01"})-[:HAS_PATCH]->(n:SSMInstancePatch)
        RETURN n.id
        """,
    )
    actual_nodes = {n["n.id"] for n in nodes}
    assert actual_nodes == {"i-01-test.x86_64:0:4.2.46-34.amzn2"}

    # Assert
    nodes = neo4j_session.run(
        """
        MATCH (:EC2Instance{id: "i-02"})-[:HAS_PATCH]->(n:SSMInstancePatch)
        RETURN n.id
        """,
    )
    actual_nodes = {n["n.id"] for n in nodes}
    assert actual_nodes == {"i-02-test.x86_64:0:4.2.46-34.amzn2"}<|MERGE_RESOLUTION|>--- conflicted
+++ resolved
@@ -15,33 +15,9 @@
 
 
 def _ensure_load_instances(neo4j_session):
-<<<<<<< HEAD
-    boto3_session = MagicMock()
-    sync_ec2_instances(
-        neo4j_session,
-        boto3_session,
-        [TEST_REGION],
-        TEST_ACCOUNT_ID,
-        TEST_UPDATE_TAG,
-        {'UPDATE_TAG': TEST_UPDATE_TAG, 'AWS_ID': TEST_ACCOUNT_ID},
-=======
     data = tests.data.aws.ec2.instances.DESCRIBE_INSTANCES['Reservations']
     cartography.intel.aws.ec2.instances.load_ec2_instances(
         neo4j_session, data, TEST_ACCOUNT_ID, TEST_UPDATE_TAG,
-    )
-
-
-def _ensure_load_account(neo4j_session):
-    # Create Test AWSAccount
-    neo4j_session.run(
-        """
-        MERGE (aws:AWSAccount{id: $aws_account_id})
-        ON CREATE SET aws.firstseen = timestamp()
-        SET aws.lastupdated = $aws_update_tag
-        """,
-        aws_account_id=TEST_ACCOUNT_ID,
-        aws_update_tag=TEST_UPDATE_TAG,
->>>>>>> 87e735de
     )
 
 
