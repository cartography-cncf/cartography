import cartography.intel.aws.s3
import cartography.intel.aws.sns
import tests.data.aws.s3
from tests.integration.cartography.intel.aws.common import create_test_account
from tests.integration.util import check_rels

TEST_ACCOUNT_ID = "000000000000"
TEST_REGION = "us-east-1"
TEST_UPDATE_TAG = 123456789


def test_load_s3_buckets(neo4j_session, *args):
    """
    Ensure that expected buckets get loaded with their key fields.
    """
    data = tests.data.aws.s3.LIST_BUCKETS
    cartography.intel.aws.s3.load_s3_buckets(
        neo4j_session,
        data,
        TEST_ACCOUNT_ID,
        TEST_UPDATE_TAG,
    )

    expected_nodes = {
        (
            "bucket-1",
            "bucket-1",
            "eu-west-1",
        ),
        (
            "bucket-2",
            "bucket-2",
            "me-south-1",
        ),
        (
            "bucket-3",
            "bucket-3",
            None,
        ),
    }

    nodes = neo4j_session.run(
        """
        MATCH (s:S3Bucket) return s.id, s.name, s.region
        """,
    )
    actual_nodes = {
        (
            n["s.id"],
            n["s.name"],
            n["s.region"],
        )
        for n in nodes
    }
    assert actual_nodes == expected_nodes


def test_load_s3_encryption(neo4j_session, *args):
    """
    Ensure that expected bucket gets loaded with their encryption fields.
    """
    data = tests.data.aws.s3.GET_ENCRYPTION
    cartography.intel.aws.s3._load_s3_encryption(neo4j_session, data, TEST_UPDATE_TAG)

    expected_nodes = {
        (
            "bucket-1",
            True,
            "aws:kms",
            "arn:aws:kms:eu-east-1:000000000000:key/9a1ad414-6e3b-47ce-8366-6b8f26ba467d",
            False,
        ),
    }

    nodes = neo4j_session.run(
        """
        MATCH (s:S3Bucket)
        WHERE s.id = 'bucket-1'
        RETURN s.id, s.default_encryption, s.encryption_algorithm, s.encryption_key_id, s.bucket_key_enabled
        """,
    )
    actual_nodes = {
        (
            n["s.id"],
            n["s.default_encryption"],
            n["s.encryption_algorithm"],
            n["s.encryption_key_id"],
            n["s.bucket_key_enabled"],
        )
        for n in nodes
    }
    assert actual_nodes == expected_nodes


def test_load_s3_policies(neo4j_session, *args):
    """
    Ensure that expected bucket policy statements are loaded with their key fields.
    """
    data = cartography.intel.aws.s3.parse_policy_statements(
        "bucket-1",
        tests.data.aws.s3.LIST_STATEMENTS,
    )
    cartography.intel.aws.s3._load_s3_policy_statements(
        neo4j_session,
        data,
        TEST_UPDATE_TAG,
    )

    expected_nodes = [
        (
            "S3PolicyId1",
            "2012-10-17",
            "bucket-1/policy_statement/1/IPAllow",
            "IPAllow",
            "Deny",
            '"*"',
            "s3:*",
            [
                "arn:aws:s3:::DOC-EXAMPLE-BUCKET",
                "arn:aws:s3:::DOC-EXAMPLE-BUCKET/*",
            ],
            '{"NotIpAddress": {"aws:SourceIp": "54.240.143.0/24"}}',
        ),
        (
            "S3PolicyId1",
            "2012-10-17",
            "bucket-1/policy_statement/2/S3PolicyId2",
            "S3PolicyId2",
            "Deny",
            '"*"',
            "s3:*",
            "arn:aws:s3:::DOC-EXAMPLE-BUCKET/taxdocuments/*",
            '{"Null": {"aws:MultiFactorAuthAge": true}}',
        ),
        (
            "S3PolicyId1",
            "2012-10-17",
            "bucket-1/policy_statement/3/",
            "",
            "Allow",
            '"*"',
            ["s3:GetObject"],
            "arn:aws:s3:::DOC-EXAMPLE-BUCKET/*",
            None,
        ),
    ]

    nodes = neo4j_session.run(
        """
        MATCH (s:S3PolicyStatement)
        WHERE s.bucket = 'bucket-1'
        RETURN
        s.policy_id, s.policy_version, s.id, s.sid, s.effect, s.principal, s.action, s.resource, s.condition
        """,
    )
    actual_nodes = [
        (
            n["s.policy_id"],
            n["s.policy_version"],
            n["s.id"],
            n["s.sid"],
            n["s.effect"],
            n["s.principal"],
            n["s.action"],
            n["s.resource"],
            n["s.condition"],
        )
        for n in nodes
    ]
    assert len(actual_nodes) == 3
    for node in actual_nodes:
        assert node in expected_nodes

    actual_relationships = neo4j_session.run(
        """
        MATCH (:S3Bucket{id:"bucket-1"})-[r:POLICY_STATEMENT]->(:S3PolicyStatement) RETURN count(r)
        """,
    )

    assert actual_relationships.single().value() == 3


<<<<<<< HEAD
def test_s3_sns_relationship(neo4j_session):
    """Test that S3 bucket to SNS topic relationships are created correctly."""

    create_test_account(neo4j_session, TEST_ACCOUNT_ID, TEST_UPDATE_TAG)

    cartography.intel.aws.s3.load_s3_buckets(
        neo4j_session,
        tests.data.aws.s3.LIST_BUCKETS,
        TEST_ACCOUNT_ID,
        TEST_UPDATE_TAG,
    )

    cartography.intel.aws.sns.load_sns_topics(
        neo4j_session,
        tests.data.aws.s3.SNS_TOPICS,
        "us-east-1",
        TEST_ACCOUNT_ID,
        TEST_UPDATE_TAG,
    )

    parsed_notifications = cartography.intel.aws.s3.parse_notification_configuration(
        "bucket-1",
        tests.data.aws.s3.S3_NOTIFICATIONS,
    )

    cartography.intel.aws.s3._load_s3_notifications(
        neo4j_session,
        parsed_notifications,
        TEST_UPDATE_TAG,
    )

    assert check_rels(
        neo4j_session,
        "S3Bucket",
        "id",
        "SNSTopic",
        "arn",
        "NOTIFIES",
        rel_direction_right=True,
    ) == {
        ("bucket-1", "arn:aws:sns:us-east-1:123456789012:test-topic"),
    }
=======
def test_load_s3_bucket_ownership(neo4j_session, *args):
    """
    Ensure that expected bucket gets loaded with their bucket ownership controls fields.
    """
    data = tests.data.aws.s3.GET_BUCKET_OWNERSHIP_CONTROLS
    cartography.intel.aws.s3._load_bucket_ownership_controls(
        neo4j_session, data, TEST_UPDATE_TAG
    )

    expected_nodes = {
        (
            "bucket-1",
            "BucketOwnerPreferred",
        ),
    }

    nodes = neo4j_session.run(
        """
        MATCH (s:S3Bucket)
        WHERE s.id = 'bucket-1'
        RETURN s.id, s.object_ownership
        """,
    )
    actual_nodes = {
        (
            n["s.id"],
            n["s.object_ownership"],
        )
        for n in nodes
    }
    assert actual_nodes == expected_nodes
>>>>>>> a8f17db0
<|MERGE_RESOLUTION|>--- conflicted
+++ resolved
@@ -180,7 +180,39 @@
     assert actual_relationships.single().value() == 3
 
 
-<<<<<<< HEAD
+def test_load_s3_bucket_ownership(neo4j_session, *args):
+    """
+    Ensure that expected bucket gets loaded with their bucket ownership controls fields.
+    """
+    data = tests.data.aws.s3.GET_BUCKET_OWNERSHIP_CONTROLS
+    cartography.intel.aws.s3._load_bucket_ownership_controls(
+        neo4j_session, data, TEST_UPDATE_TAG
+    )
+
+    expected_nodes = {
+        (
+            "bucket-1",
+            "BucketOwnerPreferred",
+        ),
+    }
+
+    nodes = neo4j_session.run(
+        """
+        MATCH (s:S3Bucket)
+        WHERE s.id = 'bucket-1'
+        RETURN s.id, s.object_ownership
+        """,
+    )
+    actual_nodes = {
+        (
+            n["s.id"],
+            n["s.object_ownership"],
+        )
+        for n in nodes
+    }
+    assert actual_nodes == expected_nodes
+
+
 def test_s3_sns_relationship(neo4j_session):
     """Test that S3 bucket to SNS topic relationships are created correctly."""
 
@@ -222,37 +254,4 @@
         rel_direction_right=True,
     ) == {
         ("bucket-1", "arn:aws:sns:us-east-1:123456789012:test-topic"),
-    }
-=======
-def test_load_s3_bucket_ownership(neo4j_session, *args):
-    """
-    Ensure that expected bucket gets loaded with their bucket ownership controls fields.
-    """
-    data = tests.data.aws.s3.GET_BUCKET_OWNERSHIP_CONTROLS
-    cartography.intel.aws.s3._load_bucket_ownership_controls(
-        neo4j_session, data, TEST_UPDATE_TAG
-    )
-
-    expected_nodes = {
-        (
-            "bucket-1",
-            "BucketOwnerPreferred",
-        ),
-    }
-
-    nodes = neo4j_session.run(
-        """
-        MATCH (s:S3Bucket)
-        WHERE s.id = 'bucket-1'
-        RETURN s.id, s.object_ownership
-        """,
-    )
-    actual_nodes = {
-        (
-            n["s.id"],
-            n["s.object_ownership"],
-        )
-        for n in nodes
-    }
-    assert actual_nodes == expected_nodes
->>>>>>> a8f17db0
+    }