--- conflicted
+++ resolved
@@ -14,75 +14,6 @@
 from tests.integration.util import check_nodes
 from tests.integration.util import check_rels
 
-<<<<<<< HEAD
-TEST_REPO_ID = "https: //github.com/org/repository"
-TEST_REPO_FULL_NAME = "org/repository"
-TEST_REPO_NAME = "repository"
-TEST_UPDATE_TAG = 123456789
-
-
-def _check_nodes_as_list(
-    neo4j_session: neo4j.Session, node_label: str, attrs: List[str],
-):
-    """
-    Like tests.integration.util.check_nodes()` but returns a list instead of a set.
-    """
-    if not attrs:
-        raise ValueError(
-            "`attrs` passed to check_nodes() must have at least one element.",
-        )
-
-    attrs = ", ".join(f"n.{attr}" for attr in attrs)
-    query_template = Template("MATCH (n:$NodeLabel) RETURN $Attrs")
-    result = neo4j_session.run(
-        query_template.safe_substitute(NodeLabel=node_label, Attrs=attrs),
-    )
-    return sum([row.values() for row in result], [])
-
-
-def _create_github_repos(neo4j_session):
-    # Creates a set of GitHub repositories in the graph
-    neo4j_session.run(
-        """
-        MERGE (repo:GitHubRepository{id: $repo_id, fullname: $repo_fullname, name: $repo_name})
-        ON CREATE SET repo.firstseen = timestamp()
-        SET repo.lastupdated = $update_tag
-        SET repo.archived = false
-        """,
-        repo_id=TEST_REPO_ID,
-        repo_fullname=TEST_REPO_FULL_NAME,
-        update_tag=TEST_UPDATE_TAG,
-        repo_name=TEST_REPO_NAME,
-    )
-
-
-def _create_dependency_nodes(neo4j_session):
-    # Creates a set of dependency nodes in the graph
-    neo4j_session.run(
-        """
-        MERGE (dep:Dependency{id: $dep_id})
-        ON CREATE SET dep.firstseen = timestamp()
-        SET dep.lastupdated = $update_tag
-        """,
-        dep_id="moment|2.29.2",
-        update_tag=TEST_UPDATE_TAG,
-    )
-
-
-def _create_cve_nodes(neo4j_session):
-    # Creates a set of CVE nodes in the graph
-    neo4j_session.run(
-        """
-        MERGE (cve:CVE{id: $cve_id})
-        ON CREATE SET cve.firstseen = timestamp()
-        SET cve.lastupdated = $update_tag
-        """,
-        cve_id="CVE-2022-31129",
-        update_tag=TEST_UPDATE_TAG,
-    )
-
-=======
->>>>>>> bf8d6670
 
 @patch.object(
     cartography.intel.semgrep.deployment,
