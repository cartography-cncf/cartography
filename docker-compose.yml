version: "3.7"
services:
  neo4j:
    image: neo4j:4.4.5-community
    restart: unless-stopped
    ports:
      - 7474:7474
      - 7687:7687
    volumes:
      - ./.compose/neo4j/conf:/conf
      - ./.compose/neo4j/data:/data
      - ./.compose/neo4j/import:/import
      - ./.compose/neo4j/logs:/logs
      - ./.compose/neo4j/plugins:/plugins
    environment:
      # Raise memory limits:
      - NEO4J_dbms_memory_pagecache_size=1G
      - NEO4J_dbms.memory.heap.initial_size=1G
      - NEO4J_dbms_memory_heap_max__size=1G
      # Auth:
      - NEO4J_AUTH=none
      # Add APOC and GDS:
      - apoc.export.file.enabled=true
      - apoc.import.file.enabled=true
      - apoc.import.file.use_neo4j_config=true
      - NEO4JLABS_PLUGINS=["graph-data-science", "apoc"]
      - NEO4J_dbms_security_procedures_allowlist=gds.*, apoc.*
      - NEO4J_dbms_security_procedures_unrestricted=gds.*, apoc.*
      # Networking:
      - dbms.connector.bolt.listen_address=0.0.0.0:7687
    healthcheck:
        test: ["CMD", "curl", "-f", "http://localhost:7474"]
        interval: 10s
        timeout: 10s
        retries: 10
  cartography:
<<<<<<< HEAD
    image: ghcr.io/lyft/cartography@sha256:eeb17a3782c555d04320a95f607aa49b46b5b8fac9a3bcbd7ff7e0672d649ec9
=======
    # As seen in docs, we build with `cd /path/to/cartography && docker build -t lyft/cartography .`
    # and then run with `docker-compose up -d`.
    image: lyft/cartography
>>>>>>> fa8964fd
    # EXAMPLE: Our ENTRYPOINT is cartography, running specific command to sync AWS
    # command: ["-v", "--neo4j-uri=bolt://neo4j:7687", "--aws-sync-all-profiles"]
    user: cartography
    init: true
    restart: on-failure
    depends_on:
      - neo4j
    volumes:
      - ~/.aws:/cartography/.aws/
    environment:
      # Point to the neo4j service defined in this docker-compose file.
      - NEO4J_URL=bolt://cartography-neo4j-1:7687<|MERGE_RESOLUTION|>--- conflicted
+++ resolved
@@ -34,13 +34,9 @@
         timeout: 10s
         retries: 10
   cartography:
-<<<<<<< HEAD
-    image: ghcr.io/lyft/cartography@sha256:eeb17a3782c555d04320a95f607aa49b46b5b8fac9a3bcbd7ff7e0672d649ec9
-=======
     # As seen in docs, we build with `cd /path/to/cartography && docker build -t lyft/cartography .`
     # and then run with `docker-compose up -d`.
     image: lyft/cartography
->>>>>>> fa8964fd
     # EXAMPLE: Our ENTRYPOINT is cartography, running specific command to sync AWS
     # command: ["-v", "--neo4j-uri=bolt://neo4j:7687", "--aws-sync-all-profiles"]
     user: cartography
