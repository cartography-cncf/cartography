"""Error handler class"""
# define Python user-defined exceptions


class ServerError(Exception):
    """Base Class for all other application exceptions"""


class InvalidTemplateTypeError(ServerError):
    """Raised when Template Type is Invalid"""


class AWSPermissionError(ServerError):
    """Raised when AWS throws Permission error"""


class AWSRequestError(ServerError):
    """Raised when any of the AWS Request fails"""


class InvalidRuleError(ServerError):
    """Raised when Rule is invalid"""


class GraphRequestError(ServerError):
    """Raised when Graph Requests fail"""


<<<<<<< HEAD
class PubSubPublishError(ServerError):
    """ Raised when publishing message to Google PubSub fails"""
=======
class TimeLimitError(ServerError):
    """Raised when Processing Time reaches limit"""
>>>>>>> 236ac19b


def classify_error(logger, err, msg, extra=None):
    """Classify the error to Permission or Request Processing Error"""
    message = f'{msg}: {err}'
    if err.response['Error']['Code'] == 'AccessDenied' or \
            err.response['Error']['Code'] == 'AccessDeniedException' or \
            err.response['Error']['Code'] == 'UnauthorizedOperation' or \
            err.response['Error']['Code'] == 'Client.UnauthorizedOperation':
        logger.exception(f'Insufficient permissions. {message}', extra=extra)
        return AWSPermissionError(message)

    else:
        logger.exception(message, extra=extra)
        return AWSRequestError(message)<|MERGE_RESOLUTION|>--- conflicted
+++ resolved
@@ -26,13 +26,11 @@
     """Raised when Graph Requests fail"""
 
 
-<<<<<<< HEAD
 class PubSubPublishError(ServerError):
     """ Raised when publishing message to Google PubSub fails"""
-=======
+
 class TimeLimitError(ServerError):
     """Raised when Processing Time reaches limit"""
->>>>>>> 236ac19b
 
 
 def classify_error(logger, err, msg, extra=None):
