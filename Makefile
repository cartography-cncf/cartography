--- conflicted
+++ resolved
@@ -7,11 +7,7 @@
 	uv run --frozen pytest -vvv --cov-report term-missing --cov=cartography tests/unit
 
 test_integration:
-<<<<<<< HEAD
-	pytest -vvv --cov-report term-missing --cov=cartography tests/integration
+	uv run --frozen pytest -vvv --cov-report term-missing --cov=cartography tests/integration
 
 build-docs:
-	./docs/build.sh
-=======
-	uv run --frozen pytest -vvv --cov-report term-missing --cov=cartography tests/integration
->>>>>>> 3e43581c
+	uv run --frozen ./docs/build.sh